{
  "name": "open-fixture-library",
  "version": "1.0.0",
  "description": "An open source library for lighting technology's fixture definition files",
  "author": "Florian Edelmann <florian-edelmann@online.de>",
  "contributors": [
    "Felix Edelmann <fxedel@gmail.com>"
  ],
  "engines": {
    "node": "12.13.0"
  },
  "main": "main.js",
  "scripts": {
    "dev": "node --max-old-space-size=4096 main.js --dev",
    "postinstall": "make all",
    "start": "node --max-old-space-size=4096 main.js",
    "lint": "npm run lint:eslint && npm run lint:stylelint",
    "lint:eslint": "eslint --ext .js,.vue,.json,.md .",
    "lint:eslint-errors-only": "npm run lint:eslint -- --quiet --format codeframe",
    "lint:stylelint": "stylelint **/*.scss **/*.vue",
    "test": "npm run lint && npm run test:fixtures-valid",
    "test:dmx-value-scaling": "node tests/dmx-value-scaling.js",
    "test:fixtures-valid": "node tests/fixtures-valid.js -a",
    "test:http-status": "NODE_ENV=production node --tls-min-v1.0 tests/http-status.js",
    "test:make-targets-updated": "node tests/make-targets-updated.js"
  },
  "husky": {
    "hooks": {
      "post-checkout": "make only-gitignored-no-nuxt",
      "post-merge": "make only-gitignored-no-nuxt",
      "pre-commit": "if [ \"$(git rev-parse --abbrev-ref HEAD)\" = \"master\" ]; then echo \"You can't commit directly to master branch\"; exit 1; fi"
    }
  },
  "dependencies": {
    "@apidevtools/json-schema-ref-parser": "^9.0.6",
    "@heise/embetty-server": "^2.0.3",
    "@nuxtjs/axios": "^5.12.0",
    "@octokit/rest": "~18.0.2",
    "a11y-dialog": "^5.3.2",
    "ajv": "^6.12.3",
    "chalk": "^4.1.0",
    "color-hash": "^1.0.3",
<<<<<<< HEAD
    "color-name-list": "^6.3.0",
    "color-names": "^2.0.0",
=======
    "color-name-list": "^6.4.0",
>>>>>>> daf67c51
    "compression": "^1.7.4",
    "cookie-universal-nuxt": "^2.1.4",
    "cors": "^2.8.5",
    "details-polyfill": "^1.1.0",
    "embetty-vue": "^1.3.1",
    "esm": "3.2.25",
    "express": "^4.17.1",
    "helmet": "^3.23.3",
    "jszip": "^3.5.0",
    "node-env-file": "^0.1.8",
    "nuxt": "~2.13.3",
    "openapi-backend": "^3.5.1",
    "sanitize-filename": "^1.6.3",
    "sass": "^1.26.10",
    "sass-loader": "^9.0.2",
    "scroll-into-view": "^1.14.2",
    "sitemap": "^6.2.0",
    "svg-inline-loader": "^0.8.2",
    "uuid": "^8.2.0",
    "vue-form": "^4.10.3",
    "vue2-smooth-scroll": "^1.5.0",
    "vuedraggable": "^2.24.0",
    "xml2js": "^0.4.23",
    "xmlbuilder": "^15.1.1"
  },
  "devDependencies": {
    "broken-link-checker": "^0.7.8",
    "default-user-agent": "^1.0.0",
    "dir-compare": "^2.3.0",
    "disparity": "^3.1.0",
    "eslint": "~7.5.0",
    "eslint-plugin-array-func": "~3.1.7",
    "eslint-plugin-jsdoc": "~30.0.3",
    "eslint-plugin-json": "~2.1.2",
    "eslint-plugin-markdown": "~1.0.2",
    "eslint-plugin-promise": "~4.2.1",
    "eslint-plugin-security": "~1.4.0",
    "eslint-plugin-vue": "~6.2.2",
    "husky": "^4.2.5",
    "jsdoc-to-markdown": "^6.0.1",
    "libxmljs": "^0.19.7",
    "minimist": "^1.2.5",
    "mkdirp": "^1.0.4",
    "node-delete": "^0.1.2",
    "stylelint": "~13.6.1",
    "stylelint-config-recommended-scss": "~4.2.0",
    "stylelint-scss": "~3.18.0",
    "widdershins": "^4.0.1"
  },
  "homepage": "https://open-fixture-library.org/",
  "repository": {
    "type": "git",
    "url": "https://github.com/OpenLightingProject/open-fixture-library"
  },
  "keywords": [
    "dmx",
    "dmx512",
    "ecue",
    "fixture",
    "fixtures",
    "lighting",
    "qlc"
  ],
  "license": "MIT"
}<|MERGE_RESOLUTION|>--- conflicted
+++ resolved
@@ -40,12 +40,7 @@
     "ajv": "^6.12.3",
     "chalk": "^4.1.0",
     "color-hash": "^1.0.3",
-<<<<<<< HEAD
-    "color-name-list": "^6.3.0",
-    "color-names": "^2.0.0",
-=======
     "color-name-list": "^6.4.0",
->>>>>>> daf67c51
     "compression": "^1.7.4",
     "cookie-universal-nuxt": "^2.1.4",
     "cors": "^2.8.5",
