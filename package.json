{
  "name": "open-fixture-library",
  "version": "1.0.0",
  "description": "An open source library for lighting technology's fixture definition files",
  "author": "Florian Edelmann <florian-edelmann@online.de>",
  "contributors": [
    "Felix Edelmann <fxedel@gmail.com>"
  ],
  "engines": {
    "node": "10.15.3"
  },
  "main": "main.js",
  "scripts": {
    "dev": "node --max-old-space-size=4096 main.js --dev",
    "postinstall": "make all",
    "start": "node --max-old-space-size=4096 main.js"
  },
  "husky": {
    "hooks": {
      "post-checkout": "make only-gitignored-no-nuxt",
      "post-merge": "make only-gitignored-no-nuxt",
      "pre-commit": "if [ \"$(git rev-parse --abbrev-ref HEAD)\" = \"master\" ]; then echo \"You can't commit directly to master branch\"; exit 1; fi"
    }
  },
  "dependencies": {
    "@heise/embetty-server": "^1.2.2",
    "@nuxtjs/axios": "^5.3.6",
    "@nuxtjs/style-resources": "^1.0.0",
    "@octokit/rest": "^16.28.9",
    "a11y-dialog": "^5.2.0",
    "ajv": "^6.9.1",
    "chalk": "^2.4.2",
    "color": "^3.1.0",
    "color-hash": "^1.0.3",
    "color-names": "^2.0.0",
    "compression": "^1.7.3",
    "details-polyfill": "^1.1.0",
    "embetty-vue": "^1.1.0",
    "esm": "3.2.20",
    "express": "^4.16.4",
    "json-schema-ref-parser": "^7.0.1",
    "jszip": "^3.1.5",
    "multer": "^1.4.1",
    "node-env-file": "^0.1.8",
    "node-sass": "^4.11.0",
    "nuxt": "~2.10.0",
    "sanitize-filename": "^1.6.1",
    "sass-loader": "^8.0.0",
    "scroll-into-view": "^1.9.3",
    "sitemap": "^5.0.0",
    "svg-inline-loader": "^0.8.0",
    "uuid": "^3.3.2",
    "vue-form": "^4.10.1",
    "vuedraggable": "^2.23.2",
    "xml2js": "^0.4.19",
    "xmlbuilder": "^13.0.0"
  },
  "devDependencies": {
    "broken-link-checker": "^0.7.8",
    "default-user-agent": "^1.0.0",
    "diff": "^4.0.1",
    "dir-compare": "^1.7.1",
    "disparity": "^2.0.0",
    "eslint": "^6.1.0",
    "eslint-plugin-jsdoc": "^15.9.5",
<<<<<<< HEAD
    "eslint-plugin-json": "^2.0.0",
=======
    "eslint-plugin-json": "^2.0.1",
>>>>>>> f8496cda
    "eslint-plugin-markdown": "^1.0.0",
    "eslint-plugin-promise": "^4.2.1",
    "eslint-plugin-security": "^1.4.0",
    "eslint-plugin-vue": "^5.2.3",
    "husky": "^3.0.0",
    "jsdoc-to-markdown": "^5.0.0",
    "libxmljs": "^0.19.5",
    "minimist": "^1.2.0",
    "mkdirp": "^0.5.1",
    "node-delete": "^0.1.2"
  },
  "homepage": "https://open-fixture-library.org/",
  "repository": {
    "type": "git",
    "url": "https://github.com/OpenLightingProject/open-fixture-library"
  },
  "keywords": [
    "dmx",
    "dmx512",
    "ecue",
    "fixture",
    "fixtures",
    "lighting",
    "qlc"
  ],
  "license": "MIT"
}<|MERGE_RESOLUTION|>--- conflicted
+++ resolved
@@ -63,11 +63,7 @@
     "disparity": "^2.0.0",
     "eslint": "^6.1.0",
     "eslint-plugin-jsdoc": "^15.9.5",
-<<<<<<< HEAD
-    "eslint-plugin-json": "^2.0.0",
-=======
     "eslint-plugin-json": "^2.0.1",
->>>>>>> f8496cda
     "eslint-plugin-markdown": "^1.0.0",
     "eslint-plugin-promise": "^4.2.1",
     "eslint-plugin-security": "^1.4.0",
