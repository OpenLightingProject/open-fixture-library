{
  "name": "open-fixture-library",
  "version": "1.0.0",
  "description": "An open source library for lighting technology's fixture definition files",
  "author": "Florian Edelmann <florian-edelmann@online.de>",
  "contributors": [
    "Felix Edelmann <fxedel@gmail.com>"
  ],
  "engines": {
    "node": "10.15.3"
  },
  "main": "main.js",
  "scripts": {
    "dev": "node --max-old-space-size=4096 main.js --dev",
    "postinstall": "make all",
    "start": "node --max-old-space-size=4096 main.js"
  },
  "husky": {
    "hooks": {
      "post-checkout": "make only-gitignored-no-nuxt",
      "post-merge": "make only-gitignored-no-nuxt",
      "pre-commit": "if [ \"$(git rev-parse --abbrev-ref HEAD)\" = \"master\" ]; then echo \"You can't commit directly to master branch\"; exit 1; fi"
    }
  },
  "dependencies": {
    "@heise/embetty-server": "^1.2.2",
    "@nuxtjs/axios": "^5.3.6",
    "@nuxtjs/style-resources": "^1.0.0",
    "@octokit/rest": "^16.28.9",
    "a11y-dialog": "^5.2.0",
    "ajv": "^6.9.1",
    "chalk": "^2.4.2",
    "color": "^3.1.0",
    "color-hash": "^1.0.3",
    "color-names": "^2.0.0",
    "compression": "^1.7.3",
    "details-polyfill": "^1.1.0",
    "embetty-vue": "^1.1.0",
    "esm": "3.2.20",
    "express": "^4.16.4",
    "json-schema-ref-parser": "^7.0.1",
    "jszip": "^3.1.5",
    "multer": "^1.4.1",
    "node-env-file": "^0.1.8",
    "node-sass": "^4.11.0",
    "nuxt": "~2.10.0",
    "sanitize-filename": "^1.6.1",
    "sass-loader": "^8.0.0",
    "scroll-into-view": "^1.9.3",
    "sitemap": "^5.0.0",
    "svg-inline-loader": "^0.8.0",
    "uuid": "^3.3.2",
    "vue-form": "^4.10.1",
    "vuedraggable": "^2.23.2",
    "xml2js": "^0.4.19",
    "xmlbuilder": "^13.0.0"
  },
  "devDependencies": {
    "broken-link-checker": "^0.7.8",
    "default-user-agent": "^1.0.0",
    "diff": "^4.0.1",
    "dir-compare": "^1.7.1",
    "disparity": "^2.0.0",
    "eslint": "^6.1.0",
<<<<<<< HEAD
    "eslint-plugin-jsdoc": "^16.0.0",
=======
    "eslint-plugin-jsdoc": "^16.1.1",
>>>>>>> 735d079e
    "eslint-plugin-json": "^2.0.1",
    "eslint-plugin-markdown": "^1.0.0",
    "eslint-plugin-promise": "^4.2.1",
    "eslint-plugin-security": "^1.4.0",
    "eslint-plugin-vue": "^5.2.3",
    "husky": "^3.0.0",
    "jsdoc-to-markdown": "^5.0.0",
    "libxmljs": "^0.19.5",
    "minimist": "^1.2.0",
    "mkdirp": "^0.5.1",
    "node-delete": "^0.1.2"
  },
  "homepage": "https://open-fixture-library.org/",
  "repository": {
    "type": "git",
    "url": "https://github.com/OpenLightingProject/open-fixture-library"
  },
  "keywords": [
    "dmx",
    "dmx512",
    "ecue",
    "fixture",
    "fixtures",
    "lighting",
    "qlc"
  ],
  "license": "MIT"
}<|MERGE_RESOLUTION|>--- conflicted
+++ resolved
@@ -62,11 +62,7 @@
     "dir-compare": "^1.7.1",
     "disparity": "^2.0.0",
     "eslint": "^6.1.0",
-<<<<<<< HEAD
-    "eslint-plugin-jsdoc": "^16.0.0",
-=======
     "eslint-plugin-jsdoc": "^16.1.1",
->>>>>>> 735d079e
     "eslint-plugin-json": "^2.0.1",
     "eslint-plugin-markdown": "^1.0.0",
     "eslint-plugin-promise": "^4.2.1",
