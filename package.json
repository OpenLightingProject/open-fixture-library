{
  "name": "open-fixture-library",
  "version": "0.2.0",
  "description": "An open source library for lighting technology's fixture definition files",
  "author": "Florian Edelmann <florian-edelmann@online.de>",
  "contributors": [
    "Felix Edelmann <fxedel@gmail.com>"
  ],
  "engines": {
    "node": "8.9.4"
  },
  "main": "main.js",
  "scripts": {
    "dev": "node main.js --dev",
    "postinstall": "nuxt build",
    "start": "node main.js"
  },
  "dependencies": {
<<<<<<< HEAD
    "@nuxtjs/axios": "^5.0.1",
    "@std/esm": "^0.22.0",
=======
    "@std/esm": ">=0.23.0 <1.0.0",
>>>>>>> 81fba997
    "a11y-dialog": "^4.0.0",
    "color": "^3.0.0",
    "color-names": "^2.0.0",
    "compression": "^1.7.1",
    "details-polyfill": "^1.1.0",
    "express": "^4.16.2",
    "github": "^13.0.1",
    "node-env-file": "^0.1.8",
    "node-sass": "^4.7.2",
    "node-zip": "^1.1.1",
    "nuxt": "^1.3.0",
    "sanitize-filename": "^1.6.1",
    "sass-loader": "^6.0.6",
    "scroll-into-view": "^1.9.1",
    "sitemap": "^1.13.0",
    "svg-inline-loader": "^0.8.0",
    "uuid": "^3.1.0",
    "vue": "^2.5.13",
    "vue-form": "^4.7.1",
    "vuedraggable": "^2.15.0",
    "xml2js": "^0.4.19",
    "xmlbuilder": "^9.0.4"
  },
  "devDependencies": {
    "ajv": "^6.0.1",
    "broken-link-checker": "^0.7.6",
    "colors": "^1.1.2",
    "diff": "^3.4.0",
    "dir-compare": "^1.4.0",
    "disparity": "^2.0.0",
    "eslint": "^4.17.0",
    "eslint-plugin-security": "^1.4.0",
    "eslint-plugin-vue": "^4.2.2",
    "json-schema-ref-parser": "^4.1.0",
    "libxml-xsd": "^0.5.2",
    "minimist": "^1.2.0",
    "node-delete": "^0.1.2",
    "nodemon": "^1.12.1"
  },
  "homepage": "http://open-fixture-library.herokuapp.com/",
  "repository": {
    "type": "git",
    "url": "https://github.com/FloEdelmann/open-fixture-library"
  },
  "keywords": [
    "dmx",
    "dmx512",
    "ecue",
    "fixture",
    "fixtures",
    "lighting",
    "qlc"
  ],
  "license": "MIT"
}<|MERGE_RESOLUTION|>--- conflicted
+++ resolved
@@ -16,12 +16,8 @@
     "start": "node main.js"
   },
   "dependencies": {
-<<<<<<< HEAD
     "@nuxtjs/axios": "^5.0.1",
-    "@std/esm": "^0.22.0",
-=======
     "@std/esm": ">=0.23.0 <1.0.0",
->>>>>>> 81fba997
     "a11y-dialog": "^4.0.0",
     "color": "^3.0.0",
     "color-names": "^2.0.0",
