{
  "name": "open-fixture-library",
  "version": "1.0.0",
  "description": "An open source library for lighting technology's fixture definition files",
  "author": "Florian Edelmann <florian-edelmann@online.de>",
  "contributors": [
    "Felix Edelmann <fxedel@gmail.com>"
  ],
  "engines": {
    "node": "12.13.0"
  },
  "main": "main.js",
  "scripts": {
    "dev": "node --max-old-space-size=4096 main.js --dev",
    "postinstall": "make all",
    "start": "node --max-old-space-size=4096 main.js"
  },
  "husky": {
    "hooks": {
      "post-checkout": "make only-gitignored-no-nuxt",
      "post-merge": "make only-gitignored-no-nuxt",
      "pre-commit": "if [ \"$(git rev-parse --abbrev-ref HEAD)\" = \"master\" ]; then echo \"You can't commit directly to master branch\"; exit 1; fi"
    }
  },
  "dependencies": {
    "@heise/embetty-server": "^1.2.2",
    "@nuxtjs/axios": "^5.3.6",
    "@nuxtjs/style-resources": "^1.0.0",
    "@octokit/rest": "^16.28.9",
    "a11y-dialog": "^5.2.0",
    "ajv": "^6.9.1",
    "chalk": "^3.0.0",
    "color": "^3.1.0",
    "color-hash": "^1.0.3",
    "color-names": "^2.0.0",
    "compression": "^1.7.3",
    "details-polyfill": "^1.1.0",
    "embetty-vue": "^1.1.0",
    "esm": "3.2.20",
    "express": "^4.16.4",
    "json-schema-ref-parser": "^7.0.1",
    "jszip": "^3.1.5",
    "multer": "^1.4.1",
    "node-env-file": "^0.1.8",
    "node-sass": "^4.13.0",
    "nuxt": "~2.10.0",
    "sanitize-filename": "^1.6.1",
    "sass-loader": "^8.0.0",
    "scroll-into-view": "^1.9.3",
    "sitemap": "^5.0.0",
    "svg-inline-loader": "^0.8.0",
    "uuid": "^3.3.2",
    "vue-form": "^4.10.1",
    "vuedraggable": "^2.23.2",
    "xml2js": "^0.4.19",
    "xmlbuilder": "^13.0.0"
  },
  "devDependencies": {
    "broken-link-checker": "^0.7.8",
    "default-user-agent": "^1.0.0",
    "diff": "^4.0.1",
    "dir-compare": "^1.7.1",
    "disparity": "^3.0.0",
<<<<<<< HEAD
    "eslint": "~6.7.0",
=======
    "eslint": "~6.7.1",
>>>>>>> e9b918a1
    "eslint-plugin-array-func": "~3.1.3",
    "eslint-plugin-jsdoc": "~18.1.4",
    "eslint-plugin-json": "~2.0.1",
    "eslint-plugin-markdown": "~1.0.1",
    "eslint-plugin-promise": "~4.2.1",
    "eslint-plugin-security": "~1.4.0",
    "eslint-plugin-vue": "~6.0.0",
    "husky": "^3.0.0",
    "jsdoc-to-markdown": "^5.0.0",
    "libxmljs": "^0.19.7",
    "minimist": "^1.2.0",
    "mkdirp": "^0.5.1",
    "node-delete": "^0.1.2"
  },
  "homepage": "https://open-fixture-library.org/",
  "repository": {
    "type": "git",
    "url": "https://github.com/OpenLightingProject/open-fixture-library"
  },
  "keywords": [
    "dmx",
    "dmx512",
    "ecue",
    "fixture",
    "fixtures",
    "lighting",
    "qlc"
  ],
  "license": "MIT"
}<|MERGE_RESOLUTION|>--- conflicted
+++ resolved
@@ -61,11 +61,7 @@
     "diff": "^4.0.1",
     "dir-compare": "^1.7.1",
     "disparity": "^3.0.0",
-<<<<<<< HEAD
-    "eslint": "~6.7.0",
-=======
     "eslint": "~6.7.1",
->>>>>>> e9b918a1
     "eslint-plugin-array-func": "~3.1.3",
     "eslint-plugin-jsdoc": "~18.1.4",
     "eslint-plugin-json": "~2.0.1",
