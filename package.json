{
  "name": "open-fixture-library",
  "version": "1.0.0",
  "description": "An open source library for lighting technology's fixture definition files",
  "author": "Florian Edelmann <florian-edelmann@online.de>",
  "contributors": [
    "Felix Edelmann <fxedel@gmail.com>"
  ],
  "engines": {
    "node": "12.13.0"
  },
  "main": "main.js",
  "scripts": {
    "dev": "node --max-old-space-size=4096 main.js --dev",
    "postinstall": "make all",
    "start": "node --max-old-space-size=4096 main.js",
    "lint": "eslint --ext .js,.vue,.json,.md .",
    "lint:errors-only": "npm run lint -- --quiet --format codeframe",
    "test": "npm run lint && npm run test:fixtures-valid",
    "test:dmx-value-scaling": "node tests/dmx-value-scaling.js",
    "test:fixtures-valid": "node tests/fixtures-valid.js -a",
    "test:http-status": "NODE_ENV=production node --tls-min-v1.0 tests/http-status.js",
    "test:make-targets-updated": "node tests/make-targets-updated.js"
  },
  "husky": {
    "hooks": {
      "post-checkout": "make only-gitignored-no-nuxt",
      "post-merge": "make only-gitignored-no-nuxt",
      "pre-commit": "if [ \"$(git rev-parse --abbrev-ref HEAD)\" = \"master\" ]; then echo \"You can't commit directly to master branch\"; exit 1; fi"
    }
  },
  "dependencies": {
    "@heise/embetty-server": "^1.2.2",
    "@nuxtjs/axios": "^5.3.6",
    "@nuxtjs/style-resources": "^1.0.0",
    "@octokit/rest": "^16.28.9",
    "a11y-dialog": "^5.2.0",
    "ajv": "^6.9.1",
    "chalk": "^3.0.0",
    "color-hash": "^1.0.3",
    "color-names": "^2.0.0",
    "compression": "^1.7.3",
    "details-polyfill": "^1.1.0",
    "embetty-vue": "^1.1.0",
    "esm": "3.2.20",
    "express": "^4.16.4",
    "json-schema-ref-parser": "^7.0.1",
    "jszip": "^3.1.5",
    "multer": "^1.4.1",
    "node-env-file": "^0.1.8",
    "node-sass": "^4.13.0",
    "nuxt": "~2.11.0",
    "sanitize-filename": "^1.6.1",
    "sass-loader": "^8.0.0",
    "scroll-into-view": "^1.9.3",
    "sitemap": "^5.0.0",
    "svg-inline-loader": "^0.8.0",
    "uuid": "^3.3.2",
    "vue-form": "^4.10.3",
    "vue2-smooth-scroll": "^1.1.1",
    "vuedraggable": "^2.23.2",
    "xml2js": "^0.4.19",
    "xmlbuilder": "^13.0.0"
  },
  "devDependencies": {
    "broken-link-checker": "^0.7.8",
    "default-user-agent": "^1.0.0",
    "dir-compare": "^1.7.1",
    "disparity": "^3.0.0",
    "eslint": "~6.8.0",
    "eslint-plugin-array-func": "~3.1.3",
    "eslint-plugin-jsdoc": "~18.6.0",
    "eslint-plugin-json": "~2.0.1",
    "eslint-plugin-markdown": "~1.0.1",
    "eslint-plugin-promise": "~4.2.1",
    "eslint-plugin-security": "~1.4.0",
<<<<<<< HEAD
    "eslint-plugin-vue": "~6.1.0",
=======
    "eslint-plugin-vue": "~6.1.1",
>>>>>>> 0bea1a06
    "husky": "^3.0.0",
    "jsdoc-to-markdown": "^5.0.0",
    "libxmljs": "^0.19.7",
    "minimist": "^1.2.0",
    "mkdirp": "^0.5.1",
    "node-delete": "^0.1.2"
  },
  "homepage": "https://open-fixture-library.org/",
  "repository": {
    "type": "git",
    "url": "https://github.com/OpenLightingProject/open-fixture-library"
  },
  "keywords": [
    "dmx",
    "dmx512",
    "ecue",
    "fixture",
    "fixtures",
    "lighting",
    "qlc"
  ],
  "license": "MIT"
}<|MERGE_RESOLUTION|>--- conflicted
+++ resolved
@@ -74,11 +74,7 @@
     "eslint-plugin-markdown": "~1.0.1",
     "eslint-plugin-promise": "~4.2.1",
     "eslint-plugin-security": "~1.4.0",
-<<<<<<< HEAD
-    "eslint-plugin-vue": "~6.1.0",
-=======
     "eslint-plugin-vue": "~6.1.1",
->>>>>>> 0bea1a06
     "husky": "^3.0.0",
     "jsdoc-to-markdown": "^5.0.0",
     "libxmljs": "^0.19.7",
