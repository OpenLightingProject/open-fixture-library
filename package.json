{
  "name": "open-fixture-library",
  "version": "1.0.0",
  "description": "An open source library for lighting technology's fixture definition files",
  "author": "Florian Edelmann <florian-edelmann@online.de>",
  "contributors": [
    "Felix Edelmann <fxedel@gmail.com>"
  ],
  "engines": {
    "node": "12.13.0"
  },
  "main": "main.js",
  "scripts": {
    "dev": "node --max-old-space-size=4096 main.js --dev",
    "postinstall": "make all",
    "start": "node --max-old-space-size=4096 main.js",
    "lint": "npm run lint:eslint && npm run lint:stylelint",
    "lint:eslint": "eslint --ext .js,.vue,.json,.md .",
    "lint:eslint-errors-only": "npm run lint -- --quiet --format codeframe",
    "lint:stylelint": "stylelint **/*.scss **/*.vue",
    "test": "npm run lint && npm run test:fixtures-valid",
    "test:dmx-value-scaling": "node tests/dmx-value-scaling.js",
    "test:fixtures-valid": "node tests/fixtures-valid.js -a",
    "test:http-status": "NODE_ENV=production node --tls-min-v1.0 tests/http-status.js",
    "test:make-targets-updated": "node tests/make-targets-updated.js"
  },
  "husky": {
    "hooks": {
      "post-checkout": "make only-gitignored-no-nuxt",
      "post-merge": "make only-gitignored-no-nuxt",
      "pre-commit": "if [ \"$(git rev-parse --abbrev-ref HEAD)\" = \"master\" ]; then echo \"You can't commit directly to master branch\"; exit 1; fi"
    }
  },
  "dependencies": {
    "@heise/embetty-server": "^2.0.3",
    "@nuxtjs/axios": "^5.9.7",
    "@nuxtjs/style-resources": "^1.0.0",
    "@octokit/rest": "~17.1.4",
    "a11y-dialog": "^5.3.1",
    "ajv": "^6.12.0",
    "chalk": "^3.0.0",
    "color-hash": "^1.0.3",
    "color-names": "^2.0.0",
    "compression": "^1.7.3",
    "details-polyfill": "^1.1.0",
    "embetty-vue": "^1.2.2",
    "esm": "3.2.25",
    "express": "^4.17.1",
    "json-schema-ref-parser": "^7.1.4",
<<<<<<< HEAD
    "jszip": "^3.2.2",
=======
    "jszip": "^3.3.0",
    "multer": "^1.4.2",
>>>>>>> 94889d16
    "node-env-file": "^0.1.8",
    "node-sass": "^4.13.1",
    "nuxt": "~2.12.2",
    "sanitize-filename": "^1.6.3",
    "sass-loader": "^8.0.2",
    "scroll-into-view": "^1.14.2",
    "sitemap": "^6.1.0",
    "svg-inline-loader": "^0.8.2",
    "uuid": "^7.0.3",
    "vue-form": "^4.10.3",
    "vue2-smooth-scroll": "^1.2.0",
    "vuedraggable": "^2.23.2",
    "xml2js": "^0.4.23",
    "xmlbuilder": "^14.0.0"
  },
  "devDependencies": {
    "broken-link-checker": "^0.7.8",
    "default-user-agent": "^1.0.0",
    "dir-compare": "^2.2.0",
    "disparity": "^3.0.0",
    "eslint": "~6.8.0",
    "eslint-plugin-array-func": "~3.1.4",
    "eslint-plugin-jsdoc": "~22.1.0",
    "eslint-plugin-json": "~2.1.1",
    "eslint-plugin-markdown": "~1.0.2",
    "eslint-plugin-promise": "~4.2.1",
    "eslint-plugin-security": "~1.4.0",
    "eslint-plugin-vue": "~6.2.2",
    "husky": "^4.2.3",
    "jsdoc-to-markdown": "^5.0.3",
    "libxmljs": "^0.19.7",
    "minimist": "^1.2.5",
    "mkdirp": "^1.0.3",
    "node-delete": "^0.1.2",
    "stylelint": "~13.3.0",
    "stylelint-config-recommended-scss": "~4.2.0",
    "stylelint-scss": "~3.14.2"
  },
  "homepage": "https://open-fixture-library.org/",
  "repository": {
    "type": "git",
    "url": "https://github.com/OpenLightingProject/open-fixture-library"
  },
  "keywords": [
    "dmx",
    "dmx512",
    "ecue",
    "fixture",
    "fixtures",
    "lighting",
    "qlc"
  ],
  "license": "MIT"
}<|MERGE_RESOLUTION|>--- conflicted
+++ resolved
@@ -47,12 +47,7 @@
     "esm": "3.2.25",
     "express": "^4.17.1",
     "json-schema-ref-parser": "^7.1.4",
-<<<<<<< HEAD
-    "jszip": "^3.2.2",
-=======
     "jszip": "^3.3.0",
-    "multer": "^1.4.2",
->>>>>>> 94889d16
     "node-env-file": "^0.1.8",
     "node-sass": "^4.13.1",
     "nuxt": "~2.12.2",
