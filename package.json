--- conflicted
+++ resolved
@@ -16,11 +16,8 @@
     "start": "node main.js"
   },
   "dependencies": {
-<<<<<<< HEAD
     "@nuxtjs/axios": "^5.0.1",
-=======
     "@octokit/rest": "^15.1.7",
->>>>>>> 93537962
     "@std/esm": ">=0.23.0 <1.0.0",
     "a11y-dialog": "^4.0.0",
     "color": "^3.0.0",
@@ -28,12 +25,6 @@
     "compression": "^1.7.1",
     "details-polyfill": "^1.1.0",
     "express": "^4.16.2",
-<<<<<<< HEAD
-    "github": "^13.0.1",
-=======
-    "html-escape": "^2.0.0",
-    "html-minifier": "^3.5.5",
->>>>>>> 93537962
     "node-env-file": "^0.1.8",
     "node-sass": "^4.7.2",
     "node-zip": "^1.1.1",
