--- conflicted
+++ resolved
@@ -20,11 +20,7 @@
     "@octokit/rest": "^15.1.7",
     "@std/esm": ">=0.23.0 <1.0.0",
     "a11y-dialog": "^4.0.0",
-<<<<<<< HEAD
-=======
-    "body-parser": "^1.18.2",
     "browserify-middleware": "^8.1.0",
->>>>>>> 61f45ed5
     "color": "^3.0.0",
     "color-names": "^2.0.0",
     "compression": "^1.7.1",
