{
  "name": "open-fixture-library",
  "version": "0.2.0",
  "description": "An open source library for lighting technology's fixture definition files",
  "author": "Florian Edelmann <florian-edelmann@online.de>",
  "contributors": [
    "Felix Edelmann <fxedel@gmail.com>"
  ],
  "engines": {
    "node": "8.9.4"
  },
  "main": "main.js",
  "scripts": {
    "dev": "node main.js --dev",
    "postinstall": "nuxt build",
    "start": "node main.js"
  },
  "dependencies": {
<<<<<<< HEAD
    "@nuxtjs/axios": "^5.0.1",
    "@std/esm": "^0.21.7",
=======
    "@std/esm": "^0.22.0",
>>>>>>> d9a37b9d
    "a11y-dialog": "^4.0.0",
    "color": "^3.0.0",
    "color-names": "^2.0.0",
    "compression": "^1.7.1",
    "details-polyfill": "^1.1.0",
    "express": "^4.16.2",
    "github": "^13.0.1",
    "html-escape": "^2.0.0",
    "node-env-file": "^0.1.8",
    "node-sass": "^4.7.2",
    "node-zip": "^1.1.1",
    "nuxt": "^1.3.0",
    "sanitize-filename": "^1.6.1",
    "sass-loader": "^6.0.6",
    "scroll-into-view": "^1.9.1",
    "sitemap": "^1.13.0",
    "svg-inline-loader": "^0.8.0",
    "uuid": "^3.1.0",
    "validate": "github:cferdinandi/validate",
    "vue": "^2.5.13",
    "vuedraggable": "^2.15.0",
    "xml2js": "^0.4.19",
    "xmlbuilder": "^9.0.4"
  },
  "devDependencies": {
    "ajv": "^6.0.1",
    "broken-link-checker": "^0.7.6",
    "colors": "^1.1.2",
    "diff": "^3.4.0",
    "dir-compare": "^1.4.0",
    "disparity": "^2.0.0",
    "eslint": "^4.17.0",
    "eslint-plugin-security": "^1.4.0",
    "eslint-plugin-vue": "^4.2.2",
    "json-schema-ref-parser": "^4.1.0",
    "libxml-xsd": "^0.5.2",
    "minimist": "^1.2.0",
    "node-delete": "^0.1.2",
    "nodemon": "^1.12.1"
  },
  "homepage": "http://open-fixture-library.herokuapp.com/",
  "repository": {
    "type": "git",
    "url": "https://github.com/FloEdelmann/open-fixture-library"
  },
  "keywords": [
    "dmx",
    "dmx512",
    "ecue",
    "fixture",
    "fixtures",
    "lighting",
    "qlc"
  ],
  "license": "MIT"
}<|MERGE_RESOLUTION|>--- conflicted
+++ resolved
@@ -16,12 +16,8 @@
     "start": "node main.js"
   },
   "dependencies": {
-<<<<<<< HEAD
     "@nuxtjs/axios": "^5.0.1",
-    "@std/esm": "^0.21.7",
-=======
     "@std/esm": "^0.22.0",
->>>>>>> d9a37b9d
     "a11y-dialog": "^4.0.0",
     "color": "^3.0.0",
     "color-names": "^2.0.0",
