{
  "name": "open-fixture-library",
  "version": "1.0.0",
  "description": "An open source library for lighting technology's fixture definition files",
  "author": "Florian Edelmann <florian-edelmann@online.de>",
  "contributors": [
    "Felix Edelmann <fxedel@gmail.com>"
  ],
  "engines": {
    "node": "12.13.0"
  },
  "main": "main.js",
  "scripts": {
    "dev": "node --max-old-space-size=4096 main.js --dev",
    "postinstall": "make all",
    "start": "node --max-old-space-size=4096 main.js",
    "lint": "npm run lint:eslint && npm run lint:stylelint",
    "lint:eslint": "eslint --ext .js,.vue,.json,.md .",
    "lint:eslint-errors-only": "npm run lint -- --quiet --format codeframe",
    "lint:stylelint": "stylelint **/*.scss **/*.vue",
    "test": "npm run lint && npm run test:fixtures-valid",
    "test:dmx-value-scaling": "node tests/dmx-value-scaling.js",
    "test:fixtures-valid": "node tests/fixtures-valid.js -a",
    "test:http-status": "NODE_ENV=production node --tls-min-v1.0 tests/http-status.js",
    "test:make-targets-updated": "node tests/make-targets-updated.js"
  },
  "husky": {
    "hooks": {
      "post-checkout": "make only-gitignored-no-nuxt",
      "post-merge": "make only-gitignored-no-nuxt",
      "pre-commit": "if [ \"$(git rev-parse --abbrev-ref HEAD)\" = \"master\" ]; then echo \"You can't commit directly to master branch\"; exit 1; fi"
    }
  },
  "dependencies": {
    "@heise/embetty-server": "^1.2.2",
    "@nuxtjs/axios": "^5.3.6",
    "@nuxtjs/style-resources": "^1.0.0",
    "@octokit/rest": "^16.28.9",
    "a11y-dialog": "^5.2.0",
    "ajv": "^6.9.1",
    "chalk": "^3.0.0",
    "color-hash": "^1.0.3",
    "color-names": "^2.0.0",
    "compression": "^1.7.3",
    "details-polyfill": "^1.1.0",
    "embetty-vue": "^1.1.0",
    "esm": "3.2.20",
    "express": "^4.16.4",
    "json-schema-ref-parser": "^7.0.1",
    "jszip": "^3.1.5",
    "multer": "^1.4.1",
    "node-env-file": "^0.1.8",
    "node-sass": "^4.13.0",
    "nuxt": "~2.11.0",
    "sanitize-filename": "^1.6.1",
    "sass-loader": "^8.0.0",
    "scroll-into-view": "^1.9.3",
    "sitemap": "^5.0.0",
    "svg-inline-loader": "^0.8.0",
    "uuid": "^3.3.2",
    "vue-form": "^4.10.3",
    "vue2-smooth-scroll": "^1.1.1",
    "vuedraggable": "^2.23.2",
    "xml2js": "^0.4.19",
    "xmlbuilder": "^13.0.0"
  },
  "devDependencies": {
    "broken-link-checker": "^0.7.8",
    "default-user-agent": "^1.0.0",
    "dir-compare": "^1.7.1",
    "disparity": "^3.0.0",
    "eslint": "~6.8.0",
    "eslint-plugin-array-func": "~3.1.3",
    "eslint-plugin-jsdoc": "~18.6.0",
    "eslint-plugin-json": "~2.0.1",
    "eslint-plugin-markdown": "~1.0.1",
    "eslint-plugin-promise": "~4.2.1",
    "eslint-plugin-security": "~1.4.0",
    "eslint-plugin-vue": "~6.1.1",
<<<<<<< HEAD
    "husky": "^4.0.2",
=======
    "husky": "^4.0.6",
>>>>>>> df54f7f0
    "jsdoc-to-markdown": "^5.0.0",
    "libxmljs": "^0.19.7",
    "minimist": "^1.2.0",
    "mkdirp": "^0.5.1",
    "node-delete": "^0.1.2",
    "stylelint": "^12.0.1",
    "stylelint-config-recommended-scss": "^4.1.0",
    "stylelint-scss": "^3.13.0"
  },
  "homepage": "https://open-fixture-library.org/",
  "repository": {
    "type": "git",
    "url": "https://github.com/OpenLightingProject/open-fixture-library"
  },
  "keywords": [
    "dmx",
    "dmx512",
    "ecue",
    "fixture",
    "fixtures",
    "lighting",
    "qlc"
  ],
  "license": "MIT"
}<|MERGE_RESOLUTION|>--- conflicted
+++ resolved
@@ -77,11 +77,7 @@
     "eslint-plugin-promise": "~4.2.1",
     "eslint-plugin-security": "~1.4.0",
     "eslint-plugin-vue": "~6.1.1",
-<<<<<<< HEAD
-    "husky": "^4.0.2",
-=======
     "husky": "^4.0.6",
->>>>>>> df54f7f0
     "jsdoc-to-markdown": "^5.0.0",
     "libxmljs": "^0.19.7",
     "minimist": "^1.2.0",
