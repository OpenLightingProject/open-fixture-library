--- conflicted
+++ resolved
@@ -63,11 +63,7 @@
     "disparity": "^3.0.0",
     "eslint": "~6.6.0",
     "eslint-plugin-array-func": "~3.1.3",
-<<<<<<< HEAD
-    "eslint-plugin-jsdoc": "~18.0.0",
-=======
     "eslint-plugin-jsdoc": "~18.0.1",
->>>>>>> 36cf8a3c
     "eslint-plugin-json": "~2.0.1",
     "eslint-plugin-markdown": "~1.0.1",
     "eslint-plugin-promise": "~4.2.1",
