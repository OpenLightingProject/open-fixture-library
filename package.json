--- conflicted
+++ resolved
@@ -20,10 +20,6 @@
     "@octokit/rest": "^15.1.7",
     "@std/esm": ">=0.23.0 <1.0.0",
     "a11y-dialog": "^4.0.0",
-<<<<<<< HEAD
-    "body-parser": "^1.18.2",
-=======
->>>>>>> 9af02d71
     "browserify-middleware": "^8.1.0",
     "color": "^3.0.0",
     "color-names": "^2.0.0",
