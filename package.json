{
  "name": "open-fixture-library",
  "version": "0.2.0",
  "description": "An open source library for lighting technology's fixture definition files",
  "author": "Florian Edelmann <florian-edelmann@online.de>",
  "contributors": [
    "Felix Edelmann <fxedel@gmail.com>"
  ],
  "engines": {
    "node": "8.9.4"
  },
  "main": "main.js",
  "scripts": {
    "watch": "nodemon main.js",
    "start": "node main.js"
  },
  "dependencies": {
<<<<<<< HEAD
    "a11y-dialog": "^3.0.2",
    "body-parser": "^1.17.2",
    "browserify-middleware": "^8.1.0",
    "color": "^2.0.0",
=======
    "@octokit/rest": "^15.1.7",
    "@std/esm": ">=0.23.0 <1.0.0",
    "a11y-dialog": "^4.0.0",
    "body-parser": "^1.18.2",
    "browserify-middleware": "^8.0.0",
    "color": "^3.0.0",
>>>>>>> f564dc82
    "color-names": "^2.0.0",
    "compression": "^1.7.1",
    "details-polyfill": "^1.1.0",
    "dir-compare": "^1.4.0",
    "disparity": "^2.0.0",
    "express": "^4.16.2",
    "html-escape": "^2.0.0",
    "html-minifier": "^3.5.5",
    "node-env-file": "^0.1.8",
    "node-sass-middleware": "^0.11.0",
    "node-zip": "^1.1.1",
    "sanitize-filename": "^1.6.1",
    "scroll-into-view": "^1.9.1",
    "sitemap": "^1.13.0",
    "uuid": "^3.1.0",
    "validate": "github:cferdinandi/validate",
    "vue": "^2.5.2",
    "vuedraggable": "^2.15.0",
    "xml2js": "^0.4.19",
    "xmlbuilder": "^9.0.4"
  },
  "devDependencies": {
    "ajv": "^6.0.1",
    "broken-link-checker": "^0.7.6",
    "colors": "^1.1.2",
    "diff": "^3.4.0",
    "eslint": "^4.1.1",
    "eslint-plugin-security": "^1.4.0",
    "json-schema-ref-parser": "^4.1.0",
    "libxml-xsd": "^0.5.2",
    "minimist": "^1.2.0",
    "node-delete": "^0.1.2",
    "nodemon": "^1.12.1"
  },
  "homepage": "https://open-fixture-library.herokuapp.com/",
  "repository": {
    "type": "git",
    "url": "https://github.com/FloEdelmann/open-fixture-library"
  },
  "keywords": [
    "dmx",
    "dmx512",
    "ecue",
    "fixture",
    "fixtures",
    "lighting",
    "qlc"
  ],
  "license": "MIT"
}<|MERGE_RESOLUTION|>--- conflicted
+++ resolved
@@ -15,19 +15,12 @@
     "start": "node main.js"
   },
   "dependencies": {
-<<<<<<< HEAD
-    "a11y-dialog": "^3.0.2",
-    "body-parser": "^1.17.2",
-    "browserify-middleware": "^8.1.0",
-    "color": "^2.0.0",
-=======
     "@octokit/rest": "^15.1.7",
     "@std/esm": ">=0.23.0 <1.0.0",
     "a11y-dialog": "^4.0.0",
     "body-parser": "^1.18.2",
-    "browserify-middleware": "^8.0.0",
+    "browserify-middleware": "^8.1.0",
     "color": "^3.0.0",
->>>>>>> f564dc82
     "color-names": "^2.0.0",
     "compression": "^1.7.1",
     "details-polyfill": "^1.1.0",
