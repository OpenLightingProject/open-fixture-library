#!/usr/bin/node

const fs = require('fs');
const path = require('path');
const express = require('express');
const compression = require('compression');
const sassMiddleware = require('node-sass-middleware');
<<<<<<< HEAD
const browserify = require('browserify-middleware');
=======
const minifyHTML = require('html-minifier').minify;

const app = express();
>>>>>>> 9af30512

// setup port
app.set('port', (process.env.PORT || 5000));
app.listen(app.get('port'), () => {
  console.log('Node app is running on port', app.get('port'));
});

// enable compression
app.use(compression({
  threshold: '500B'
}));

// compile SASS
app.use(sassMiddleware({
  src: path.join(__dirname, 'views', 'stylesheets'),
  dest: path.join(__dirname, 'static'),
  outputStyle: 'compressed'
}));

<<<<<<< HEAD
// client scripts
app.use('/js', browserify('./client'));

// static files that shall be accessible
app.use(express.static(path.join(__dirname, 'static')));
=======
// static files that need no processing (some of them may never change -> let the users cache them)
const longMaxAgeExtensions = ['.ico', '.json', '.png', '.svg', '.ttf', '.woff', '.woff2', '.xml'];
const secondsInOneYear = 60 * 60 * 24 * 365;
app.use(express.static(path.join(__dirname, 'static'), {
  setHeaders: (res, filename, stat) => {
    if (process.env.NODE_ENV === 'production' && longMaxAgeExtensions.indexOf(path.extname(filename)) != -1) {
      res.append('Cache-Control', 'public, max-age=' + secondsInOneYear);
    }
  }
}));
>>>>>>> 9af30512

// views is directory for all template files
app.set('views', path.join(__dirname, 'views'));

// custom renderer
app.engine('js', (filePath, options, callback) => {
  const renderer = require(filePath);

  let opts = {
    manufacturers: manufacturers,
    register: register,
    plugins: plugins,
    baseDir: __dirname,
    messages: getMessages()
  };
  Object.assign(opts, options);

  const html = renderer(opts);

  if (process.env.NODE_ENV === 'production') {
    callback(null, minifyHTML(html, {
      collapseWhitespace: true,
      conservativeCollapse: true,

      // to help gzip compression
      sortAttributes: true,
      sortClassName: true
    }));
  }
  else {
    callback(null, html);
  }
});
app.set('view engine', 'js');


// message objects to show to the user
let messages = [];

// the interesting data
let manufacturers = null;
let register = null;

// read in the JSON files to fill those data structures
fs.readFile(path.join(__dirname, 'fixtures', 'manufacturers.json'), 'utf8', (error, data) => {
  if (error) {
    addFileReadError('There was an error reading in the manufacturer data.', error);
    return;
  }

  manufacturers = JSON.parse(data);
});
fs.readFile(path.join(__dirname, 'fixtures', 'register.json'), 'utf8', (error, data) => {
  if (error) {
    addFileReadError('There was an error reading in the register.', error);
    return;
  }

  register = JSON.parse(data);
});

// load available plugins
let plugins = {};
for (const filename of fs.readdirSync(path.join(__dirname, 'plugins'))) {
  plugins[path.basename(filename, '.js')] = require(path.join(__dirname, 'plugins', filename));
}


app.get('/', (request, response) => {
  response.render('pages/index');
});

app.get('/about', (request, response) => {
  response.render('pages/about');
});

app.get('/categories', (request, response) => {
  response.render('pages/categories');
});

app.get('/manufacturers', (request, response) => {
  response.render('pages/manufacturers');
});

app.get('/search', (request, response) => {
  response.render('pages/search', {
    query: request.query
  });
});

// if no other route applies
app.use((request, response, next) => {
  // first char is always a slash, last char has to be tested
  const sanitizedUrl = request.originalUrl.slice(1, (request.originalUrl.slice(-1) == '/') ? -1 : request.originalUrl.length);
  const segments = sanitizedUrl.split('/');


  if (segments.length == 1 && segments[0] in manufacturers) {
    response.render('pages/single_manufacturer', {
      man: segments[0]
    });
    return;
  }

  if (segments.length == 2 && segments[0] in manufacturers) {
    const man = segments[0];
    const fix = segments[1];

    if (register.manufacturers[man].indexOf(fix) != -1) {
      response.render('pages/single_fixture', {
        man: man,
        fix: fix
      });
      return;
    }

    const [key, pluginName] = fix.split('.');
    if (pluginName in plugins && 'export' in plugins[pluginName]) {
      const outfiles = plugins[pluginName].export([{
        manufacturerKey: man,
        fixtureKey: key
      }], {
        baseDir: __dirname,
        manufacturers: manufacturers
      });

      downloadFiles(response, outfiles, pluginName);
      return;
    }
  }

  if (segments.length == 2 && segments[0] === 'categories' && decodeURIComponent(segments[1]) in register.categories) {
    response.render('pages/single_category', {
      category: decodeURIComponent(segments[1])
    });
    return;
  }

  console.log(`page ${request.originalUrl} [${segments}] not found`);

  response.status(404).render('pages/404');
});


function downloadFiles(response, files, zipname) {
  if (files.length == 1) {
    response
      .status(201)
      .attachment(files[0].name)
      .type(files[0].mimetype)
      .send(Buffer.from(files[0].content));
    return;
  }

  // else zip all together
  const zip = new require('node-zip')();
  for (const file of files) {
    zip.file(file.name, file.content);
  }
  const data = zip.generate({
    base64: false,
    compression: 'DEFLATE'
  });

  response
    .status(201)
    .attachment('ofl_export_' + zipname + '.zip')
    .type('application/zip')
    .send(Buffer.from(data, 'binary'));
}

function getMessages() {
  if (messages.length > 0) {
    return messages;
  }

  if (manufacturers == null || register == null) {
    return [{
      type: 'info',
      text: 'We are still reading the data. Please reload the page in a few moments.'
    }];
  }

  return [];
}

function addFileReadError(text, error) {
  console.error(text, error.toString());
  messages.push({
    type: 'error',
    text: `${text}<br /><code>${error.toString()}</code>`
  });
}<|MERGE_RESOLUTION|>--- conflicted
+++ resolved
@@ -5,13 +5,10 @@
 const express = require('express');
 const compression = require('compression');
 const sassMiddleware = require('node-sass-middleware');
-<<<<<<< HEAD
 const browserify = require('browserify-middleware');
-=======
 const minifyHTML = require('html-minifier').minify;
 
 const app = express();
->>>>>>> 9af30512
 
 // setup port
 app.set('port', (process.env.PORT || 5000));
@@ -31,13 +28,9 @@
   outputStyle: 'compressed'
 }));
 
-<<<<<<< HEAD
 // client scripts
 app.use('/js', browserify('./client'));
 
-// static files that shall be accessible
-app.use(express.static(path.join(__dirname, 'static')));
-=======
 // static files that need no processing (some of them may never change -> let the users cache them)
 const longMaxAgeExtensions = ['.ico', '.json', '.png', '.svg', '.ttf', '.woff', '.woff2', '.xml'];
 const secondsInOneYear = 60 * 60 * 24 * 365;
@@ -48,7 +41,6 @@
     }
   }
 }));
->>>>>>> 9af30512
 
 // views is directory for all template files
 app.set('views', path.join(__dirname, 'views'));
