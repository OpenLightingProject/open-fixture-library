--- conflicted
+++ resolved
@@ -6,13 +6,10 @@
 const compression = require('compression');
 const sassMiddleware = require('node-sass-middleware');
 const browserify = require('browserify-middleware');
-<<<<<<< HEAD
 const babelify = require("babelify");
-=======
 const minifyHTML = require('html-minifier').minify;
 
 const app = express();
->>>>>>> 098546ae
 
 // setup port
 app.set('port', (process.env.PORT || 5000));
