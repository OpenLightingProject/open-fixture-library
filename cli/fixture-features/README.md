Fixture features are specific fixture characteristics (like "uses heads" or "uses fine channel before coarse channel"), especially ones that have produced or are likely to produce bugs and errors.

Each fixture feature module has to export an array of one or more feature objects that look like this:

```js
module.exports = [{
  // Optional. Used internally and in test-fixtures.json.
  // Default is the filename (without '.js'), succeded by `-${i}` if multiple features per module are provided.
  id: 'uses-fine-channels',

  // Required. Try to be as short as possible as it's used in generated table header. Markdown is allowed.
  name: 'Fine channels',

  // Optional. Is used as tooltip in generated table header. Markdown is not allowed.
  description: 'Whether fine channel aliases are defined',

  /**
   * Required. Checks if the given fixture uses this module's feature.
<<<<<<< HEAD
   * @param {Fixture} fixture - The fixture data
   * @return {Boolean} true if fixture uses the feature
=======
   * @param {Object} fixture - The parsed json data
   * @param {Object} fineChannels - { fineChannelAlias -> coarseChannelKey }
   * @returns {Boolean} true if fixture uses the feature
>>>>>>> b3780c75
   */
  hasFeature: fixture => {
    return fixture.fineChannels.length > 0;
  }
}];
```<|MERGE_RESOLUTION|>--- conflicted
+++ resolved
@@ -16,14 +16,8 @@
 
   /**
    * Required. Checks if the given fixture uses this module's feature.
-<<<<<<< HEAD
-   * @param {Fixture} fixture - The fixture data
-   * @return {Boolean} true if fixture uses the feature
-=======
-   * @param {Object} fixture - The parsed json data
-   * @param {Object} fineChannels - { fineChannelAlias -> coarseChannelKey }
-   * @returns {Boolean} true if fixture uses the feature
->>>>>>> b3780c75
+   * @param {Fixture} fixture The fixture data
+   * @returns {boolean} true if fixture uses the feature
    */
   hasFeature: fixture => {
     return fixture.fineChannels.length > 0;
