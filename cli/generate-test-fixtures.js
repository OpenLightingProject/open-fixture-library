--- conflicted
+++ resolved
@@ -49,22 +49,6 @@
     }
   }
 }
-<<<<<<< HEAD
-=======
-fixFeatures.sort((a, b) => {
-  if (a.order === b.order) {
-    if (a.name.toLowerCase() > b.name.toLowerCase()) {
-      return 1;
-    }
-
-    if (a.name.toLowerCase() < b.name.toLowerCase()) {
-      return -1;
-    }
-  }
-  return b.order - a.order;
-});
->>>>>>> b3780c75
-
 
 // check which features each fixture supports
 let fixtures = [];
@@ -103,7 +87,6 @@
       return true;
     }
   }
-<<<<<<< HEAD
   // has no new features -> filter out
   for (const feature of fixture.features) {
     featuresUsed[feature]--;
@@ -118,21 +101,6 @@
 });
 
 console.log(colors.yellow('Generated list of test fixtures:'));
-=======
-  const testFixturesFile = path.join(__dirname, '..', 'tests', 'test-fixtures.json');
-  fs.writeFileSync(testFixturesFile, JSON.stringify(fixtures, null, 2));
-  console.log(`\nSuccessfully updated ${testFixturesFile}.\n`);
-}
-
-// generate markdown code
-const mdLines = [];
-mdLines[0] = '|';
-for (const fixFeature of fixFeatures) {
-  mdLines[0] += ' | ';
-  mdLines[0] += 'description' in fixFeature ? `<abbr title="${fixFeature.description}">${fixFeature.name}</abbr>` : fixFeature.name;
-}
-mdLines[1] = '|-'.repeat(fixFeatures.length + 1);
->>>>>>> b3780c75
 for (const fixture of fixtures) {
   console.log(` - ${fixture.man}/${fixture.key}`);
 }
@@ -173,7 +141,6 @@
 
     mdLines.push(line);
   }
-
   mdLines.push('');
 
   // Footnotes
@@ -183,23 +150,4 @@
   }
 
   return mdLines.join('\n');
-
-
-
-  mdLines[0] = '|';
-  for (const fixFeature of fixFeatures) {
-    mdLines[0] += ' | ';
-    mdLines[0] += 'description' in fixFeature ? `<abbr title="${fixFeature.description}">${fixFeature.name}</abbr>` : fixFeature.name;
-  }
-  mdLines[1] = '|-'.repeat(fixFeatures.length + 1);
-
-  for (const fixture of fixtures) {
-    let line = `[*${fixture.man}* **${fixture.name}**](https://github.com/FloEdelmann/open-fixture-library/blob/master/fixtures/${fixture.man}/${fixture.key}.json)`;
-
-    for (const fixFeature of fixFeatures) {
-      line += fixture.features.includes(fixFeature.id) ? ' | :white_check_mark:' : ' | :x:';
-    }
-
-    mdLines.push(line);
-  }
 }