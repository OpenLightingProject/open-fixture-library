const path = require('path');
const fs = require('fs');

const Manufacturer = require('./Manufacturer.js');
const Meta = require('./Meta.js');
const Physical = require('./Physical.js');
const Channel = require('./Channel.js');
const TemplateChannel = require('./TemplateChannel.js');
const NullChannel = require('./NullChannel.js');
const Matrix = require('./Matrix.js');
const Mode = require('./Mode.js');


/*
  benchmark results for accessing fix.physical (10,000,000 iterations):
  - without cache: ~1.9s
  - with cache: ~0.52s (nearly 4 times faster!)
  => that proves why caching, even for these small objects, is useful

  Code:
    const benchmarkIterations = 10000000;
    function benchmark() {
      const t0 = process.hrtime();

      for (let i = 0; i < benchmarkIterations; i++) {
        fix1.physical;
      }

      const deltaT = process.hrtime(t0);

      console.log(deltaT);
    }
*/


module.exports = class Fixture {
  constructor(man, key, jsonObject) {
    this.manufacturer = man; // calls the setter
    this._key = key;
    this.jsonObject = jsonObject; // also calls the setter
  }

  set manufacturer(newMan) {
    if (newMan instanceof Manufacturer) {
      this._manufacturer = newMan;
    }
    else {
      this._manufacturer = new Manufacturer(newMan);
    }
  }

  get manufacturer() {
    return this._manufacturer;
  }

  get key() {
    return this._key;
  }

  set jsonObject(jsonObject) {
    this._jsonObject = jsonObject;
    this._cache = {};
  }

  get jsonObject() {
    return this._jsonObject;
  }

  get url() {
    return `https://open-fixture-library.herokuapp.com/${this.manufacturer.key}/${this.key}`;
  }

  get name() {
    return this._jsonObject.name; // required
  }

  get shortName() {
    return this._jsonObject.shortName || this._jsonObject.name;
  }

  get hasShortName() {
    return 'shortName' in this._jsonObject;
  }

  get categories() {
    return this._jsonObject.categories; // required
  }

  get mainCategory() {
    return this.categories[0];
  }

  get meta() {
    if (!('meta' in this._cache)) {
      this._cache.meta = new Meta(this._jsonObject.meta);
    }

    return this._cache.meta;
  }

  get comment() {
    return this._jsonObject.comment || '';
  }

  get hasComment() {
    return 'comment' in this._jsonObject;
  }

  get manualURL() {
    return this._jsonObject.manualURL || null;
  }

  get rdm() {
    return this._jsonObject.rdm || null;
  }

  /**
   * @return {?Physical} The physical information for the whole fixture.
   */
  get physical() {
    if (!('physical' in this._cache)) {
      this._cache.physical = 'physical' in this._jsonObject ? new Physical(this._jsonObject.physical) : null;
    }

    return this._cache.physical;
  }
  
  /**
   * @return {?Matrix} The matrix information for this fixture.
   */
  get matrix() {
    if (!('matrix' in this._cache)) {
      this._cache.matrix = 'matrix' in this._jsonObject ? new Matrix(this._jsonObject.matrix) : null;
    }

    return this._cache.matrix;
  }

  // returns object whose keys are all items in this.allChannelKeys
  // { 'channel key': 'unique channel name' }
  get uniqueChannelNames() {
    if (!('uniqueChannelNames' in this._cache)) {
      this._cache.uniqueChannelNames = {};

<<<<<<< HEAD
      let names = this.allChannels.map(ch => ch.name || ch.wrappedChannel.name);
=======
      const names = this.allChannels.map(ch => ch.name);
>>>>>>> b3780c75

      for (let i = 0; i < names.length; i++) {
        const originalName = names[i];

        // make unique by appending ' 2', ' 3', ...
        let duplicates = 1;
        while (names.indexOf(names[i]) !== i) {
          duplicates++;
          names[i] = `${originalName} ${duplicates}`;
        }

        // save unique name
        this._cache.uniqueChannelNames[this.allChannelKeys[i]] = names[i];
      }
    }

    return this._cache.uniqueChannelNames;
  }

  // array, ordered by appearance
  get availableChannelKeys() {
    return Object.keys(this._jsonObject.availableChannels || {});
  }

  // array of Channel objects, ordered by appearance
  get availableChannels() {
    if (!('availableChannels' in this._cache)) {
      this._cache.availableChannels = this.availableChannelKeys.map(
        key => new Channel(key, this._jsonObject.availableChannels[key], this)
      );
    }

    return this._cache.availableChannels;
  }

  // array, ordered by appearance
  get fineChannelAliases() {
    return this._concatChannelArrayProperty('fineChannelAliases');
  }

  // array of FineChannel objects, ordered by appearance
  get fineChannels() {
    return this._concatChannelArrayProperty('fineChannels');
  }

  // array, ordered by appearance
  get switchingChannelAliases() {
    return this._concatChannelArrayProperty('switchingChannelAliases');
  }

  // array of SwitchingChannel objects, ordered by appearance
  get switchingChannels() {
    return this._concatChannelArrayProperty('switchingChannels');
  }
  
  /**
   * @param {!string} key The switching channel's key.
   * @return {?SwitchingChannel} The found channel, null if not found. 
   */
  getSwitchingChannelByKey(key) {
    if (!('switchingChannelsByKey' in this._cache)) {
      this._cache.switchingChannelsByKey = {};

      for (const channel of this.switchingChannels) {
        this._cache.switchingChannelsByKey[channel.key] = channel;
      }
    }

    return this._cache.switchingChannelsByKey[key] || null;
  }
  
  _concatChannelArrayProperty(property) {
    if (!(property in this._cache)) {
      let values = [];

      for (const channel of this.availableChannels) {
        values = values.concat(channel[property]);
      }

      this._cache[property] = values;
    }

    return this._cache[property];
  }
  
  /**
   * Template channels are used to automatically generate channels (currently only matrix channels).
   * @return {!string[]} All template channel keys, ordered by appearance.
   */
  get templateChannelKeys() {
    return Object.keys(this._jsonObject.templateChannels || {});
  }

  /**
   * Template channels are used to automatically generate channels (currently only matrix channels).
   * @return {!TemplateChannel[]} TemplateChannel instances for all template channels, ordered by appearance.
   */
  get templateChannels() {
    if (!('templateChannels' in this._cache)) {
      this._cache.templateChannels = this.templateChannelKeys.map(
        key => new TemplateChannel(key, this._jsonObject.templateChannels[key], this)
      );
    }

    return this._cache.templateChannels;
  }

  /**
   * Searches the template channel with the given key. Fine and switching template channel keys can't be found.
   * @param {!string} chKey The template channel's key
   * @return {?TemplateChannel} 
   */
  getTemplateChannelByKey(chKey) {
    if (!('templateChannelByKey' in this._cache)) {
      this._cache.templateChannelByKey = {};

      for (const channel of this.templateChannels) {
        this._cache.templateChannelByKey[channel.key] = channel;
      }
    }

    return this._cache.templateChannelByKey[chKey] || null;
  }
  
  /**
   * @return {!Object.<string, Set<string>>} Each used template channel key pointing to a Set of used pixelKeys/pixelGroupKeys.
   */
  get usedPixelKeys() {
    if (!('usedPixelKeys' in this._cache)) {
      /** @type {!UsedPixelKeys} */
      let usedPixelKeys = {};

      for (const mode of this.modes) {
        for (const templateChannelKey of Object.keys(mode.usedPixelKeys)) {
          if (!(templateChannelKey in usedPixelKeys)) {
            usedPixelKeys[templateChannelKey] = mode.usedPixelKeys[templateChannelKey];
          }
          else {
            usedPixelKeys[templateChannelKey] = new Set([
              ...usedPixelKeys[templateChannelKey],
              ...mode.usedPixelKeys[templateChannelKey]
            ]);
          }
        }
      }

      this._cache.usedPixelKeys = usedPixelKeys;
    }

    return this._cache.usedPixelKeys;
  }

  /**
   * @return {!string[]} All used matrix channels' keys.
   */
  get matrixChannelKeys() {
    if (!('matrixChannelKeys' in this._cache)) {
      this._cache.matrixChannelKeys = this.matrixChannels.map(ch => ch.key);
    }

    return this._cache.matrixChannelKeys;
  }

  /**
   * @return {!MatrixChannel[]} All used matrix channels.
   */
  get matrixChannels() {
    if (!('matrixChannels' in this._cache)) {
      let channels = [];

      for (const templateChannelKey of Object.keys(this.usedPixelKeys)) {
        const templateChannel = this.getTemplateChannelByKey(templateChannelKey);

        // fine template channels aren't found and return null, but they're created with their coarse channel automatically.
        if (templateChannel !== null) {
          for (const pixelKey of this.usedPixelKeys[templateChannelKey]) {
            channels = channels.concat(templateChannel.createMatrixChannels(pixelKey));
          }
        }
      }

      this._cache.matrixChannels = channels;
    }

    return this._cache.matrixChannels;
  }

  // array
  get nullChannelKeys() {
    return this.nullChannels.map(ch => ch.key);
  }

  // array of NullChannel objects
  get nullChannels() {
    if (!('nullChannels' in this._cache)) {
      // we only need to create as many NullChannels as in the mode with the most null channels
      // e.g. Mode 1: 1x null, Mode 2: 3x null, Mode 3: 2x null => 3 NullChannels
      const maxNullPerMode = Math.max(...this.modes.map(mode => mode.nullChannelCount));
      this._cache.nullChannels = [];
      for (let i = 0; i < maxNullPerMode; i++) {
        const channel = new NullChannel(this);
        this._cache.nullChannels.push(channel);
      }
    }

    return this._cache.nullChannels;
  }
  
  /**
   * @return {!string[]} All generated channel keys. If possible, ordered by appearance.
   */
  get allChannelKeys() {
    if (!('allChannelKeys' in this._cache)) {
      this._cache.allChannelKeys = this.allChannels.map(ch => ch.key);
    }

    return this._cache.allChannelKeys;
  }

  /**
   * @return {!Array.<AbstractChannel, MatrixChannel>} All generated channels. If possible, ordered by appearance.
   */
  get allChannels() {
    if (!('allChannels' in this._cache)) {
      let channels = [];

      for (const channel of this.availableChannels) {
        channels = channels.concat(channel, channel.fineChannels, channel.switchingChannels);
      }
      channels = channels.concat(this.nullChannels, this.matrixChannels);

      this._cache.allChannels = channels;
    }

    return this._cache.allChannels;
  }

  /**
   * @param {!string} key The channel's key.
   * @return {AbstractChannel|MatrixChannel|null} The found channel, null if not found. 
   */
  getChannelByKey(key) {
    if (!('channelsByKey' in this._cache)) {
      this._cache.channelsByKey = {};

      for (const channel of this.allChannels) {
        this._cache.channelsByKey[channel.key] = channel;
      }
    }

    return this._cache.channelsByKey[key] || null;
  }

  get modes() {
    if (!('modes' in this._cache)) {
      this._cache.modes = this._jsonObject.modes.map(jsonMode => new Mode(jsonMode, this));
    }

    return this._cache.modes;
  }


  /**
   * Looks up the fixture definition in the directory structure and creates a Fixture instance.
   * @param {!string} man The manufacturer's key (directory name)
   * @param {!string} fix The fixture's key (filename without .json)
   * @returns {?Fixture} The created Fixture instance, null if not found.
   */
  static fromRepository(man, fix) {
    const fixPath = path.join(__dirname, '..', '..', 'fixtures', man, `${fix}.json`);
    return new this(man, fix, JSON.parse(fs.readFileSync(fixPath, 'utf8')));
  }
};<|MERGE_RESOLUTION|>--- conflicted
+++ resolved
@@ -124,7 +124,7 @@
 
     return this._cache.physical;
   }
-  
+
   /**
    * @return {?Matrix} The matrix information for this fixture.
    */
@@ -142,11 +142,7 @@
     if (!('uniqueChannelNames' in this._cache)) {
       this._cache.uniqueChannelNames = {};
 
-<<<<<<< HEAD
-      let names = this.allChannels.map(ch => ch.name || ch.wrappedChannel.name);
-=======
-      const names = this.allChannels.map(ch => ch.name);
->>>>>>> b3780c75
+      const names = this.allChannels.map(ch => ch.name || ch.wrappedChannel.name);
 
       for (let i = 0; i < names.length; i++) {
         const originalName = names[i];
@@ -201,10 +197,10 @@
   get switchingChannels() {
     return this._concatChannelArrayProperty('switchingChannels');
   }
-  
+
   /**
    * @param {!string} key The switching channel's key.
-   * @return {?SwitchingChannel} The found channel, null if not found. 
+   * @return {?SwitchingChannel} The found channel, null if not found.
    */
   getSwitchingChannelByKey(key) {
     if (!('switchingChannelsByKey' in this._cache)) {
@@ -217,7 +213,7 @@
 
     return this._cache.switchingChannelsByKey[key] || null;
   }
-  
+
   _concatChannelArrayProperty(property) {
     if (!(property in this._cache)) {
       let values = [];
@@ -231,7 +227,7 @@
 
     return this._cache[property];
   }
-  
+
   /**
    * Template channels are used to automatically generate channels (currently only matrix channels).
    * @return {!string[]} All template channel keys, ordered by appearance.
@@ -257,7 +253,7 @@
   /**
    * Searches the template channel with the given key. Fine and switching template channel keys can't be found.
    * @param {!string} chKey The template channel's key
-   * @return {?TemplateChannel} 
+   * @return {?TemplateChannel}
    */
   getTemplateChannelByKey(chKey) {
     if (!('templateChannelByKey' in this._cache)) {
@@ -270,7 +266,7 @@
 
     return this._cache.templateChannelByKey[chKey] || null;
   }
-  
+
   /**
    * @return {!Object.<string, Set<string>>} Each used template channel key pointing to a Set of used pixelKeys/pixelGroupKeys.
    */
@@ -354,7 +350,7 @@
 
     return this._cache.nullChannels;
   }
-  
+
   /**
    * @return {!string[]} All generated channel keys. If possible, ordered by appearance.
    */
@@ -386,7 +382,7 @@
 
   /**
    * @param {!string} key The channel's key.
-   * @return {AbstractChannel|MatrixChannel|null} The found channel, null if not found. 
+   * @return {AbstractChannel|MatrixChannel|null} The found channel, null if not found.
    */
   getChannelByKey(key) {
     if (!('channelsByKey' in this._cache)) {
