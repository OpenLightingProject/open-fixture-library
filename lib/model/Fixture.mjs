import Channel from './Channel.mjs';
import Manufacturer from './Manufacturer.mjs';
import Matrix from './Matrix.mjs';
import Meta from './Meta.mjs';
import Mode from './Mode.mjs';
import NullChannel from './NullChannel.mjs';
import Physical from './Physical.mjs';
import TemplateChannel from './TemplateChannel.mjs';

import packageJson from '../../package.json';


/*
  benchmark results for accessing fix.physical (10,000,000 iterations):
  - without cache: ~1.9s
  - with cache: ~0.52s (nearly 4 times faster!)
  => that proves why caching, even for these small objects, is useful

  Code:
    const benchmarkIterations = 10000000;
    function benchmark() {
      const t0 = process.hrtime();

      for (let i = 0; i < benchmarkIterations; i++) {
        fix1.physical;
      }

      const deltaT = process.hrtime(t0);

      console.log(deltaT);
    }
*/


/** A physical DMX device */
export default class Fixture {
  /**
   * Create a new Fixture instance.
   * @param {!string|!Manufacturer} man Either the fixture's manufacturer's key or a Manufacturer instance.
   * @param {!string} key The fixture's unique key. Equals the filename without '.json'.
   * @param {!object} jsonObject The fixture's parsed JSON data.
   */
  constructor(man, key, jsonObject) {
    this.manufacturer = man; // calls the setter
    this._key = key;
    this.jsonObject = jsonObject; // also calls the setter
  }

  /**
   * @param {!string|!Manufacturer} newMan Either the fixture's manufacturer's key or a Manufacturer instance.
   */
  set manufacturer(newMan) {
    if (newMan instanceof Manufacturer) {
      this._manufacturer = newMan;
    }
    else {
      this._manufacturer = new Manufacturer(newMan);
    }
  }

  /**
   * @returns {!Manufacturer} The fixture's manufacturer.
   */
  get manufacturer() {
    return this._manufacturer;
  }

  /**
   * @param {!string} key The fixture's unique key. Equals the filename without '.json'.
   */
  get key() {
    return this._key;
  }

  /**
   * @param {!object} jsonObject The fixture's parsed JSON data.
   */
  set jsonObject(jsonObject) {
    this._jsonObject = jsonObject;
    this._cache = {};
  }

  /**
   * @returns {!object} The fixture's parsed JSON data.
   */
  get jsonObject() {
    return this._jsonObject;
  }

  /**
   * @returns {!string} An url pointing to the fixture's page on the Open Fixture Library website.
   */
  get url() {
    return `${packageJson.homepage}${this.manufacturer.key}/${this.key}`;
  }

  /**
   * @returns {!string} The fixture's product name.
   */
  get name() {
    return this._jsonObject.name; // required
  }

  /**
   * @returns {!boolean} Whether the fixture has a short name defined.
   */
  get hasShortName() {
    return `shortName` in this._jsonObject;
  }

  /**
   * @returns {!string} A globally unique and as short as possible product name, defaults to name.
   */
  get shortName() {
    return this._jsonObject.shortName || this._jsonObject.name;
  }

  /**
   * @returns {!Array.<string>} The fixture's categories with the most applicable one first.
   */
  get categories() {
    return this._jsonObject.categories; // required
  }

  /**
   * @returns {!string} The fixture's most applicable category. Equals the first item of categories.
   */
  get mainCategory() {
    return this.categories[0];
  }

  /**
   * @returns {!Meta} A Meta instance providing information like author or create date.
   */
  get meta() {
    if (!(`meta` in this._cache)) {
      this._cache.meta = new Meta(this._jsonObject.meta);
    }

    return this._cache.meta;
  }

  /**
   * @returns {!boolean} Whether the fixture has a comment defined.
   */
  get hasComment() {
    return `comment` in this._jsonObject;
  }

  /**
   * @returns {!boolean} A comment about the fixture (often a note about a incorrectness in the manual). Defaults to an empty string.
   */
  get comment() {
    return this._jsonObject.comment || ``;
  }

  /**
   * @returns {?string} An url to an online version of the fixture's manual. Used as reference for all the information included in this fixture. Defaults to null.
   */
  get manualURL() {
    return this._jsonObject.manualURL || null;
  }

  /**
   * @returns {?object} Information about the RDM functionality of this fixture. Defaults to null.
   * @property {!number} modelId The RDM model/product id of the fixture, given in decimal format.
   * @property {?string} softwareVersion The software version used as reference in this fixture definition.
   */
  get rdm() {
    return this._jsonObject.rdm || null;
  }

  /**
   * @returns {?Physical} The general physical information for the fixture, may be overriden by modes.
   */
  get physical() {
    if (!(`physical` in this._cache)) {
      this._cache.physical = `physical` in this._jsonObject ? new Physical(this._jsonObject.physical) : null;
    }

    return this._cache.physical;
  }

  /**
   * @returns {?Matrix} The matrix information for this fixture.
   */
  get matrix() {
    if (!(`matrix` in this._cache)) {
      this._cache.matrix = `matrix` in this._jsonObject ? new Matrix(this._jsonObject.matrix) : null;
    }

    return this._cache.matrix;
  }

  /**
   * @returns {!object<string, string>} Channel keys from allChannelKeys pointing to unique versions of their channel names.
   */
  get uniqueChannelNames() {
    if (!(`uniqueChannelNames` in this._cache)) {
      this._cache.uniqueChannelNames = {};

      const names = this.allChannels.map(ch => ch.name || ch.wrappedChannel.name);

      for (let i = 0; i < names.length; i++) {
        const originalName = names[i];

        // make unique by appending ' 2', ' 3', ...
        let duplicates = 1;
        while (names.indexOf(names[i]) !== i) {
          duplicates++;
          names[i] = `${originalName} ${duplicates}`;
        }

        // save unique name
        this._cache.uniqueChannelNames[this.allChannelKeys[i]] = names[i];
      }
    }

    return this._cache.uniqueChannelNames;
  }

  /**
   * @returns {!Array.<string>} Available channels' keys, ordered by appearance.
   */
  get availableChannelKeys() {
    return Object.keys(this._jsonObject.availableChannels || {});
  }

<<<<<<< HEAD

=======
>>>>>>> f564dc82
  /**
   * @returns {!Array.<Channel>} Available channels, ordered by appearance.
   */
  get availableChannels() {
    if (!(`availableChannels` in this._cache)) {
      this._cache.availableChannels = this.availableChannelKeys.map(
        key => new Channel(key, this._jsonObject.availableChannels[key], this)
      );
    }

    return this._cache.availableChannels;
  }

  /**
   * @param {!string} key The available channel's key.
   * @returns {?Channel} The found channel, null if not found.
   */
  getAvailableChannelByKey(key) {
    if (!(`availableChannelsByKey` in this._cache)) {
      this._cache.availableChannelsByKey = {};

      for (const channel of this.availableChannels) {
        this._cache.availableChannelsByKey[channel.key] = channel;
      }
    }

    return this._cache.availableChannelsByKey[key] || null;
  }

  /**
   * @returns {!Array.<string>} All availableChannels' fine channel aliases, ordered by appearance.
   */
  get fineChannelAliases() {
    if (!(`fineChannelAliases` in this._cache)) {
      this._cache.fineChannelAliases = concatArrayProperty(this.availableChannels, `fineChannelAliases`);
    }

    return this._cache.fineChannelAliases;
  }

  /**
   * @returns {!Array.<FineChannel>} All availableChannels' fine channels, ordered by appearance.
   */
  get fineChannels() {
    if (!(`fineChannels` in this._cache)) {
      this._cache.fineChannels = concatArrayProperty(this.availableChannels, `fineChannels`);
    }

    return this._cache.fineChannels;
  }

  /**
   * @returns {!Array.<string>} All availableChannels' switching channel aliases, ordered by appearance.
   */
  get switchingChannelAliases() {
    if (!(`switchingChannelAliases` in this._cache)) {
      this._cache.switchingChannelAliases = concatArrayProperty(this.availableChannels, `switchingChannelAliases`);
    }

    return this._cache.switchingChannelAliases;
  }

  /**
   * @returns {!Array.<SwitchingChannel>} All availableChannels' switching channels, ordered by appearance.
   */
  get switchingChannels() {
    if (!(`switchingChannels` in this._cache)) {
      this._cache.switchingChannels = concatArrayProperty(this.availableChannels, `switchingChannels`);
    }

    return this._cache.switchingChannels;
  }

  /**
   * @param {!string} key The switching channel's alias / key.
   * @returns {?SwitchingChannel} The found channel, null if not found.
   */
  getSwitchingChannelByKey(key) {
    if (!(`switchingChannelsByKey` in this._cache)) {
      this._cache.switchingChannelsByKey = {};

      for (const channel of this.switchingChannels) {
        this._cache.switchingChannelsByKey[channel.key] = channel;
      }
    }

    return this._cache.switchingChannelsByKey[key] || null;
  }

  /**
   * Template channels are used to automatically generate channels (currently only matrix channels).
   * @returns {!Array.<string>} All template channel keys, ordered by appearance.
   */
  get templateChannelKeys() {
    return Object.keys(this._jsonObject.templateChannels || {});
  }

  /**
   * Template channels are used to automatically generate channels (currently only matrix channels).
   * @returns {!Array.<TemplateChannel>} TemplateChannel instances for all template channels, ordered by appearance.
   */
  get templateChannels() {
    if (!(`templateChannels` in this._cache)) {
      this._cache.templateChannels = this.templateChannelKeys.map(
        key => new TemplateChannel(key, this._jsonObject.templateChannels[key], this)
      );
    }

    return this._cache.templateChannels;
  }

  /**
   * Searches the template channel with the given key. Fine and switching template channel keys can't be found.
   * @param {!string} chKey The template channel's key
   * @returns {?TemplateChannel} The corresponding template channel.
   */
  getTemplateChannelByKey(chKey) {
    if (!(`templateChannelByKey` in this._cache)) {
      this._cache.templateChannelByKey = {};

      for (const channel of this.templateChannels) {
        this._cache.templateChannelByKey[channel.key] = channel;
      }
    }

    return this._cache.templateChannelByKey[chKey] || null;
  }

  /**
   * @returns {!Array.<MatrixChannelReference>} References to all matrix channels (identified by a templateKey / pixelKey pair) that are used in any mode.
   */
  get matrixChannelReferences() {
    if (!(`matrixChannelReferences` in this._cache)) {
      const refs = [];

      // concat all modes' matrixChannelReferences without duplicates
      for (const mode of this.modes) {
        for (const modeRef of mode.matrixChannelReferences) {
          const isDuplicate = refs.some(ref => modeRef.equals(ref));
          if (!isDuplicate) {
            refs.push(modeRef);
          }
        }
      }

      this._cache.matrixChannelReferences = refs;
    }

    return this._cache.matrixChannelReferences;
  }

  /**
   * @returns {!Array.<string>} Keys of all matrix channels.
   */
  get matrixChannelKeys() {
    if (!(`matrixChannelKeys` in this._cache)) {
      this._cache.matrixChannelKeys = this.matrixChannels.map(ch => ch.key);
    }

    return this._cache.matrixChannelKeys;
  }

  /**
   * Creates all needed MatrixChannels from the templateKey / pixelKey pairs from Fixture.matrixChannelReferences.
   * @returns {!Array.<MatrixChannel>} All matrix channels.
   */
  get matrixChannels() {
    if (this.matrix === null) {
      return [];
    }

    if (!(`matrixChannels` in this._cache)) {
      let channels = [];

      for (const matrixChannelReference of this.matrixChannelReferences) {
        const templateChannel = this.getTemplateChannelByKey(matrixChannelReference.templateKey);

        // template fine or switching channels are included in matrixChannelReferences but do not need to
        // be created manually, since they are created together with their defining channel
        if (templateChannel !== null) {
          channels = channels.concat(templateChannel.createMatrixChannels(matrixChannelReference.pixelKey));
        }
      }

      this._cache.matrixChannels = channels;
    }

    return this._cache.matrixChannels;
  }

  /**
   * @returns {!Array.<Channel>} Keys of available channels and unwrapped matrix channels
   */
  get normalizedChannelKeys() {
    return this.normalizedChannels.map(ch => ch.key);
  }

  /**
   * @returns {!Array.<Channel>} Available channels and unwrapped matrix channels
   */
  get normalizedChannels() {
    if (!(`normalizedChannels` in this._cache)) {
      // matrix channels are added later, so we exclude channels that override matrix channels
      const availableChannels = this.availableChannels.filter(
        ch => !this.matrixChannelKeys.includes(ch.key)
      );

      const unwrappedMatrixChannels = this.matrixChannels.map(
        matrixCh => matrixCh.wrappedChannel
      ).filter(
        ch => ch instanceof Channel
      );

      this._cache.normalizedChannels = availableChannels.concat(unwrappedMatrixChannels);
    }

    return this._cache.normalizedChannels;
  }

  /**
   * @returns {!Array.<string>} All null channels' keys.
   */
  get nullChannelKeys() {
    return this.nullChannels.map(ch => ch.key);
  }

  /**
   * @returns {!Array.<NullChannel>} Automatically generated null channels.
   */
  get nullChannels() {
    if (!(`nullChannels` in this._cache)) {
      // we only need to create as many NullChannels as in the mode with the most null channels
      // e.g. Mode 1: 1x null, Mode 2: 3x null, Mode 3: 2x null => 3 NullChannels
      const maxNullPerMode = Math.max(...this.modes.map(mode => mode.nullChannelCount));
      this._cache.nullChannels = [];
      for (let i = 0; i < maxNullPerMode; i++) {
        const channel = new NullChannel(this);
        this._cache.nullChannels.push(channel);
      }
    }

    return this._cache.nullChannels;
  }

  /**
   * @returns {!Array.<string>} All generated channel keys. If possible, ordered by appearance.
   */
  get allChannelKeys() {
    if (!(`allChannelKeys` in this._cache)) {
      this._cache.allChannelKeys = this.allChannels.map(ch => ch.key);
    }

    return this._cache.allChannelKeys;
  }

  /**
   * @returns {!Array.<AbstractChannel, MatrixChannel>} All generated channels. If possible, ordered by appearance.
   */
  get allChannels() {
    if (!(`allChannels` in this._cache)) {
      let channels = [];

      // add available channels with their fine and switching channels
      // matrix channels are added later, so we exclude channels that override matrix channels
      const availableChannelsWithoutMatrixChannels = this.availableChannels.filter(
        ch => !this.matrixChannelKeys.includes(ch.key)
      );
      for (const channel of availableChannelsWithoutMatrixChannels) {
        channels = channels.concat(channel, channel.fineChannels, channel.switchingChannels);
      }

      // add null channels and matrix channels
      channels = channels.concat(this.nullChannels, this.matrixChannels);

      this._cache.allChannels = channels;
    }

    return this._cache.allChannels;
  }

  /**
   * @param {!string} key The channel's key.
   * @returns {AbstractChannel|MatrixChannel|null} The found channel, null if not found.
   */
  getChannelByKey(key) {
    if (!(`channelsByKey` in this._cache)) {
      this._cache.channelsByKey = {};

      for (const channel of this.allChannels) {
        this._cache.channelsByKey[channel.key] = channel;
      }
    }

    return this._cache.channelsByKey[key] || null;
  }

  /**
<<<<<<< HEAD
   * @returns {!Array.<Capability>} All available channels' and template channels' capabilities.
   */
  get capabilities() {
    if (!(`capabilities` in this._cache)) {
      const channels = this.availableChannels.concat(this.templateChannels);
      this._cache.capabilities = concatArrayProperty(channels, `capabilities`);
    }

    return this._cache.capabilities;
  }

  /**
=======
>>>>>>> f564dc82
   * @returns {!Array.<Mode>} The fixture's different modes providing different channel lists.
   */
  get modes() {
    if (!(`modes` in this._cache)) {
      this._cache.modes = this._jsonObject.modes.map(jsonMode => new Mode(jsonMode, this));
    }

    return this._cache.modes;
  }
}


/**
 * Helper function to merge array properties of an array of items.
 * @param {!Array.<object>} items The items whose property values should be merged.
 * @param {!string} property The items' property name to merge.
 * @returns {!Array} Array of concatenated property values.
 */
function concatArrayProperty(items, property) {
  let values = [];

  for (const item of items) {
    values = values.concat(item[property]);
  }

  return values;
}<|MERGE_RESOLUTION|>--- conflicted
+++ resolved
@@ -226,10 +226,6 @@
     return Object.keys(this._jsonObject.availableChannels || {});
   }
 
-<<<<<<< HEAD
-
-=======
->>>>>>> f564dc82
   /**
    * @returns {!Array.<Channel>} Available channels, ordered by appearance.
    */
@@ -527,7 +523,6 @@
   }
 
   /**
-<<<<<<< HEAD
    * @returns {!Array.<Capability>} All available channels' and template channels' capabilities.
    */
   get capabilities() {
@@ -540,8 +535,6 @@
   }
 
   /**
-=======
->>>>>>> f564dc82
    * @returns {!Array.<Mode>} The fixture's different modes providing different channel lists.
    */
   get modes() {
