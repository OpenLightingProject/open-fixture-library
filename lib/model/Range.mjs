export default class Range {
  constructor(rangeArray) {
    this.rangeArray = rangeArray; // calls the setter
  }

  set rangeArray(rangeArray) {
    this._rangeArray = rangeArray;
  }

  get start() {
    return this._rangeArray[0];
  }

  get end() {
    return this._rangeArray[1];
  }

  get center() {
    return Math.floor((this.start + this.end) / 2);
  }


  contains(value) {
    return this.start <= value && value <= this.end;
  }

  /**
   * Checks if this range overlaps with another.
   * @param {!Range} range The other Range object.
   * @returns {!boolean} True if the ranges do overlap.
   */
  overlapsWith(range) {
    return range.end > this.start && range.start < this.end;
  }

  /**
   * Checks if this range overlaps with a range in a given array.
   * @param {!Array.<Range>} ranges The array of Range objects.
   * @returns {!boolean} True if the range overlaps with one in the array.
   */
  overlapsWithOneOf(ranges) {
    return ranges.some(range => this.overlapsWith(range));
  }

  // checks if there's no space between both ranges
  isAdjacentTo(range) {
    return range.end + 1 === this.start || this.end + 1 === range.start;
  }

  mergeWith(range) {
    this.rangeArray = [Math.min(this.start, range.start), Math.max(this.end, range.end)];
  }

  /**
<<<<<<< HEAD
   * @returns {!string} Textual represenation of this capability.
=======
   * @returns {!string} Textual representation of this range.
>>>>>>> d594703a
   */
  toString() {
    return `${this.start}-${this.end}`;
  }


  // merge specified Range objects
  // returns array of new Range objects
  // asserts that ranges don't overlap and that all ranges are valid (start<=end)
  static mergeRanges(ranges) {
    const mergedRanges = [];

    // ranges to merge
    for (const range of ranges) {
      const mergableRange = mergedRanges.find(mergedRange => mergedRange.isAdjacentTo(range));

      if (mergableRange) {
        mergableRange.mergeWith(range);
      }
      else {
        // merging with already merged ranges not possible
        mergedRanges.push(new Range([range.start, range.end]));
      }
    }

    return mergedRanges;
  }
}<|MERGE_RESOLUTION|>--- conflicted
+++ resolved
@@ -52,11 +52,7 @@
   }
 
   /**
-<<<<<<< HEAD
-   * @returns {!string} Textual represenation of this capability.
-=======
    * @returns {!string} Textual representation of this range.
->>>>>>> d594703a
    */
   toString() {
     return `${this.start}-${this.end}`;
