--- conflicted
+++ resolved
@@ -216,16 +216,12 @@
    * @returns {!boolean} Whether a fader for this channel should be displayed upside down.
    */
   get isInverted() {
-<<<<<<< HEAD
     if (!(`isInverted` in this._cache)) {
       const proportionalCaps = this.capabilities.filter(cap => !cap.isStep);
       this._cache.isInverted = proportionalCaps.length > 0 && proportionalCaps.every(cap => cap.isInverted);
     }
 
     return this._cache.isInverted;
-=======
-    return `invert` in this._jsonObject && this._jsonObject.invert;
->>>>>>> d594703a
   }
 
   /**
@@ -239,16 +235,12 @@
    * @returns {!boolean} Whether switching from one DMX value to another in this channel can be faded smoothly.
    */
   get canCrossfade() {
-<<<<<<< HEAD
     if (!(`canCrossfade` in this._cache)) {
       const firstCap = this.capabilities[0];
       this._cache.canCrossfade = this.capabilities.length === 1 && !firstCap.isStep && firstCap.type !== `ShutterStrobe`;
     }
 
     return this._cache.canCrossfade;
-=======
-    return `crossfade` in this._jsonObject && this._jsonObject.crossfade;
->>>>>>> d594703a
   }
 
   /**
