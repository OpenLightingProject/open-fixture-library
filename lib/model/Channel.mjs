import AbstractChannel from './AbstractChannel.mjs';
import Capability from './Capability.mjs';
import FineChannel from './FineChannel.mjs';
import SwitchingChannel from './SwitchingChannel.mjs';

/** A directly used channel, either created as availableChannel or resolved templateChannel. */
export default class Channel extends AbstractChannel {
  /**
   * Create a new Channel instance.
   * @param {!string} key The channel's identifier, must be unique in the fixture.
   * @param {!object} jsonObject The channel data from the fixture's json.
   * @param {!Fixture} fixture The fixture instance this channel is associated to.
   */
  constructor(key, jsonObject, fixture) {
    super(key);
    this.jsonObject = jsonObject; // calls the setter
    this._fixture = fixture;
  }

  /**
   * @param {!object} jsonObject The channel data from the fixture's json.
   */
  set jsonObject(jsonObject) {
    this._jsonObject = jsonObject;
    this._cache = {};
  }

  /**
   * @returns {!object} The channel data from the fixture's json.
   */
  get jsonObject() {
    return this._jsonObject;
  }

  /**
   * @returns {!Fixture} The fixture instance this channel is associated to.
   * @override AbstractChannel.fixture
   */
  get fixture() {
    return this._fixture;
  }

<<<<<<< HEAD

=======
>>>>>>> f564dc82
  /**
   * @returns {!string} The channel name if present or else the channel key.
   * @override AbstractChannel.name
   */
  get name() {
    return this._jsonObject.name || this.key;
  }

  /**
<<<<<<< HEAD
=======
   * @returns {!string} The channel type.
   */
  get type() {
    return this._jsonObject.type; // required
  }

  /**
   * @returns {!string} The channel color (if channel type is 'Single Color'), null otherwise.
   */
  get color() {
    return this._jsonObject.color || null; // required if Single Color, else forbidden
  }

  /**
>>>>>>> f564dc82
   * @returns {!Array.<string>} This channel's fine channels' aliases, ordered by fineness (coarsest first).
   */
  get fineChannelAliases() {
    return this._jsonObject.fineChannelAliases || [];
  }

  /**
   * @returns {!Array.<FineChannel>} This channel's fine channels, ordered by fineness (coarsest first).
   */
  get fineChannels() {
    if (!(`fineChannels` in this._cache)) {
      this._cache.fineChannels = this.fineChannelAliases.map(alias => new FineChannel(alias, this));
    }

    return this._cache.fineChannels;
  }

  /**
   * 0 for 8bit, 1 for 16bit, ...
   * @typedef {!number} Fineness
   */

  /**
   * @returns {!Fineness} How fine this channel is declared. Equals the amout of fine channels.
   */
  get maxFineness() {
    return this.fineChannelAliases.length;
  }

  /**
   * @param {!Mode} mode The mode in which this channel is used.
   * @param {!SwitchingChannelBehavior} switchingChannelBehaviour How switching channels are treated, @see Mode.getChannelIndex
   * @returns {!Fineness} How fine this channel is used in the given mode. Minimum is 0.
   */
  getFinenessInMode(mode, switchingChannelBehaviour = undefined) {
    for (let i = this.maxFineness; i > 0; i--) {
      if (mode.getChannelIndex(this.fineChannelAliases[i - 1], switchingChannelBehaviour) !== -1) {
        return i;
      }
    }
    return 0;
  }

  /**
   * @returns {!number} The dmx bound size for the maximum fineness. E.g. 65535 for a 16bit channel.
   */
  get maxDmxBound() {
    return Math.pow(256, this.fineChannelAliases.length + 1) - 1;
  }

  /**
   * @returns {!boolean} Whether this channel has a defaultValue.
   */
  get hasDefaultValue() {
    return `defaultValue` in this._jsonObject;
  }

  /**
   * @returns {!number} The DMX value this channel initially should be set to. Note that it's specified in the finest possible resolution.
   */
  get defaultValue() {
    return this._jsonObject.defaultValue || 0;
  }

  /**
   * @param {!Fineness} fineness The grade of fineness the defaultValue should be scaled to.
   * @returns {!number} The DMX value this channel initially should be set to, scaled down to match the given fineness.
   */
  getDefaultValueWithFineness(fineness) {
    const max = this.maxFineness;
    if (fineness > max || fineness < 0 || fineness % 1 !== 0) {
      throw new RangeError(`fineness must be a non-zero integer not greater than channel ${this._channel.key}'s maxFineness`);
    }

    return Math.floor(this.defaultValue / Math.pow(256, max - fineness));
  }

  /**
   * @returns {!boolean} Whether this channel has a highlightValue.
   */
  get hasHighlightValue() {
    return `highlightValue` in this._jsonObject;
  }

  /**
   * @returns {!number} A DMX value that "highlights" the function of this channel. Note that it's specified in the finest possible resolution. Default is the highest possible DMX value.
   */
  get highlightValue() {
    return this._jsonObject.highlightValue || this.maxDmxBound;
  }

  /**
   * @param {!Fineness} fineness The grade of fineness the highlightValue should be scaled to.
   * @returns {!number} A DMX value that "highlights" the function of this channel, scaled down to match the given fineness.
   */
  getHighlightValueWithFineness(fineness) {
    const max = this.maxFineness;
    if (fineness > max || fineness < 0 || fineness % 1 !== 0) {
      throw new RangeError(`fineness must be a non-zero integer not greater than channel ${this._channel.key}'s maxFineness`);
    }

    return Math.floor(this.highlightValue / Math.pow(256, max - fineness));
  }

<<<<<<< HEAD
=======
  /**
   * @returns {!boolean} Whether a fader for this channel should be displayed upside down.
   */
>>>>>>> f564dc82
  get invert() {
    throw Error(`Todo`);
    // return `invert` in this._jsonObject && this._jsonObject.invert;
  }

  /**
   * @returns {!boolean} Whether this channel should constantly stay at the same value.
   */
  get constant() {
    return `constant` in this._jsonObject && this._jsonObject.constant;
  }

  /**
   * @returns {!boolean} Whether a switch from one DMX value to another in this channel can be faded smoothly.
   */
  get crossfade() {
    throw Error(`Todo`);
    // return `crossfade` in this._jsonObject && this._jsonObject.crossfade;
  }

  /**
   * @returns {'HTP'|'LTP'} The channel's behavior when being affected by multiple faders: HTP (Highest Takes Precedent) or LTP (Latest Takes Precedent).
   */
  get precedence() {
    return `precedence` in this._jsonObject ? this._jsonObject.precedence : `LTP`;
  }

  /**
   * @returns {!Array.<string>} Aliases of the switching channels defined by this channel, ordered by appearance in the JSON.
   */
  get switchingChannelAliases() {
    if (!(`switchingChannelAliases` in this._cache)) {
      this._cache.switchingChannelAliases = Object.keys(this.capabilities[0].switchChannels);
    }

    return this._cache.switchingChannelAliases;
  }

  /**
   * @returns {!Array.<SwitchingChannel>} Switching channels defined by this channel, ordered by appearance in the JSON.
   */
  get switchingChannels() {
    if (!(`switchingChannels` in this._cache)) {
      this._cache.switchingChannels = this.switchingChannelAliases.map(
        alias => new SwitchingChannel(alias, this)
      );
    }

    return this._cache.switchingChannels;
  }

  /**
<<<<<<< HEAD
   * @returns {!Array.<string>} The keys of the channels to which the switching channels defined by this channel can be switched to.
=======
   * @returns {!Array.<string>} The keys of channels to which the switching channels defined in this template channel can be switched to.
>>>>>>> f564dc82
   */
  get switchToChannelKeys() {
    if (!(`switchToChannelKeys` in this._cache)) {
      let keys = [];

      for (const switchingChannel of this.switchingChannels) {
        keys = keys.concat(switchingChannel.switchToChannelKeys);
      }

      this._cache.switchToChannelKeys = keys;
    }

    return this._cache.switchToChannelKeys;
  }

<<<<<<< HEAD
  /**
   * @returns {!Array.<Capability>} All capabilities of this channel, ordered by DMX range.
=======
  /**
   * @returns {!boolean} Whether capabilities are defined in this channel.
   */
  get hasCapabilities() {
    return `capabilities` in this._jsonObject;
  }

  /**
   * @returns {!Array.<Capability>} All capabilities of this channel, ordered by DMX range. Defaults to a 0-100% capability
>>>>>>> f564dc82
   */
  get capabilities() {
    if (!(`capabilities` in this._cache)) {
      if (`capability` in this._jsonObject) {
        const capabilityData = Object.assign({ dmxRange: [0, 255] }, this._jsonObject.capability);

        this._cache.capabilities = [
          new Capability(capabilityData, 0, this)
        ];
      }
      else {
        /** @type {!Fineness} Calculate how fine the capabilties are defined. */
        const fineness = (Math.log(this._jsonObject.capabilities[this._jsonObject.capabilities.length - 1].dmxRange[1] + 1) / Math.log(256)) - 1;

        this._cache.capabilities = this._jsonObject.capabilities.map(
          cap => new Capability(cap, fineness, this)
        );
      }
    }

    return this._cache.capabilities;
  }
}<|MERGE_RESOLUTION|>--- conflicted
+++ resolved
@@ -40,10 +40,6 @@
     return this._fixture;
   }
 
-<<<<<<< HEAD
-
-=======
->>>>>>> f564dc82
   /**
    * @returns {!string} The channel name if present or else the channel key.
    * @override AbstractChannel.name
@@ -53,23 +49,6 @@
   }
 
   /**
-<<<<<<< HEAD
-=======
-   * @returns {!string} The channel type.
-   */
-  get type() {
-    return this._jsonObject.type; // required
-  }
-
-  /**
-   * @returns {!string} The channel color (if channel type is 'Single Color'), null otherwise.
-   */
-  get color() {
-    return this._jsonObject.color || null; // required if Single Color, else forbidden
-  }
-
-  /**
->>>>>>> f564dc82
    * @returns {!Array.<string>} This channel's fine channels' aliases, ordered by fineness (coarsest first).
    */
   get fineChannelAliases() {
@@ -174,12 +153,9 @@
     return Math.floor(this.highlightValue / Math.pow(256, max - fineness));
   }
 
-<<<<<<< HEAD
-=======
   /**
    * @returns {!boolean} Whether a fader for this channel should be displayed upside down.
    */
->>>>>>> f564dc82
   get invert() {
     throw Error(`Todo`);
     // return `invert` in this._jsonObject && this._jsonObject.invert;
@@ -232,11 +208,7 @@
   }
 
   /**
-<<<<<<< HEAD
    * @returns {!Array.<string>} The keys of the channels to which the switching channels defined by this channel can be switched to.
-=======
-   * @returns {!Array.<string>} The keys of channels to which the switching channels defined in this template channel can be switched to.
->>>>>>> f564dc82
    */
   get switchToChannelKeys() {
     if (!(`switchToChannelKeys` in this._cache)) {
@@ -252,20 +224,8 @@
     return this._cache.switchToChannelKeys;
   }
 
-<<<<<<< HEAD
   /**
    * @returns {!Array.<Capability>} All capabilities of this channel, ordered by DMX range.
-=======
-  /**
-   * @returns {!boolean} Whether capabilities are defined in this channel.
-   */
-  get hasCapabilities() {
-    return `capabilities` in this._jsonObject;
-  }
-
-  /**
-   * @returns {!Array.<Capability>} All capabilities of this channel, ordered by DMX range. Defaults to a 0-100% capability
->>>>>>> f564dc82
    */
   get capabilities() {
     if (!(`capabilities` in this._cache)) {
