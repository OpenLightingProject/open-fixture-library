{
  "$schema": "https://raw.githubusercontent.com/OpenLightingProject/open-fixture-library/master/schemas/fixture.json",
  "name": "Ribalta Beam",
  "categories": ["Pixel Bar", "Color Changer"],
  "meta": {
    "authors": ["txukinho", "pedro hugo", "Felix Edelmann"],
    "createDate": "2018-10-16",
    "lastModifyDate": "2018-10-16"
  },
  "links": {
    "productPage": [
      "http://skypixlight.com.br/produto.php?produto=SK-RBB01"
    ]
  },
  "helpWanted": "The 38-channel mode, channel data and a link to the manual are missing. Is this fixture the same as the ETEC LED Roto Bar?",
  "physical": {
    "bulb": {
      "type": "8x 10W RGBW LEDs"
<<<<<<< HEAD
=======
    },
    "focus": {
      "tiltMax": 180
>>>>>>> 538ba244
    }
  },
  "matrix": {
    "pixelCount": [8, 1, 1],
    "pixelGroups": {
      "Master": "all"
    }
  },
  "availableChannels": {
    "Tilt": {
      "defaultValue": "50%",
      "capability": {
        "type": "Tilt",
        "angleStart": "0deg",
        "angleEnd": "180deg"
      }
    },
    "Tilt Speed": {
      "defaultValue": 0,
      "capability": {
        "type": "PanTiltSpeed",
        "speedStart": "fast",
        "speedEnd": "slow"
      }
    },
    "Dimmer": {
      "defaultValue": 0,
      "capability": {
        "type": "Intensity"
      }
    },
    "Strobe": {
      "capability": {
        "type": "ShutterStrobe",
        "shutterEffect": "Strobe",
        "helpWanted": "At which DMX value is strobe enabled or the lamp constantly on/off?"
      }
    },
    "Auto": {
      "capability": {
        "type": "Generic",
        "helpWanted": "What does this channel do?"
      }
    },
    "Sound Sensitivity": {
      "capability": {
        "type": "SoundSensitivity",
        "soundSensitivityStart": "low",
        "soundSensitivityEnd": "high",
        "helpWanted": "Is it low…high or high…low?"
      }
    }
  },
  "templateChannels": {
    "Red $pixelKey": {
      "defaultValue": 0,
      "capability": {
        "type": "ColorIntensity",
        "color": "Red"
      }
    },
    "Green $pixelKey": {
      "defaultValue": 0,
      "capability": {
        "type": "ColorIntensity",
        "color": "Green"
      }
    },
    "Blue $pixelKey": {
      "defaultValue": 0,
      "capability": {
        "type": "ColorIntensity",
        "color": "Blue"
      }
    },
    "White $pixelKey": {
      "defaultValue": 0,
      "capability": {
        "type": "ColorIntensity",
        "color": "White"
      }
    }
  },
  "modes": [
    {
      "name": "10-channel",
      "shortName": "10ch",
      "channels": [
        "Tilt",
        "Tilt Speed",
        "Dimmer",
        "Strobe",
        "Auto",
        "Sound Sensitivity",
        "Red Master",
        "Green Master",
        "Blue Master",
        "White Master"
      ]
    }
  ]
}<|MERGE_RESOLUTION|>--- conflicted
+++ resolved
@@ -16,12 +16,6 @@
   "physical": {
     "bulb": {
       "type": "8x 10W RGBW LEDs"
-<<<<<<< HEAD
-=======
-    },
-    "focus": {
-      "tiltMax": 180
->>>>>>> 538ba244
     }
   },
   "matrix": {
