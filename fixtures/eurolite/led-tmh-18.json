--- conflicted
+++ resolved
@@ -1,11 +1,7 @@
 {
   "name": "LED TMH-18",
   "shortName": "TMH18",
-<<<<<<< HEAD
-  "categories": ["Matrix", "Moving Head"],
-=======
-  "categories": ["Moving Head", "Color Changer"],
->>>>>>> 5a7a87e6
+  "categories": ["Matrix", "Moving Head", "Color Changer"],
   "meta": {
     "authors": ["Felix Edelmann", "FloEdelmann"],
     "createDate": "2017-05-16",
