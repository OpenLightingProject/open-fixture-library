{
  "name": "LED TMH-X25",
  "shortName": "TMHX25",
<<<<<<< HEAD
  "categories": ["Matrix", "Moving Head"],
=======
  "categories": ["Moving Head", "Color Changer"],
>>>>>>> 5a7a87e6
  "meta": {
    "authors": ["Felix Edelmann"],
    "createDate": "2017-05-23",
    "lastModifyDate": "2017-10-16"
  },
  "manualURL": "http://media.steinigke.de/documents_t/51785991-MANUAL-1.10-de-en_00094116.pdf",
  "physical": {
    "dimensions": [220, 470, 370],
    "weight": 10.6,
    "power": 245,
    "DMXconnector": "3-pin and 5-pin",
    "bulb": {
      "type": "LED"
    },
    "focus": {
      "type": "Head",
      "panMax": 540,
      "tiltMax": 270
    }
  },
  "matrix": {
    "pixelCount": [5, 5, 1]
  },
  "availableChannels": {
    "Pan": {
      "type": "Pan",
      "fineChannelAliases": ["Pan fine"],
      "defaultValue": 32639,
      "crossfade": true
    },
    "Tilt": {
      "type": "Tilt",
      "fineChannelAliases": ["Tilt fine"],
      "defaultValue": 32639,
      "crossfade": true
    },
    "Pan/Tilt Speed": {
      "type": "Speed",
      "defaultValue": 113,
      "invert": true,
      "crossfade": true,
      "capabilities": [
        {
          "range": [0, 225],
          "name": "Speed fast–slow"
        },
        {
          "range": [226, 255],
          "name": "No function"
        }
      ]
    },
    "Strobe": {
      "type": "Strobe",
      "capabilities": [
        {
          "range": [0, 127],
          "name": "Shutter open"
        },
        {
          "range": [128, 191],
          "name": "Strobe 0–18Hz"
        },
        {
          "range": [192, 255],
          "name": "Random strobe 0–18Hz"
        }
      ]
    },
    "Dimmer": {
      "type": "Intensity",
      "crossfade": true
    },
    "Dimmer Speed": {
      "type": "Speed",
      "capabilities": [
        {
          "range": [0, 49],
          "name": "Dimmer speed 1"
        },
        {
          "range": [50, 99],
          "name": "Dimmer speed 2"
        },
        {
          "range": [100, 149],
          "name": "Dimmer speed 3"
        },
        {
          "range": [150, 255],
          "name": "Dimmer speed 4"
        }
      ]
    },
    "Color Presets": {
      "type": "Multi-Color",
      "capabilities": [
        {
          "range": [0, 4],
          "name": "No function"
        },
        {
          "range": [5, 29],
          "name": "Red",
          "color": "#ff0000"
        },
        {
          "range": [30, 54],
          "name": "Green",
          "color": "#00ff00"
        },
        {
          "range": [55, 79],
          "name": "Blue",
          "color": "#0000ff"
        },
        {
          "range": [80, 104],
          "name": "White",
          "color": "#ffffff"
        },
        {
          "range": [105, 129],
          "name": "Color preset 1"
        },
        {
          "range": [130, 154],
          "name": "Color preset 2"
        },
        {
          "range": [155, 174],
          "name": "Color preset 3"
        },
        {
          "range": [175, 179],
          "name": "Color preset 4"
        },
        {
          "range": [180, 184],
          "name": "Color preset 5"
        },
        {
          "range": [185, 189],
          "name": "Color preset 6"
        },
        {
          "range": [190, 194],
          "name": "Color preset 7"
        },
        {
          "range": [195, 199],
          "name": "Color preset 8"
        },
        {
          "range": [200, 204],
          "name": "Color preset 9"
        },
        {
          "range": [205, 209],
          "name": "Color preset 10"
        },
        {
          "range": [210, 210],
          "name": "No function"
        },
        {
          "range": [211, 255],
          "name": "Color fade"
        }
      ]
    },
    "Patterns": {
      "type": "Effect",
      "capabilities": [
        {
          "range": [0, 3],
          "name": "No function"
        },
        {
          "range": [4, 10],
          "name": "0"
        },
        {
          "range": [11, 15],
          "name": "1"
        },
        {
          "range": [16, 20],
          "name": "2"
        },
        {
          "range": [21, 25],
          "name": "3"
        },
        {
          "range": [26, 30],
          "name": "4"
        },
        {
          "range": [31, 35],
          "name": "5"
        },
        {
          "range": [36, 40],
          "name": "6"
        },
        {
          "range": [41, 45],
          "name": "7"
        },
        {
          "range": [46, 50],
          "name": "8"
        },
        {
          "range": [51, 55],
          "name": "9"
        },
        {
          "range": [56, 60],
          "name": "A"
        },
        {
          "range": [61, 65],
          "name": "B"
        },
        {
          "range": [66, 70],
          "name": "C"
        },
        {
          "range": [71, 75],
          "name": "D"
        },
        {
          "range": [76, 80],
          "name": "E"
        },
        {
          "range": [81, 85],
          "name": "F"
        },
        {
          "range": [86, 90],
          "name": "G"
        },
        {
          "range": [91, 95],
          "name": "H"
        },
        {
          "range": [96, 100],
          "name": "I"
        },
        {
          "range": [101, 105],
          "name": "J"
        },
        {
          "range": [106, 110],
          "name": "K"
        },
        {
          "range": [111, 115],
          "name": "L"
        },
        {
          "range": [116, 120],
          "name": "M"
        },
        {
          "range": [121, 125],
          "name": "N"
        },
        {
          "range": [126, 130],
          "name": "O"
        },
        {
          "range": [131, 135],
          "name": "P"
        },
        {
          "range": [136, 140],
          "name": "Q"
        },
        {
          "range": [141, 145],
          "name": "R"
        },
        {
          "range": [146, 150],
          "name": "S"
        },
        {
          "range": [151, 155],
          "name": "T"
        },
        {
          "range": [156, 160],
          "name": "U"
        },
        {
          "range": [161, 165],
          "name": "V"
        },
        {
          "range": [166, 170],
          "name": "W"
        },
        {
          "range": [171, 175],
          "name": "X"
        },
        {
          "range": [176, 180],
          "name": "Y"
        },
        {
          "range": [181, 185],
          "name": "Z"
        },
        {
          "range": [186, 190],
          "name": "0–9"
        },
        {
          "range": [191, 195],
          "name": "A–Z"
        },
        {
          "range": [196, 200],
          "name": "0–Z"
        },
        {
          "range": [201, 205],
          "name": "Pattern 1"
        },
        {
          "range": [206, 210],
          "name": "Pattern 2"
        },
        {
          "range": [211, 215],
          "name": "Pattern 3"
        },
        {
          "range": [216, 220],
          "name": "Pattern 4"
        },
        {
          "range": [221, 225],
          "name": "Pattern 5"
        },
        {
          "range": [226, 230],
          "name": "Pattern 6"
        },
        {
          "range": [231, 235],
          "name": "Pattern 7"
        },
        {
          "range": [236, 240],
          "name": "Pattern 8"
        },
        {
          "range": [241, 245],
          "name": "Pattern 9"
        },
        {
          "range": [246, 250],
          "name": "Pattern 10"
        },
        {
          "range": [251, 255],
          "name": "Pattern 11"
        }
      ]
    },
    "Pattern Speed": {
      "type": "Speed",
      "crossfade": true,
      "capabilities": [
        {
          "range": [0, 127],
          "name": "Forwards fast–slow"
        },
        {
          "range": [128, 255],
          "name": "Backwards slow–fast"
        }
      ]
    },
    "Red": {
      "type": "Single Color",
      "color": "Red",
      "highlightValue": 255,
      "crossfade": true
    },
    "Green": {
      "type": "Single Color",
      "color": "Green",
      "highlightValue": 255,
      "crossfade": true
    },
    "Blue": {
      "type": "Single Color",
      "color": "Blue",
      "highlightValue": 255,
      "crossfade": true
    },
    "White": {
      "type": "Single Color",
      "color": "White",
      "highlightValue": 255,
      "crossfade": true
    },
    "Reset": {
      "type": "Maintenance",
      "capabilities": [
        {
          "range": [0, 79],
          "name": "No function"
        },
        {
          "range": [80, 99],
          "name": "Reset all motors"
        },
        {
          "range": [100, 255],
          "name": "No function"
        }
      ]
    }
  },
  "templateChannels": {
    "Red $pixelKey": {
      "type": "Single Color",
      "color": "Red",
      "highlightValue": 255,
      "crossfade": true
    },
    "Green $pixelKey": {
      "type": "Single Color",
      "color": "Green",
      "highlightValue": 255,
      "crossfade": true
    },
    "Blue $pixelKey": {
      "type": "Single Color",
      "color": "Blue",
      "highlightValue": 255,
      "crossfade": true
    },
    "White $pixelKey": {
      "type": "Single Color",
      "color": "White",
      "highlightValue": 255,
      "crossfade": true
    }
  },
  "modes": [
    {
      "name": "Standard",
      "channels": [
        "Pan",
        "Pan fine",
        "Tilt",
        "Tilt fine",
        "Pan/Tilt Speed",
        "Strobe",
        "Dimmer",
        "Dimmer Speed",
        "Color Presets",
        "Patterns",
        "Pattern Speed",
        "Red",
        "Green",
        "Blue",
        "White",
        "Reset"
      ]
    },
    {
      "name": "Map",
      "channels": [
        "Pan",
        "Pan fine",
        "Tilt",
        "Tilt fine",
        "Pan/Tilt Speed",
        "Strobe",
        "Dimmer",
        "Dimmer Speed",
        "Color Presets",
        "Patterns",
        "Pattern Speed",
        "Red",
        "Green",
        "Blue",
        "White",
        "Reset",
        {
          "insert": "matrixChannels",
          "repeatFor": "eachPixel",
          "channelOrder": "perPixel",
          "templateChannels": [
            "Red $pixelKey",
            "Green $pixelKey",
            "Blue $pixelKey",
            "White $pixelKey"
          ]
        }
      ]
    }
  ]
}<|MERGE_RESOLUTION|>--- conflicted
+++ resolved
@@ -1,11 +1,7 @@
 {
   "name": "LED TMH-X25",
   "shortName": "TMHX25",
-<<<<<<< HEAD
-  "categories": ["Matrix", "Moving Head"],
-=======
-  "categories": ["Moving Head", "Color Changer"],
->>>>>>> 5a7a87e6
+  "categories": ["Matrix", "Moving Head", "Color Changer"],
   "meta": {
     "authors": ["Felix Edelmann"],
     "createDate": "2017-05-23",
