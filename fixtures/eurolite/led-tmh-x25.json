{
  "name": "LED TMH-X25",
  "shortName": "TMHX25",
  "categories": ["Moving Head"],
  "meta": {
    "authors": ["Felix Edelmann"],
    "createDate": "2017-05-23",
    "lastModifyDate": "2017-05-23"
  },
  "manualURL": "http://media.steinigke.de/documents_t/51785991-MANUAL-1.10-de-en_00094116.pdf",
  "physical": {
    "dimensions": [220, 470, 370],
    "weight": 10.6,
    "power": 245,
    "DMXconnector": "3-pin and 5-pin",
    "bulb": {
      "type": "LED"
    },
    "focus": {
      "panMax": 540,
      "tiltMax": 270
    }
  },
  "availableChannels": {
    "Pan": {
      "type": "Pan",
      "fineChannelAliases": ["Pan fine"],
      "defaultValue": 32639,
      "crossfade": true
    },
    "Tilt": {
      "type": "Tilt",
      "fineChannelAliases": ["Tilt fine"],
      "defaultValue": 32639,
      "crossfade": true
    },
    "Pan/Tilt Speed": {
      "type": "Speed",
      "defaultValue": 113,
      "invert": true,
      "crossfade": true,
      "capabilities": [
        {
          "range": [0, 225],
          "name": "Speed fast–slow"
        },
        {
          "range": [226, 255],
          "name": "No function"
        }
      ]
    },
    "Strobe": {
      "type": "Strobe",
      "capabilities": [
        {
          "range": [0, 127],
          "name": "Shutter open"
        },
        {
          "range": [128, 191],
          "name": "Strobe 0–18Hz"
        },
        {
          "range": [192, 255],
          "name": "Random strobe 0–18Hz"
        }
      ]
    },
    "Dimmer": {
      "type": "Intensity",
      "crossfade": true
    },
    "Dimmer Speed": {
      "type": "Speed",
      "capabilities": [
        {
          "range": [0, 49],
          "name": "Dimmer speed 1"
        },
        {
          "range": [50, 99],
          "name": "Dimmer speed 2"
        },
        {
          "range": [100, 149],
          "name": "Dimmer speed 3"
        },
        {
          "range": [150, 255],
          "name": "Dimmer speed 4"
        }
      ]
    },
    "Color Presets": {
      "type": "Multi-Color",
      "capabilities": [
        {
          "range": [0, 4],
          "name": "No function"
        },
        {
          "range": [5, 29],
          "name": "Red",
          "color": "#ff0000"
        },
        {
          "range": [30, 54],
          "name": "Green",
          "color": "#00ff00"
        },
        {
          "range": [55, 79],
          "name": "Blue",
          "color": "#0000ff"
        },
        {
          "range": [80, 104],
          "name": "White",
          "color": "#ffffff"
        },
        {
          "range": [105, 129],
          "name": "Color preset 1"
        },
        {
          "range": [130, 154],
          "name": "Color preset 2"
        },
        {
          "range": [155, 174],
          "name": "Color preset 3"
        },
        {
          "range": [175, 179],
          "name": "Color preset 4"
        },
        {
          "range": [180, 184],
          "name": "Color preset 5"
        },
        {
          "range": [185, 189],
          "name": "Color preset 6"
        },
        {
          "range": [190, 194],
          "name": "Color preset 7"
        },
        {
          "range": [195, 199],
          "name": "Color preset 8"
        },
        {
          "range": [200, 204],
          "name": "Color preset 9"
        },
        {
          "range": [205, 209],
          "name": "Color preset 10"
        },
        {
          "range": [210, 210],
          "name": "No function"
        },
        {
          "range": [211, 255],
          "name": "Color fade"
        }
      ]
    },
    "Patterns": {
      "type": "Effect",
      "capabilities": [
        {
          "range": [0, 3],
          "name": "No function"
        },
        {
          "range": [4, 10],
          "name": "0"
        },
        {
          "range": [11, 15],
          "name": "1"
        },
        {
          "range": [16, 20],
          "name": "2"
        },
        {
          "range": [21, 25],
          "name": "3"
        },
        {
          "range": [26, 30],
          "name": "4"
        },
        {
          "range": [31, 35],
          "name": "5"
        },
        {
          "range": [36, 40],
          "name": "6"
        },
        {
          "range": [41, 45],
          "name": "7"
        },
        {
          "range": [46, 50],
          "name": "8"
        },
        {
          "range": [51, 55],
          "name": "9"
        },
        {
          "range": [56, 60],
          "name": "A"
        },
        {
          "range": [61, 65],
          "name": "B"
        },
        {
          "range": [66, 70],
          "name": "C"
        },
        {
          "range": [71, 75],
          "name": "D"
        },
        {
          "range": [76, 80],
          "name": "E"
        },
        {
          "range": [81, 85],
          "name": "F"
        },
        {
          "range": [86, 90],
          "name": "G"
        },
        {
          "range": [91, 95],
          "name": "H"
        },
        {
          "range": [96, 100],
          "name": "I"
        },
        {
          "range": [101, 105],
          "name": "J"
        },
        {
          "range": [106, 110],
          "name": "K"
        },
        {
          "range": [111, 115],
          "name": "L"
        },
        {
          "range": [116, 120],
          "name": "M"
        },
        {
          "range": [121, 125],
          "name": "N"
        },
        {
          "range": [126, 130],
          "name": "O"
        },
        {
          "range": [131, 135],
          "name": "P"
        },
        {
          "range": [136, 140],
          "name": "Q"
        },
        {
          "range": [141, 145],
          "name": "R"
        },
        {
          "range": [146, 150],
          "name": "S"
        },
        {
          "range": [151, 155],
          "name": "T"
        },
        {
          "range": [156, 160],
          "name": "U"
        },
        {
          "range": [161, 165],
          "name": "V"
        },
        {
          "range": [166, 170],
          "name": "W"
        },
        {
          "range": [171, 175],
          "name": "X"
        },
        {
          "range": [176, 180],
          "name": "Y"
        },
        {
          "range": [181, 185],
          "name": "Z"
        },
        {
          "range": [186, 190],
          "name": "0–9"
        },
        {
          "range": [191, 195],
          "name": "A–Z"
        },
        {
          "range": [196, 200],
          "name": "0–Z"
        },
        {
          "range": [201, 205],
          "name": "Pattern 1"
        },
        {
          "range": [206, 210],
          "name": "Pattern 2"
        },
        {
          "range": [211, 215],
          "name": "Pattern 3"
        },
        {
          "range": [216, 220],
          "name": "Pattern 4"
        },
        {
          "range": [221, 225],
          "name": "Pattern 5"
        },
        {
          "range": [226, 230],
          "name": "Pattern 6"
        },
        {
          "range": [231, 235],
          "name": "Pattern 7"
        },
        {
          "range": [236, 240],
          "name": "Pattern 8"
        },
        {
          "range": [241, 245],
          "name": "Pattern 9"
        },
        {
          "range": [246, 250],
          "name": "Pattern 10"
        },
        {
          "range": [251, 255],
          "name": "Pattern 11"
        }
      ]
    },
    "Pattern Speed": {
      "type": "Speed",
      "crossfade": true,
      "capabilities": [
        {
          "range": [0, 127],
          "name": "Forwards fast–slow"
        },
        {
          "range": [128, 255],
          "name": "Backwards slow–fast"
        }
      ]
    },
    "Red": {
      "type": "Single Color",
      "color": "Red",
      "highlightValue": 255,
      "crossfade": true
    },
    "Green": {
      "type": "Single Color",
      "color": "Green",
      "highlightValue": 255,
      "crossfade": true
    },
    "Blue": {
      "type": "Single Color",
      "color": "Blue",
      "highlightValue": 255,
      "crossfade": true
    },
    "White": {
      "type": "Single Color",
      "color": "White",
      "highlightValue": 255,
      "crossfade": true
    },
    "Reset": {
      "type": "Maintenance",
      "capabilities": [
        {
          "range": [0, 79],
          "name": "No function"
        },
        {
          "range": [80, 99],
          "name": "Reset all motors"
        },
        {
          "range": [100, 255],
          "name": "No function"
        }
      ]
<<<<<<< HEAD
    }
  },
  "templateChannels": {
    "Red $pixelKey": {
      "type": "SingleColor",
=======
    },
    "Red 1": {
      "type": "Single Color",
      "color": "Red",
      "highlightValue": 255,
      "crossfade": true
    },
    "Green 1": {
      "type": "Single Color",
      "color": "Green",
      "highlightValue": 255,
      "crossfade": true
    },
    "Blue 1": {
      "type": "Single Color",
      "color": "Blue",
      "highlightValue": 255,
      "crossfade": true
    },
    "White 1": {
      "type": "Single Color",
      "color": "White",
      "highlightValue": 255,
      "crossfade": true
    },
    "Red 2": {
      "type": "Single Color",
      "color": "Red",
      "highlightValue": 255,
      "crossfade": true
    },
    "Green 2": {
      "type": "Single Color",
      "color": "Green",
      "highlightValue": 255,
      "crossfade": true
    },
    "Blue 2": {
      "type": "Single Color",
      "color": "Blue",
      "highlightValue": 255,
      "crossfade": true
    },
    "White 2": {
      "type": "Single Color",
      "color": "White",
      "highlightValue": 255,
      "crossfade": true
    },
    "Red 3": {
      "type": "Single Color",
      "color": "Red",
      "highlightValue": 255,
      "crossfade": true
    },
    "Green 3": {
      "type": "Single Color",
      "color": "Green",
      "highlightValue": 255,
      "crossfade": true
    },
    "Blue 3": {
      "type": "Single Color",
      "color": "Blue",
      "highlightValue": 255,
      "crossfade": true
    },
    "White 3": {
      "type": "Single Color",
      "color": "White",
      "highlightValue": 255,
      "crossfade": true
    },
    "Red 4": {
      "type": "Single Color",
      "color": "Red",
      "highlightValue": 255,
      "crossfade": true
    },
    "Green 4": {
      "type": "Single Color",
      "color": "Green",
      "highlightValue": 255,
      "crossfade": true
    },
    "Blue 4": {
      "type": "Single Color",
      "color": "Blue",
      "highlightValue": 255,
      "crossfade": true
    },
    "White 4": {
      "type": "Single Color",
      "color": "White",
      "highlightValue": 255,
      "crossfade": true
    },
    "Red 5": {
      "type": "Single Color",
      "color": "Red",
      "highlightValue": 255,
      "crossfade": true
    },
    "Green 5": {
      "type": "Single Color",
      "color": "Green",
      "highlightValue": 255,
      "crossfade": true
    },
    "Blue 5": {
      "type": "Single Color",
      "color": "Blue",
      "highlightValue": 255,
      "crossfade": true
    },
    "White 5": {
      "type": "Single Color",
      "color": "White",
      "highlightValue": 255,
      "crossfade": true
    },
    "Red 6": {
      "type": "Single Color",
      "color": "Red",
      "highlightValue": 255,
      "crossfade": true
    },
    "Green 6": {
      "type": "Single Color",
      "color": "Green",
      "highlightValue": 255,
      "crossfade": true
    },
    "Blue 6": {
      "type": "Single Color",
      "color": "Blue",
      "highlightValue": 255,
      "crossfade": true
    },
    "White 6": {
      "type": "Single Color",
      "color": "White",
      "highlightValue": 255,
      "crossfade": true
    },
    "Red 7": {
      "type": "Single Color",
      "color": "Red",
      "highlightValue": 255,
      "crossfade": true
    },
    "Green 7": {
      "type": "Single Color",
      "color": "Green",
      "highlightValue": 255,
      "crossfade": true
    },
    "Blue 7": {
      "type": "Single Color",
      "color": "Blue",
      "highlightValue": 255,
      "crossfade": true
    },
    "White 7": {
      "type": "Single Color",
      "color": "White",
      "highlightValue": 255,
      "crossfade": true
    },
    "Red 8": {
      "type": "Single Color",
      "color": "Red",
      "highlightValue": 255,
      "crossfade": true
    },
    "Green 8": {
      "type": "Single Color",
      "color": "Green",
      "highlightValue": 255,
      "crossfade": true
    },
    "Blue 8": {
      "type": "Single Color",
      "color": "Blue",
      "highlightValue": 255,
      "crossfade": true
    },
    "White 8": {
      "type": "Single Color",
      "color": "White",
      "highlightValue": 255,
      "crossfade": true
    },
    "Red 9": {
      "type": "Single Color",
      "color": "Red",
      "highlightValue": 255,
      "crossfade": true
    },
    "Green 9": {
      "type": "Single Color",
      "color": "Green",
      "highlightValue": 255,
      "crossfade": true
    },
    "Blue 9": {
      "type": "Single Color",
      "color": "Blue",
      "highlightValue": 255,
      "crossfade": true
    },
    "White 9": {
      "type": "Single Color",
      "color": "White",
      "highlightValue": 255,
      "crossfade": true
    },
    "Red 10": {
      "type": "Single Color",
      "color": "Red",
      "highlightValue": 255,
      "crossfade": true
    },
    "Green 10": {
      "type": "Single Color",
      "color": "Green",
      "highlightValue": 255,
      "crossfade": true
    },
    "Blue 10": {
      "type": "Single Color",
      "color": "Blue",
      "highlightValue": 255,
      "crossfade": true
    },
    "White 10": {
      "type": "Single Color",
      "color": "White",
      "highlightValue": 255,
      "crossfade": true
    },
    "Red 11": {
      "type": "Single Color",
      "color": "Red",
      "highlightValue": 255,
      "crossfade": true
    },
    "Green 11": {
      "type": "Single Color",
      "color": "Green",
      "highlightValue": 255,
      "crossfade": true
    },
    "Blue 11": {
      "type": "Single Color",
      "color": "Blue",
      "highlightValue": 255,
      "crossfade": true
    },
    "White 11": {
      "type": "Single Color",
      "color": "White",
      "highlightValue": 255,
      "crossfade": true
    },
    "Red 12": {
      "type": "Single Color",
      "color": "Red",
      "highlightValue": 255,
      "crossfade": true
    },
    "Green 12": {
      "type": "Single Color",
      "color": "Green",
      "highlightValue": 255,
      "crossfade": true
    },
    "Blue 12": {
      "type": "Single Color",
      "color": "Blue",
      "highlightValue": 255,
      "crossfade": true
    },
    "White 12": {
      "type": "Single Color",
      "color": "White",
      "highlightValue": 255,
      "crossfade": true
    },
    "Red 13": {
      "type": "Single Color",
      "color": "Red",
      "highlightValue": 255,
      "crossfade": true
    },
    "Green 13": {
      "type": "Single Color",
      "color": "Green",
      "highlightValue": 255,
      "crossfade": true
    },
    "Blue 13": {
      "type": "Single Color",
      "color": "Blue",
      "highlightValue": 255,
      "crossfade": true
    },
    "White 13": {
      "type": "Single Color",
      "color": "White",
      "highlightValue": 255,
      "crossfade": true
    },
    "Red 14": {
      "type": "Single Color",
      "color": "Red",
      "highlightValue": 255,
      "crossfade": true
    },
    "Green 14": {
      "type": "Single Color",
      "color": "Green",
      "highlightValue": 255,
      "crossfade": true
    },
    "Blue 14": {
      "type": "Single Color",
      "color": "Blue",
      "highlightValue": 255,
      "crossfade": true
    },
    "White 14": {
      "type": "Single Color",
      "color": "White",
      "highlightValue": 255,
      "crossfade": true
    },
    "Red 15": {
      "type": "Single Color",
      "color": "Red",
      "highlightValue": 255,
      "crossfade": true
    },
    "Green 15": {
      "type": "Single Color",
      "color": "Green",
      "highlightValue": 255,
      "crossfade": true
    },
    "Blue 15": {
      "type": "Single Color",
      "color": "Blue",
      "highlightValue": 255,
      "crossfade": true
    },
    "White 15": {
      "type": "Single Color",
      "color": "White",
      "highlightValue": 255,
      "crossfade": true
    },
    "Red 16": {
      "type": "Single Color",
      "color": "Red",
      "highlightValue": 255,
      "crossfade": true
    },
    "Green 16": {
      "type": "Single Color",
      "color": "Green",
      "highlightValue": 255,
      "crossfade": true
    },
    "Blue 16": {
      "type": "Single Color",
      "color": "Blue",
      "highlightValue": 255,
      "crossfade": true
    },
    "White 16": {
      "type": "Single Color",
      "color": "White",
      "highlightValue": 255,
      "crossfade": true
    },
    "Red 17": {
      "type": "Single Color",
      "color": "Red",
      "highlightValue": 255,
      "crossfade": true
    },
    "Green 17": {
      "type": "Single Color",
      "color": "Green",
      "highlightValue": 255,
      "crossfade": true
    },
    "Blue 17": {
      "type": "Single Color",
      "color": "Blue",
      "highlightValue": 255,
      "crossfade": true
    },
    "White 17": {
      "type": "Single Color",
      "color": "White",
      "highlightValue": 255,
      "crossfade": true
    },
    "Red 18": {
      "type": "Single Color",
      "color": "Red",
      "highlightValue": 255,
      "crossfade": true
    },
    "Green 18": {
      "type": "Single Color",
      "color": "Green",
      "highlightValue": 255,
      "crossfade": true
    },
    "Blue 18": {
      "type": "Single Color",
      "color": "Blue",
      "highlightValue": 255,
      "crossfade": true
    },
    "White 18": {
      "type": "Single Color",
      "color": "White",
      "highlightValue": 255,
      "crossfade": true
    },
    "Red 19": {
      "type": "Single Color",
      "color": "Red",
      "highlightValue": 255,
      "crossfade": true
    },
    "Green 19": {
      "type": "Single Color",
      "color": "Green",
      "highlightValue": 255,
      "crossfade": true
    },
    "Blue 19": {
      "type": "Single Color",
      "color": "Blue",
      "highlightValue": 255,
      "crossfade": true
    },
    "White 19": {
      "type": "Single Color",
      "color": "White",
      "highlightValue": 255,
      "crossfade": true
    },
    "Red 20": {
      "type": "Single Color",
      "color": "Red",
      "highlightValue": 255,
      "crossfade": true
    },
    "Green 20": {
      "type": "Single Color",
      "color": "Green",
      "highlightValue": 255,
      "crossfade": true
    },
    "Blue 20": {
      "type": "Single Color",
      "color": "Blue",
      "highlightValue": 255,
      "crossfade": true
    },
    "White 20": {
      "type": "Single Color",
      "color": "White",
      "highlightValue": 255,
      "crossfade": true
    },
    "Red 21": {
      "type": "Single Color",
      "color": "Red",
      "highlightValue": 255,
      "crossfade": true
    },
    "Green 21": {
      "type": "Single Color",
      "color": "Green",
      "highlightValue": 255,
      "crossfade": true
    },
    "Blue 21": {
      "type": "Single Color",
      "color": "Blue",
      "highlightValue": 255,
      "crossfade": true
    },
    "White 21": {
      "type": "Single Color",
      "color": "White",
      "highlightValue": 255,
      "crossfade": true
    },
    "Red 22": {
      "type": "Single Color",
      "color": "Red",
      "highlightValue": 255,
      "crossfade": true
    },
    "Green 22": {
      "type": "Single Color",
      "color": "Green",
      "highlightValue": 255,
      "crossfade": true
    },
    "Blue 22": {
      "type": "Single Color",
      "color": "Blue",
      "highlightValue": 255,
      "crossfade": true
    },
    "White 22": {
      "type": "Single Color",
      "color": "White",
      "highlightValue": 255,
      "crossfade": true
    },
    "Red 23": {
      "type": "Single Color",
      "color": "Red",
      "highlightValue": 255,
      "crossfade": true
    },
    "Green 23": {
      "type": "Single Color",
      "color": "Green",
      "highlightValue": 255,
      "crossfade": true
    },
    "Blue 23": {
      "type": "Single Color",
      "color": "Blue",
      "highlightValue": 255,
      "crossfade": true
    },
    "White 23": {
      "type": "Single Color",
      "color": "White",
      "highlightValue": 255,
      "crossfade": true
    },
    "Red 24": {
      "type": "Single Color",
      "color": "Red",
      "highlightValue": 255,
      "crossfade": true
    },
    "Green 24": {
      "type": "Single Color",
      "color": "Green",
      "highlightValue": 255,
      "crossfade": true
    },
    "Blue 24": {
      "type": "Single Color",
      "color": "Blue",
      "highlightValue": 255,
      "crossfade": true
    },
    "White 24": {
      "type": "Single Color",
      "color": "White",
      "highlightValue": 255,
      "crossfade": true
    },
    "Red 25": {
      "type": "Single Color",
>>>>>>> 44c2dc46
      "color": "Red",
      "highlightValue": 255,
      "crossfade": true
    },
<<<<<<< HEAD
    "Green $pixelKey": {
      "type": "SingleColor",
=======
    "Green 25": {
      "type": "Single Color",
>>>>>>> 44c2dc46
      "color": "Green",
      "highlightValue": 255,
      "crossfade": true
    },
<<<<<<< HEAD
    "Blue $pixelKey": {
      "type": "SingleColor",
=======
    "Blue 25": {
      "type": "Single Color",
>>>>>>> 44c2dc46
      "color": "Blue",
      "highlightValue": 255,
      "crossfade": true
    },
<<<<<<< HEAD
    "White $pixelKey": {
      "type": "SingleColor",
=======
    "White 25": {
      "type": "Single Color",
>>>>>>> 44c2dc46
      "color": "White",
      "highlightValue": 255,
      "crossfade": true
    }
  },
  "matrix": {
    "layout": "rect",
    "pixelKeys": [
      [
        [ "1",  "2",  "3",  "4",  "5"],
        [ "6",  "7",  "8",  "9", "10"],
        ["11", "12", "13", "14", "15"],
        ["16", "17", "18", "19", "20"],
        ["21", "22", "23", "24", "25"]
      ]
    ]
  },
  "modes": [
    {
      "name": "Standard",
      "channels": [
        "Pan",
        "Pan fine",
        "Tilt",
        "Tilt fine",
        "Pan/Tilt Speed",
        "Strobe",
        "Dimmer",
        "Dimmer Speed",
        "Color Presets",
        "Patterns",
        "Pattern Speed",
        "Red",
        "Green",
        "Blue",
        "White",
        "Reset"
      ]
    },
    {
      "name": "Map",
      "channels": [
        "Pan",
        "Pan fine",
        "Tilt",
        "Tilt fine",
        "Pan/Tilt Speed",
        "Strobe",
        "Dimmer",
        "Dimmer Speed",
        "Color Presets",
        "Patterns",
        "Pattern Speed",
        "Red",
        "Green",
        "Blue",
        "White",
        "Reset",
        {
          "insert": "matrixChannels",
          "repeatFor": "eachPixel",
          "channelOrder": "perPixel",
          "templateChannels": [
            "Red $pixelKey",
            "Green $pixelKey",
            "Blue $pixelKey",
            "White $pixelKey"
          ]
        }
      ]
    }
  ]
}<|MERGE_RESOLUTION|>--- conflicted
+++ resolved
@@ -432,626 +432,29 @@
           "name": "No function"
         }
       ]
-<<<<<<< HEAD
     }
   },
   "templateChannels": {
     "Red $pixelKey": {
-      "type": "SingleColor",
-=======
-    },
-    "Red 1": {
       "type": "Single Color",
       "color": "Red",
       "highlightValue": 255,
       "crossfade": true
     },
-    "Green 1": {
+    "Green $pixelKey": {
       "type": "Single Color",
       "color": "Green",
       "highlightValue": 255,
       "crossfade": true
     },
-    "Blue 1": {
+    "Blue $pixelKey": {
       "type": "Single Color",
       "color": "Blue",
       "highlightValue": 255,
       "crossfade": true
     },
-    "White 1": {
-      "type": "Single Color",
-      "color": "White",
-      "highlightValue": 255,
-      "crossfade": true
-    },
-    "Red 2": {
-      "type": "Single Color",
-      "color": "Red",
-      "highlightValue": 255,
-      "crossfade": true
-    },
-    "Green 2": {
-      "type": "Single Color",
-      "color": "Green",
-      "highlightValue": 255,
-      "crossfade": true
-    },
-    "Blue 2": {
-      "type": "Single Color",
-      "color": "Blue",
-      "highlightValue": 255,
-      "crossfade": true
-    },
-    "White 2": {
-      "type": "Single Color",
-      "color": "White",
-      "highlightValue": 255,
-      "crossfade": true
-    },
-    "Red 3": {
-      "type": "Single Color",
-      "color": "Red",
-      "highlightValue": 255,
-      "crossfade": true
-    },
-    "Green 3": {
-      "type": "Single Color",
-      "color": "Green",
-      "highlightValue": 255,
-      "crossfade": true
-    },
-    "Blue 3": {
-      "type": "Single Color",
-      "color": "Blue",
-      "highlightValue": 255,
-      "crossfade": true
-    },
-    "White 3": {
-      "type": "Single Color",
-      "color": "White",
-      "highlightValue": 255,
-      "crossfade": true
-    },
-    "Red 4": {
-      "type": "Single Color",
-      "color": "Red",
-      "highlightValue": 255,
-      "crossfade": true
-    },
-    "Green 4": {
-      "type": "Single Color",
-      "color": "Green",
-      "highlightValue": 255,
-      "crossfade": true
-    },
-    "Blue 4": {
-      "type": "Single Color",
-      "color": "Blue",
-      "highlightValue": 255,
-      "crossfade": true
-    },
-    "White 4": {
-      "type": "Single Color",
-      "color": "White",
-      "highlightValue": 255,
-      "crossfade": true
-    },
-    "Red 5": {
-      "type": "Single Color",
-      "color": "Red",
-      "highlightValue": 255,
-      "crossfade": true
-    },
-    "Green 5": {
-      "type": "Single Color",
-      "color": "Green",
-      "highlightValue": 255,
-      "crossfade": true
-    },
-    "Blue 5": {
-      "type": "Single Color",
-      "color": "Blue",
-      "highlightValue": 255,
-      "crossfade": true
-    },
-    "White 5": {
-      "type": "Single Color",
-      "color": "White",
-      "highlightValue": 255,
-      "crossfade": true
-    },
-    "Red 6": {
-      "type": "Single Color",
-      "color": "Red",
-      "highlightValue": 255,
-      "crossfade": true
-    },
-    "Green 6": {
-      "type": "Single Color",
-      "color": "Green",
-      "highlightValue": 255,
-      "crossfade": true
-    },
-    "Blue 6": {
-      "type": "Single Color",
-      "color": "Blue",
-      "highlightValue": 255,
-      "crossfade": true
-    },
-    "White 6": {
-      "type": "Single Color",
-      "color": "White",
-      "highlightValue": 255,
-      "crossfade": true
-    },
-    "Red 7": {
-      "type": "Single Color",
-      "color": "Red",
-      "highlightValue": 255,
-      "crossfade": true
-    },
-    "Green 7": {
-      "type": "Single Color",
-      "color": "Green",
-      "highlightValue": 255,
-      "crossfade": true
-    },
-    "Blue 7": {
-      "type": "Single Color",
-      "color": "Blue",
-      "highlightValue": 255,
-      "crossfade": true
-    },
-    "White 7": {
-      "type": "Single Color",
-      "color": "White",
-      "highlightValue": 255,
-      "crossfade": true
-    },
-    "Red 8": {
-      "type": "Single Color",
-      "color": "Red",
-      "highlightValue": 255,
-      "crossfade": true
-    },
-    "Green 8": {
-      "type": "Single Color",
-      "color": "Green",
-      "highlightValue": 255,
-      "crossfade": true
-    },
-    "Blue 8": {
-      "type": "Single Color",
-      "color": "Blue",
-      "highlightValue": 255,
-      "crossfade": true
-    },
-    "White 8": {
-      "type": "Single Color",
-      "color": "White",
-      "highlightValue": 255,
-      "crossfade": true
-    },
-    "Red 9": {
-      "type": "Single Color",
-      "color": "Red",
-      "highlightValue": 255,
-      "crossfade": true
-    },
-    "Green 9": {
-      "type": "Single Color",
-      "color": "Green",
-      "highlightValue": 255,
-      "crossfade": true
-    },
-    "Blue 9": {
-      "type": "Single Color",
-      "color": "Blue",
-      "highlightValue": 255,
-      "crossfade": true
-    },
-    "White 9": {
-      "type": "Single Color",
-      "color": "White",
-      "highlightValue": 255,
-      "crossfade": true
-    },
-    "Red 10": {
-      "type": "Single Color",
-      "color": "Red",
-      "highlightValue": 255,
-      "crossfade": true
-    },
-    "Green 10": {
-      "type": "Single Color",
-      "color": "Green",
-      "highlightValue": 255,
-      "crossfade": true
-    },
-    "Blue 10": {
-      "type": "Single Color",
-      "color": "Blue",
-      "highlightValue": 255,
-      "crossfade": true
-    },
-    "White 10": {
-      "type": "Single Color",
-      "color": "White",
-      "highlightValue": 255,
-      "crossfade": true
-    },
-    "Red 11": {
-      "type": "Single Color",
-      "color": "Red",
-      "highlightValue": 255,
-      "crossfade": true
-    },
-    "Green 11": {
-      "type": "Single Color",
-      "color": "Green",
-      "highlightValue": 255,
-      "crossfade": true
-    },
-    "Blue 11": {
-      "type": "Single Color",
-      "color": "Blue",
-      "highlightValue": 255,
-      "crossfade": true
-    },
-    "White 11": {
-      "type": "Single Color",
-      "color": "White",
-      "highlightValue": 255,
-      "crossfade": true
-    },
-    "Red 12": {
-      "type": "Single Color",
-      "color": "Red",
-      "highlightValue": 255,
-      "crossfade": true
-    },
-    "Green 12": {
-      "type": "Single Color",
-      "color": "Green",
-      "highlightValue": 255,
-      "crossfade": true
-    },
-    "Blue 12": {
-      "type": "Single Color",
-      "color": "Blue",
-      "highlightValue": 255,
-      "crossfade": true
-    },
-    "White 12": {
-      "type": "Single Color",
-      "color": "White",
-      "highlightValue": 255,
-      "crossfade": true
-    },
-    "Red 13": {
-      "type": "Single Color",
-      "color": "Red",
-      "highlightValue": 255,
-      "crossfade": true
-    },
-    "Green 13": {
-      "type": "Single Color",
-      "color": "Green",
-      "highlightValue": 255,
-      "crossfade": true
-    },
-    "Blue 13": {
-      "type": "Single Color",
-      "color": "Blue",
-      "highlightValue": 255,
-      "crossfade": true
-    },
-    "White 13": {
-      "type": "Single Color",
-      "color": "White",
-      "highlightValue": 255,
-      "crossfade": true
-    },
-    "Red 14": {
-      "type": "Single Color",
-      "color": "Red",
-      "highlightValue": 255,
-      "crossfade": true
-    },
-    "Green 14": {
-      "type": "Single Color",
-      "color": "Green",
-      "highlightValue": 255,
-      "crossfade": true
-    },
-    "Blue 14": {
-      "type": "Single Color",
-      "color": "Blue",
-      "highlightValue": 255,
-      "crossfade": true
-    },
-    "White 14": {
-      "type": "Single Color",
-      "color": "White",
-      "highlightValue": 255,
-      "crossfade": true
-    },
-    "Red 15": {
-      "type": "Single Color",
-      "color": "Red",
-      "highlightValue": 255,
-      "crossfade": true
-    },
-    "Green 15": {
-      "type": "Single Color",
-      "color": "Green",
-      "highlightValue": 255,
-      "crossfade": true
-    },
-    "Blue 15": {
-      "type": "Single Color",
-      "color": "Blue",
-      "highlightValue": 255,
-      "crossfade": true
-    },
-    "White 15": {
-      "type": "Single Color",
-      "color": "White",
-      "highlightValue": 255,
-      "crossfade": true
-    },
-    "Red 16": {
-      "type": "Single Color",
-      "color": "Red",
-      "highlightValue": 255,
-      "crossfade": true
-    },
-    "Green 16": {
-      "type": "Single Color",
-      "color": "Green",
-      "highlightValue": 255,
-      "crossfade": true
-    },
-    "Blue 16": {
-      "type": "Single Color",
-      "color": "Blue",
-      "highlightValue": 255,
-      "crossfade": true
-    },
-    "White 16": {
-      "type": "Single Color",
-      "color": "White",
-      "highlightValue": 255,
-      "crossfade": true
-    },
-    "Red 17": {
-      "type": "Single Color",
-      "color": "Red",
-      "highlightValue": 255,
-      "crossfade": true
-    },
-    "Green 17": {
-      "type": "Single Color",
-      "color": "Green",
-      "highlightValue": 255,
-      "crossfade": true
-    },
-    "Blue 17": {
-      "type": "Single Color",
-      "color": "Blue",
-      "highlightValue": 255,
-      "crossfade": true
-    },
-    "White 17": {
-      "type": "Single Color",
-      "color": "White",
-      "highlightValue": 255,
-      "crossfade": true
-    },
-    "Red 18": {
-      "type": "Single Color",
-      "color": "Red",
-      "highlightValue": 255,
-      "crossfade": true
-    },
-    "Green 18": {
-      "type": "Single Color",
-      "color": "Green",
-      "highlightValue": 255,
-      "crossfade": true
-    },
-    "Blue 18": {
-      "type": "Single Color",
-      "color": "Blue",
-      "highlightValue": 255,
-      "crossfade": true
-    },
-    "White 18": {
-      "type": "Single Color",
-      "color": "White",
-      "highlightValue": 255,
-      "crossfade": true
-    },
-    "Red 19": {
-      "type": "Single Color",
-      "color": "Red",
-      "highlightValue": 255,
-      "crossfade": true
-    },
-    "Green 19": {
-      "type": "Single Color",
-      "color": "Green",
-      "highlightValue": 255,
-      "crossfade": true
-    },
-    "Blue 19": {
-      "type": "Single Color",
-      "color": "Blue",
-      "highlightValue": 255,
-      "crossfade": true
-    },
-    "White 19": {
-      "type": "Single Color",
-      "color": "White",
-      "highlightValue": 255,
-      "crossfade": true
-    },
-    "Red 20": {
-      "type": "Single Color",
-      "color": "Red",
-      "highlightValue": 255,
-      "crossfade": true
-    },
-    "Green 20": {
-      "type": "Single Color",
-      "color": "Green",
-      "highlightValue": 255,
-      "crossfade": true
-    },
-    "Blue 20": {
-      "type": "Single Color",
-      "color": "Blue",
-      "highlightValue": 255,
-      "crossfade": true
-    },
-    "White 20": {
-      "type": "Single Color",
-      "color": "White",
-      "highlightValue": 255,
-      "crossfade": true
-    },
-    "Red 21": {
-      "type": "Single Color",
-      "color": "Red",
-      "highlightValue": 255,
-      "crossfade": true
-    },
-    "Green 21": {
-      "type": "Single Color",
-      "color": "Green",
-      "highlightValue": 255,
-      "crossfade": true
-    },
-    "Blue 21": {
-      "type": "Single Color",
-      "color": "Blue",
-      "highlightValue": 255,
-      "crossfade": true
-    },
-    "White 21": {
-      "type": "Single Color",
-      "color": "White",
-      "highlightValue": 255,
-      "crossfade": true
-    },
-    "Red 22": {
-      "type": "Single Color",
-      "color": "Red",
-      "highlightValue": 255,
-      "crossfade": true
-    },
-    "Green 22": {
-      "type": "Single Color",
-      "color": "Green",
-      "highlightValue": 255,
-      "crossfade": true
-    },
-    "Blue 22": {
-      "type": "Single Color",
-      "color": "Blue",
-      "highlightValue": 255,
-      "crossfade": true
-    },
-    "White 22": {
-      "type": "Single Color",
-      "color": "White",
-      "highlightValue": 255,
-      "crossfade": true
-    },
-    "Red 23": {
-      "type": "Single Color",
-      "color": "Red",
-      "highlightValue": 255,
-      "crossfade": true
-    },
-    "Green 23": {
-      "type": "Single Color",
-      "color": "Green",
-      "highlightValue": 255,
-      "crossfade": true
-    },
-    "Blue 23": {
-      "type": "Single Color",
-      "color": "Blue",
-      "highlightValue": 255,
-      "crossfade": true
-    },
-    "White 23": {
-      "type": "Single Color",
-      "color": "White",
-      "highlightValue": 255,
-      "crossfade": true
-    },
-    "Red 24": {
-      "type": "Single Color",
-      "color": "Red",
-      "highlightValue": 255,
-      "crossfade": true
-    },
-    "Green 24": {
-      "type": "Single Color",
-      "color": "Green",
-      "highlightValue": 255,
-      "crossfade": true
-    },
-    "Blue 24": {
-      "type": "Single Color",
-      "color": "Blue",
-      "highlightValue": 255,
-      "crossfade": true
-    },
-    "White 24": {
-      "type": "Single Color",
-      "color": "White",
-      "highlightValue": 255,
-      "crossfade": true
-    },
-    "Red 25": {
-      "type": "Single Color",
->>>>>>> 44c2dc46
-      "color": "Red",
-      "highlightValue": 255,
-      "crossfade": true
-    },
-<<<<<<< HEAD
-    "Green $pixelKey": {
-      "type": "SingleColor",
-=======
-    "Green 25": {
-      "type": "Single Color",
->>>>>>> 44c2dc46
-      "color": "Green",
-      "highlightValue": 255,
-      "crossfade": true
-    },
-<<<<<<< HEAD
-    "Blue $pixelKey": {
-      "type": "SingleColor",
-=======
-    "Blue 25": {
-      "type": "Single Color",
->>>>>>> 44c2dc46
-      "color": "Blue",
-      "highlightValue": 255,
-      "crossfade": true
-    },
-<<<<<<< HEAD
     "White $pixelKey": {
-      "type": "SingleColor",
-=======
-    "White 25": {
-      "type": "Single Color",
->>>>>>> 44c2dc46
+      "type": "Single Color",
       "color": "White",
       "highlightValue": 255,
       "crossfade": true
