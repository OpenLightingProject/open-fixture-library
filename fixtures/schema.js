--- conflicted
+++ resolved
@@ -237,40 +237,23 @@
 module.exports.Fixture = Fixture;
 module.exports.Manufacturers = Manufacturers;
 
-<<<<<<< HEAD
-let properties = {
-  manufacturer:             Manufacturers.toJSON().additionalProperties.properties,
-  fixture:                  Fixture.toJSON().properties,
-  mode:                     Mode.toJSON().properties,
-  channelKey:               ChannelKey.toJSON(),
-  channelAliasKey:          ChannelAliasKey.toJSON(),
-  templateChannelKey:       TemplateChannelKey.toJSON(),
-  templateChannelAliasKey:  TemplateChannelAliasKey.toJSON(),
-  channel:                  Channel.toJSON().properties,
-  capability:               Capability.toJSON().properties,
-  physical:                 Physical.toJSON().properties,
-  category:                 Category.toJSON(),
-  color:                    Color.toJSON(),
-  ISODate:                  ISODate.toJSON(),
-  URL:                      URL.toJSON(),
-  DMXValue:                 DMXValue.toJSON()
-=======
 /* eslint-disable key-spacing */
 const properties = {
-  manufacturer:    Manufacturers.toJSON().additionalProperties.properties,
-  fixture:         Fixture.toJSON().properties,
-  mode:            Mode.toJSON().properties,
-  channelKey:      ChannelKey.schema.toJSON(),
-  channelAliasKey: ChannelAliasKey.schema.toJSON(),
-  channel:         Channel.toJSON().properties,
-  capability:      Capability.toJSON().properties,
-  physical:        Physical.toJSON().properties,
-  category:        Category.toJSON(),
-  color:           Color.toJSON(),
-  ISODate:         ISODate.toJSON(),
-  URL:             URL.toJSON(),
-  DMXValue:        DMXValue.toJSON()
->>>>>>> b3780c75
+  manufacturer:            Manufacturers.toJSON().additionalProperties.properties,
+  fixture:                 Fixture.toJSON().properties,
+  mode:                    Mode.toJSON().properties,
+  channelKey:              ChannelKey.toJSON(),
+  channelAliasKey:         ChannelAliasKey.toJSON(),
+  templateChannelKey:      TemplateChannelKey.toJSON(),
+  templateChannelAliasKey: TemplateChannelAliasKey.toJSON(),
+  channel:                 Channel.toJSON().properties,
+  capability:              Capability.toJSON().properties,
+  physical:                Physical.toJSON().properties,
+  category:                Category.toJSON(),
+  color:                   Color.toJSON(),
+  ISODate:                 ISODate.toJSON(),
+  URL:                     URL.toJSON(),
+  DMXValue:                DMXValue.toJSON()
 };
 properties.meta  = properties.fixture.meta.properties;
 properties.bulb  = properties.physical.bulb.properties;
