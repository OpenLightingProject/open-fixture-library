--- conflicted
+++ resolved
@@ -33,12 +33,11 @@
   },
   "availableChannels": {
     "Pan": {
-<<<<<<< HEAD
       "fineChannelAliases": ["Pan fine"],
       "capability": {
         "type": "Pan",
-        "angleStart": "0%",
-        "angleEnd": "100%"
+        "angleStart": "0deg",
+        "angleEnd": "540deg"
       }
     },
     "Tilt": {
@@ -48,26 +47,6 @@
         "angleStart": "0deg",
         "angleEnd": "270deg"
       }
-=======
-      "type": "Pan",
-      "fineChannelAliases": ["Pan fine"],
-      "capabilities": [
-        {
-          "range": [0, 255],
-          "name": "Pan 0…540°"
-        }
-      ]
-    },
-    "Tilt": {
-      "type": "Tilt",
-      "fineChannelAliases": ["Tilt fine"],
-      "capabilities": [
-        {
-          "range": [0, 255],
-          "name": "Tilt 0…270°"
-        }
-      ]
->>>>>>> 010f11f0
     },
     "Red": {
       "capability": {
