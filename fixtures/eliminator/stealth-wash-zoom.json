{
  "$schema": "https://raw.githubusercontent.com/OpenLightingProject/open-fixture-library/master/schemas/fixture.json",
  "name": "Stealth Wash Zoom",
  "categories": ["Moving Head", "Color Changer"],
  "meta": {
    "authors": ["Anonymous"],
    "createDate": "2019-01-05",
    "lastModifyDate": "2019-05-17"
  },
  "links": {
    "manual": [
      "http://cdb.s3.amazonaws.com/ItemRelatedFiles/11254/Stealth%20Wash%20Zoom%20User%20Manual%20Revised%20092018.pdf"
    ],
    "productPage": [
      "http://www.eliminatorlighting.com/stealth-wash-zoom"
    ],
    "video": [
      "https://www.youtube.com/watch?v=M7ALeJ3_jGc",
      "https://www.youtube.com/watch?v=ubeWU8-BfNI"
    ]
  },
  "physical": {
    "dimensions": [234, 321, 158],
    "weight": 4.5,
    "power": 95,
    "DMXconnector": "3-pin",
    "bulb": {
      "type": "7× 12W RGBW LED"
    },
    "lens": {
      "degreesMinMax": [4, 45]
<<<<<<< HEAD
=======
    },
    "focus": {
      "type": "Head",
      "panMax": 540,
      "tiltMax": 270
>>>>>>> 538ba244
    }
  },
  "availableChannels": {
    "Pan": {
      "fineChannelAliases": ["Pan fine"],
      "capability": {
        "type": "Pan",
        "angleStart": "0deg",
        "angleEnd": "540deg"
      }
    },
    "Tilt": {
      "fineChannelAliases": ["Tilt fine"],
      "capability": {
        "type": "Tilt",
        "angleStart": "0deg",
        "angleEnd": "270deg"
      }
    },
    "Color Macros": {
      "capabilities": [
        {
          "dmxRange": [0, 5],
          "type": "NoFunction"
        },
        {
          "dmxRange": [6, 10],
          "type": "ColorPreset",
          "comment": "Red"
        },
        {
          "dmxRange": [11, 15],
          "type": "ColorPreset",
          "comment": "Green"
        },
        {
          "dmxRange": [16, 20],
          "type": "ColorPreset",
          "comment": "Blue"
        },
        {
          "dmxRange": [21, 25],
          "type": "ColorPreset",
          "comment": "White"
        },
        {
          "dmxRange": [26, 30],
          "type": "ColorPreset",
          "comment": "Red + Green"
        },
        {
          "dmxRange": [31, 35],
          "type": "ColorPreset",
          "comment": "Green + Blue"
        },
        {
          "dmxRange": [36, 40],
          "type": "ColorPreset",
          "comment": "Blue + White"
        },
        {
          "dmxRange": [41, 45],
          "type": "ColorPreset",
          "comment": "Red + Blue"
        },
        {
          "dmxRange": [46, 50],
          "type": "ColorPreset",
          "comment": "Green + White"
        },
        {
          "dmxRange": [51, 55],
          "type": "ColorPreset",
          "comment": "Red + White"
        },
        {
          "dmxRange": [56, 60],
          "type": "ColorPreset",
          "comment": "Red + Green + Blue"
        },
        {
          "dmxRange": [61, 65],
          "type": "ColorPreset",
          "comment": "Red + Green + White"
        },
        {
          "dmxRange": [66, 70],
          "type": "ColorPreset",
          "comment": "Green + Blue + White"
        },
        {
          "dmxRange": [71, 75],
          "type": "ColorPreset",
          "comment": "Red + Green + Blue + White"
        },
        {
          "dmxRange": [76, 127],
          "type": "Effect",
          "effectPreset": "ColorJump",
          "speedStart": "slow",
          "speedEnd": "fast"
        },
        {
          "dmxRange": [128, 133],
          "type": "NoFunction"
        },
        {
          "dmxRange": [134, 255],
          "type": "Effect",
          "effectPreset": "ColorFade",
          "speedStart": "slow",
          "speedEnd": "fast"
        }
      ]
    },
    "Internal Programs": {
      "capabilities": [
        {
          "dmxRange": [0, 20],
          "type": "NoFunction"
        },
        {
          "dmxRange": [21, 40],
          "type": "Effect",
          "effectName": "Program 1"
        },
        {
          "dmxRange": [41, 60],
          "type": "Effect",
          "effectName": "Program 2"
        },
        {
          "dmxRange": [61, 80],
          "type": "Effect",
          "effectName": "Program 3"
        },
        {
          "dmxRange": [81, 100],
          "type": "Effect",
          "effectName": "Program 4"
        },
        {
          "dmxRange": [101, 120],
          "type": "Effect",
          "effectName": "Program 5"
        },
        {
          "dmxRange": [121, 140],
          "type": "Effect",
          "effectName": "Program 6"
        },
        {
          "dmxRange": [141, 160],
          "type": "Effect",
          "effectName": "Program 7"
        },
        {
          "dmxRange": [161, 180],
          "type": "Effect",
          "effectName": "Program 8"
        },
        {
          "dmxRange": [181, 200],
          "type": "NoFunction"
        },
        {
          "dmxRange": [201, 225],
          "type": "Maintenance",
          "comment": "Reset"
        },
        {
          "dmxRange": [226, 255],
          "type": "NoFunction"
        }
      ]
    },
    "Zoom": {
      "capability": {
        "type": "Zoom",
        "angleStart": "4deg",
        "angleEnd": "45deg"
      }
    },
    "Red": {
      "capability": {
        "type": "ColorIntensity",
        "color": "Red"
      }
    },
    "Green": {
      "capability": {
        "type": "ColorIntensity",
        "color": "Green"
      }
    },
    "Blue": {
      "capability": {
        "type": "ColorIntensity",
        "color": "Blue"
      }
    },
    "White": {
      "capability": {
        "type": "ColorIntensity",
        "color": "White"
      }
    },
    "Dimmer": {
      "capability": {
        "type": "Intensity"
      }
    },
    "Shutter / Strobe": {
      "capabilities": [
        {
          "dmxRange": [0, 9],
          "type": "ShutterStrobe",
          "shutterEffect": "Closed"
        },
        {
          "dmxRange": [10, 245],
          "type": "ShutterStrobe",
          "shutterEffect": "Strobe",
          "speedStart": "slow",
          "speedEnd": "fast"
        },
        {
          "dmxRange": [246, 255],
          "type": "ShutterStrobe",
          "shutterEffect": "Open"
        }
      ]
    },
    "Color Macros 2": {
      "name": "Color Macros",
      "capabilities": [
        {
          "dmxRange": [0, 10],
          "type": "NoFunction"
        },
        {
          "dmxRange": [11, 20],
          "type": "ColorPreset",
          "comment": "Red"
        },
        {
          "dmxRange": [21, 30],
          "type": "ColorPreset",
          "comment": "Green"
        },
        {
          "dmxRange": [31, 40],
          "type": "ColorPreset",
          "comment": "Blue"
        },
        {
          "dmxRange": [41, 50],
          "type": "ColorPreset",
          "comment": "White"
        },
        {
          "dmxRange": [51, 60],
          "type": "ColorPreset",
          "comment": "Red + Green"
        },
        {
          "dmxRange": [61, 70],
          "type": "ColorPreset",
          "comment": "Green + Blue"
        },
        {
          "dmxRange": [71, 80],
          "type": "ColorPreset",
          "comment": "Blue + White"
        },
        {
          "dmxRange": [81, 90],
          "type": "ColorPreset",
          "comment": "Red + Blue"
        },
        {
          "dmxRange": [91, 100],
          "type": "ColorPreset",
          "comment": "Green + White"
        },
        {
          "dmxRange": [101, 110],
          "type": "ColorPreset",
          "comment": "Red + White"
        },
        {
          "dmxRange": [111, 120],
          "type": "ColorPreset",
          "comment": "Red + Green + Blue"
        },
        {
          "dmxRange": [121, 130],
          "type": "ColorPreset",
          "comment": "Red + Green + White"
        },
        {
          "dmxRange": [131, 140],
          "type": "ColorPreset",
          "comment": "Green + Blue + White"
        },
        {
          "dmxRange": [141, 150],
          "type": "ColorPreset",
          "comment": "Red + Green + Blue + White"
        },
        {
          "dmxRange": [151, 255],
          "type": "Effect",
          "effectPreset": "ColorJump",
          "speedStart": "slow",
          "speedEnd": "fast"
        }
      ]
    },
    "Color Temperature": {
      "capability": {
        "type": "ColorTemperature",
        "colorTemperatureStart": "warm",
        "colorTemperatureEnd": "cold"
      }
    },
    "Color Fade": {
      "capabilities": [
        {
          "dmxRange": [0, 10],
          "type": "NoFunction"
        },
        {
          "dmxRange": [11, 255],
          "type": "Effect",
          "effectPreset": "ColorFade",
          "speedStart": "slow",
          "speedEnd": "fast"
        }
      ]
    },
    "Pan/Tilt Speed": {
      "capability": {
        "type": "PanTiltSpeed",
        "speedStart": "fast",
        "speedEnd": "slow"
      }
    }
  },
  "modes": [
    {
      "name": "5-channel",
      "shortName": "5ch",
      "channels": [
        "Pan",
        "Tilt",
        "Color Macros",
        "Internal Programs",
        "Zoom"
      ]
    },
    {
      "name": "16-channel",
      "shortName": "16ch",
      "channels": [
        "Pan",
        "Pan fine",
        "Tilt",
        "Tilt fine",
        "Red",
        "Green",
        "Blue",
        "White",
        "Dimmer",
        "Shutter / Strobe",
        "Zoom",
        "Color Temperature",
        "Color Macros 2",
        "Color Fade",
        "Pan/Tilt Speed",
        "Internal Programs"
      ]
    }
  ]
}<|MERGE_RESOLUTION|>--- conflicted
+++ resolved
@@ -29,14 +29,6 @@
     },
     "lens": {
       "degreesMinMax": [4, 45]
-<<<<<<< HEAD
-=======
-    },
-    "focus": {
-      "type": "Head",
-      "panMax": 540,
-      "tiltMax": 270
->>>>>>> 538ba244
     }
   },
   "availableChannels": {
