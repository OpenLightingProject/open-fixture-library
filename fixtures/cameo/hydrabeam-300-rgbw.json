--- conflicted
+++ resolved
@@ -374,10 +374,7 @@
         }
       ]
     },
-<<<<<<< HEAD
     "Strobe $pixelKey": {
-=======
-    "Strobe 1": {
       "type": "Strobe",
       "defaultValue": 0,
       "highlightValue": 200,
@@ -392,7 +389,7 @@
         }
       ]
     },
-    "Color 1": {
+    "Color $pixelKey": {
       "type": "Multi-Color",
       "capabilities": [
         {
@@ -491,521 +488,20 @@
         }
       ]
     },
-    "Red 1": {
+    "Red $pixelKey": {
       "type": "Single Color",
       "color": "Red"
     },
-    "Green 1": {
+    "Green $pixelKey": {
       "type": "Single Color",
       "color": "Green"
     },
-    "Blue 1": {
+    "Blue $pixelKey": {
       "type": "Single Color",
       "color": "Blue"
     },
-    "White 1": {
+    "White $pixelKey": {
       "type": "Single Color",
-      "color": "White"
-    },
-    "Mode 1": {
-      "type": "Maintenance",
-      "defaultValue": 0,
-      "capabilities": [
-        {
-          "range": [0, 7],
-          "name": "no function",
-          "switchChannels": {
-            "Show mode speed / Sound sensitivity 1": "Show mode speed 1"
-          }
-        },
-        {
-          "range": [8, 30],
-          "name": "show mode 1",
-          "switchChannels": {
-            "Show mode speed / Sound sensitivity 1": "Show mode speed 1"
-          }
-        },
-        {
-          "range": [31, 53],
-          "name": "show mode 2",
-          "switchChannels": {
-            "Show mode speed / Sound sensitivity 1": "Show mode speed 1"
-          }
-        },
-        {
-          "range": [54, 76],
-          "name": "show mode 3",
-          "switchChannels": {
-            "Show mode speed / Sound sensitivity 1": "Show mode speed 1"
-          }
-        },
-        {
-          "range": [77, 99],
-          "name": "show mode 4",
-          "switchChannels": {
-            "Show mode speed / Sound sensitivity 1": "Show mode speed 1"
-          }
-        },
-        {
-          "range": [100, 122],
-          "name": "sound control mode",
-          "switchChannels": {
-            "Show mode speed / Sound sensitivity 1": "Sound sensitivity 1"
-          }
-        },
-        {
-          "range": [123, 199],
-          "name": "no function",
-          "switchChannels": {
-            "Show mode speed / Sound sensitivity 1": "Show mode speed 1"
-          }
-        },
-        {
-          "range": [200, 224],
-          "name": "reset",
-          "switchChannels": {
-            "Show mode speed / Sound sensitivity 1": "Show mode speed 1"
-          }
-        },
-        {
-          "range": [225, 255],
-          "name": "no function",
-          "switchChannels": {
-            "Show mode speed / Sound sensitivity 1": "Show mode speed 1"
-          }
-        }
-      ]
-    },
-    "Show mode speed 1": {
-      "type": "Speed"
-    },
-    "Sound sensitivity 1": {
-      "type": "Intensity"
-    },
-    "Pan 2": {
-      "type": "Pan",
-      "fineChannelAliases": ["Pan 2 fine"]
-    },
-    "Tilt 2": {
-      "type": "Tilt",
-      "fineChannelAliases": ["Tilt 2 fine"]
-    },
-    "Dimmer 2": {
-      "type": "Intensity"
-    },
-    "Head Speed 2": {
-      "type": "Speed",
-      "capabilities": [
-        {
-          "range": [0, 10],
-          "name": "use Head Speed 1"
-        },
-        {
-          "range": [11, 255],
-          "name": "slow to fast"
-        }
-      ]
-    },
-    "Head Speed 2 simple": {
-      "name": "Head Speed 2",
-      "type": "Speed",
-      "capabilities": [
-        {
-          "range": [0, 255],
-          "name": "slow to fast"
-        }
-      ]
-    },
-    "Strobe 2": {
-      "type": "Strobe",
-      "defaultValue": 0,
-      "highlightValue": 200,
-      "capabilities": [
-        {
-          "range": [0, 10],
-          "name": "No strobe"
-        },
-        {
-          "range": [11, 255],
-          "name": "slow to fast"
-        }
-      ]
-    },
-    "Color 2": {
-      "type": "Multi-Color",
-      "capabilities": [
-        {
-          "range": [0, 30],
-          "name": "use master color dimmers"
-        },
-        {
-          "range": [31, 45],
-          "name": "red",
-          "color": "#ff0000",
-          "color2": "#000000"
-        },
-        {
-          "range": [46, 60],
-          "name": "green",
-          "color": "#00ff00",
-          "color2": "#000000"
-        },
-        {
-          "range": [61, 75],
-          "name": "blue",
-          "color": "#0000ff",
-          "color2": "#000000"
-        },
-        {
-          "range": [76, 90],
-          "name": "white",
-          "color": "#000000",
-          "color2": "#ffffff"
-        },
-        {
-          "range": [91, 105],
-          "name": "RG",
-          "color": "#ffff00",
-          "color2": "#000000"
-        },
-        {
-          "range": [106, 120],
-          "name": "RB",
-          "color": "#ff00ff",
-          "color2": "#000000"
-        },
-        {
-          "range": [121, 135],
-          "name": "RW",
-          "color": "#ff0000",
-          "color2": "#ffffff"
-        },
-        {
-          "range": [136, 150],
-          "name": "GB",
-          "color": "#00ffff",
-          "color2": "#000000"
-        },
-        {
-          "range": [151, 165],
-          "name": "GW",
-          "color": "#00ff00",
-          "color2": "#ffffff"
-        },
-        {
-          "range": [166, 180],
-          "name": "BW",
-          "color": "#0000ff",
-          "color2": "#ffffff"
-        },
-        {
-          "range": [181, 195],
-          "name": "RGB",
-          "color": "#ffffff",
-          "color2": "#000000"
-        },
-        {
-          "range": [196, 210],
-          "name": "RGW",
-          "color": "#ffff00",
-          "color2": "#ffffff"
-        },
-        {
-          "range": [211, 225],
-          "name": "RBW",
-          "color": "#ff00ff",
-          "color2": "#ffffff"
-        },
-        {
-          "range": [226, 240],
-          "name": "GBW",
-          "color": "#00ffff",
-          "color2": "#ffffff"
-        },
-        {
-          "range": [241, 255],
-          "name": "RGBW",
-          "color": "#ffffff",
-          "color2": "#ffffff"
-        }
-      ]
-    },
-    "Red 2": {
-      "type": "Single Color",
-      "color": "Red"
-    },
-    "Green 2": {
-      "type": "Single Color",
-      "color": "Green"
-    },
-    "Blue 2": {
-      "type": "Single Color",
-      "color": "Blue"
-    },
-    "White 2": {
-      "type": "Single Color",
-      "color": "White"
-    },
-    "Mode 2": {
-      "type": "Maintenance",
-      "defaultValue": 0,
-      "capabilities": [
-        {
-          "range": [0, 7],
-          "name": "no function",
-          "switchChannels": {
-            "Show mode speed / Sound sensitivity 2": "Show mode speed 2"
-          }
-        },
-        {
-          "range": [8, 30],
-          "name": "show mode 1",
-          "switchChannels": {
-            "Show mode speed / Sound sensitivity 2": "Show mode speed 2"
-          }
-        },
-        {
-          "range": [31, 53],
-          "name": "show mode 2",
-          "switchChannels": {
-            "Show mode speed / Sound sensitivity 2": "Show mode speed 2"
-          }
-        },
-        {
-          "range": [54, 76],
-          "name": "show mode 3",
-          "switchChannels": {
-            "Show mode speed / Sound sensitivity 2": "Show mode speed 2"
-          }
-        },
-        {
-          "range": [77, 99],
-          "name": "show mode 4",
-          "switchChannels": {
-            "Show mode speed / Sound sensitivity 2": "Show mode speed 2"
-          }
-        },
-        {
-          "range": [100, 122],
-          "name": "sound control mode",
-          "switchChannels": {
-            "Show mode speed / Sound sensitivity 2": "Sound sensitivity 2"
-          }
-        },
-        {
-          "range": [123, 199],
-          "name": "no function",
-          "switchChannels": {
-            "Show mode speed / Sound sensitivity 2": "Show mode speed 2"
-          }
-        },
-        {
-          "range": [200, 224],
-          "name": "reset",
-          "switchChannels": {
-            "Show mode speed / Sound sensitivity 2": "Show mode speed 2"
-          }
-        },
-        {
-          "range": [225, 255],
-          "name": "no function",
-          "switchChannels": {
-            "Show mode speed / Sound sensitivity 2": "Show mode speed 2"
-          }
-        }
-      ]
-    },
-    "Show mode speed 2": {
-      "type": "Speed"
-    },
-    "Sound sensitivity 2": {
-      "type": "Intensity"
-    },
-    "Pan 3": {
-      "type": "Pan",
-      "fineChannelAliases": ["Pan 3 fine"]
-    },
-    "Tilt 3": {
-      "type": "Tilt",
-      "fineChannelAliases": ["Tilt 3 fine"]
-    },
-    "Dimmer 3": {
-      "type": "Intensity"
-    },
-    "Head Speed 3": {
-      "type": "Speed",
-      "capabilities": [
-        {
-          "range": [0, 10],
-          "name": "use Head Speed 1"
-        },
-        {
-          "range": [11, 255],
-          "name": "slow to fast"
-        }
-      ]
-    },
-    "Head Speed 3 simple": {
-      "name": "Head Speed 3",
-      "type": "Speed",
-      "capabilities": [
-        {
-          "range": [0, 255],
-          "name": "slow to fast"
-        }
-      ]
-    },
-    "Strobe 3": {
->>>>>>> 44c2dc46
-      "type": "Strobe",
-      "defaultValue": 0,
-      "highlightValue": 200,
-      "capabilities": [
-        {
-          "range": [0, 10],
-          "name": "No strobe"
-        },
-        {
-          "range": [11, 255],
-          "name": "slow to fast"
-        }
-      ]
-    },
-<<<<<<< HEAD
-    "Color $pixelKey": {
-      "type": "MultiColor",
-=======
-    "Color 3": {
-      "type": "Multi-Color",
->>>>>>> 44c2dc46
-      "capabilities": [
-        {
-          "range": [0, 30],
-          "name": "use master color dimmers"
-        },
-        {
-          "range": [31, 45],
-          "name": "red",
-          "color": "#ff0000",
-          "color2": "#000000"
-        },
-        {
-          "range": [46, 60],
-          "name": "green",
-          "color": "#00ff00",
-          "color2": "#000000"
-        },
-        {
-          "range": [61, 75],
-          "name": "blue",
-          "color": "#0000ff",
-          "color2": "#000000"
-        },
-        {
-          "range": [76, 90],
-          "name": "white",
-          "color": "#000000",
-          "color2": "#ffffff"
-        },
-        {
-          "range": [91, 105],
-          "name": "RG",
-          "color": "#ffff00",
-          "color2": "#000000"
-        },
-        {
-          "range": [106, 120],
-          "name": "RB",
-          "color": "#ff00ff",
-          "color2": "#000000"
-        },
-        {
-          "range": [121, 135],
-          "name": "RW",
-          "color": "#ff0000",
-          "color2": "#ffffff"
-        },
-        {
-          "range": [136, 150],
-          "name": "GB",
-          "color": "#00ffff",
-          "color2": "#000000"
-        },
-        {
-          "range": [151, 165],
-          "name": "GW",
-          "color": "#00ff00",
-          "color2": "#ffffff"
-        },
-        {
-          "range": [166, 180],
-          "name": "BW",
-          "color": "#0000ff",
-          "color2": "#ffffff"
-        },
-        {
-          "range": [181, 195],
-          "name": "RGB",
-          "color": "#ffffff",
-          "color2": "#000000"
-        },
-        {
-          "range": [196, 210],
-          "name": "RGW",
-          "color": "#ffff00",
-          "color2": "#ffffff"
-        },
-        {
-          "range": [211, 225],
-          "name": "RBW",
-          "color": "#ff00ff",
-          "color2": "#ffffff"
-        },
-        {
-          "range": [226, 240],
-          "name": "GBW",
-          "color": "#00ffff",
-          "color2": "#ffffff"
-        },
-        {
-          "range": [241, 255],
-          "name": "RGBW",
-          "color": "#ffffff",
-          "color2": "#ffffff"
-        }
-      ]
-    },
-<<<<<<< HEAD
-    "Red $pixelKey": {
-      "type": "SingleColor",
-      "color": "Red"
-    },
-    "Green $pixelKey": {
-      "type": "SingleColor",
-      "color": "Green"
-    },
-    "Blue $pixelKey": {
-      "type": "SingleColor",
-      "color": "Blue"
-    },
-    "White $pixelKey": {
-      "type": "SingleColor",
-=======
-    "Red 3": {
-      "type": "Single Color",
-      "color": "Red"
-    },
-    "Green 3": {
-      "type": "Single Color",
-      "color": "Green"
-    },
-    "Blue 3": {
-      "type": "Single Color",
-      "color": "Blue"
-    },
-    "White 3": {
-      "type": "Single Color",
->>>>>>> 44c2dc46
       "color": "White"
     },
     "Mode $pixelKey": {
