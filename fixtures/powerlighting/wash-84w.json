--- conflicted
+++ resolved
@@ -22,14 +22,6 @@
     "DMXconnector": "3-pin",
     "bulb": {
       "type": "LED"
-<<<<<<< HEAD
-=======
-    },
-    "focus": {
-      "type": "Head",
-      "panMax": 540,
-      "tiltMax": 270
->>>>>>> 538ba244
     }
   },
   "availableChannels": {
