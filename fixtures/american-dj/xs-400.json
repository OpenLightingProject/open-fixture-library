{
  "$schema": "https://raw.githubusercontent.com/OpenLightingProject/open-fixture-library/master/schemas/fixture.json",
  "name": "XS 400",
  "shortName": "XS400",
  "categories": ["Moving Head", "Color Changer"],
  "meta": {
    "authors": ["Flo Edelmann"],
    "createDate": "2017-09-04",
    "lastModifyDate": "2018-06-18"
  },
  "manualURL": "http://adjmedia.s3-website-eu-west-1.amazonaws.com/manuals/XS%20400.pdf",
  "physical": {
    "dimensions": [169.9, 284.5, 123.6],
    "weight": 2.5,
    "power": 45,
    "DMXconnector": "3-pin",
    "bulb": {
      "type": "4x 10W RGBW LEDs",
      "lumens": 454
    },
    "lens": {
      "degreesMinMax": [5, 5]
    },
    "focus": {
      "type": "Head",
<<<<<<< HEAD
      "panMax": 540,
=======
      "panMax": 630,
>>>>>>> 010f11f0
      "tiltMax": "infinite"
    }
  },
  "availableChannels": {
    "Pan": {
      "fineChannelAliases": ["Pan fine"],
      "capability": {
        "type": "Pan",
        "angleStart": "0deg",
        "angleEnd": "540deg"
      }
    },
    "Tilt": {
      "fineChannelAliases": ["Tilt fine"],
      "capability": {
        "type": "Tilt",
        "angleStart": "0%",
        "angleEnd": "100%",
        "helpWanted": "Maximum tilt angle in degrees?"
      }
    },
    "Tilt Continuous Rotation": {
      "capabilities": [
        {
          "dmxRange": [0, 55],
          "type": "NoFunction"
        },
        {
          "dmxRange": [56, 127],
          "type": "TiltContinuous",
          "speed": "fast CW"
        },
        {
          "dmxRange": [128, 199],
          "type": "TiltContinuous",
          "speed": "fast CCW"
        },
        {
          "dmxRange": [200, 255],
          "type": "NoFunction"
        }
      ]
    },
    "Tilt Continuous Rotation Speed": {
      "capability": {
        "type": "Speed",
        "speedStart": "slow",
        "speedEnd": "fast"
      }
    },
    "Red": {
      "capability": {
        "type": "ColorIntensity",
        "color": "Red"
      }
    },
    "Green": {
      "capability": {
        "type": "ColorIntensity",
        "color": "Green"
      }
    },
    "Blue": {
      "capability": {
        "type": "ColorIntensity",
        "color": "Blue"
      }
    },
    "White": {
      "capability": {
        "type": "ColorIntensity",
        "color": "White"
      }
    },
    "Color Macros & Effects": {
      "capabilities": [
        {
          "dmxRange": [0, 10],
          "type": "NoFunction"
        },
        {
          "dmxRange": [11, 20],
          "type": "ColorPreset",
          "colors": ["#ff0000"],
          "comment": "Red"
        },
        {
          "dmxRange": [21, 30],
          "type": "ColorPreset",
          "colors": ["#00ff00"],
          "comment": "Green"
        },
        {
          "dmxRange": [31, 40],
          "type": "ColorPreset",
          "colors": ["#ff0000", "#00ff00"],
          "comment": "Red + Green"
        },
        {
          "dmxRange": [41, 50],
          "type": "ColorPreset",
          "colors": ["#0000ff"],
          "comment": "Blue"
        },
        {
          "dmxRange": [51, 60],
          "type": "ColorPreset",
          "colors": ["#ff0000", "#0000ff"],
          "comment": "Red + Blue"
        },
        {
          "dmxRange": [61, 70],
          "type": "ColorPreset",
          "colors": ["#00ff00", "#0000ff"],
          "comment": "Green + Blue"
        },
        {
          "dmxRange": [71, 80],
          "type": "ColorPreset",
          "colors": ["#ff0000", "#00ff00", "#0000ff"],
          "comment": "Red + Green + Blue"
        },
        {
          "dmxRange": [81, 123],
          "type": "Effect",
          "effectPreset": "ColorJump",
          "speedStart": "slow",
          "speedEnd": "fast"
        },
        {
          "dmxRange": [124, 166],
          "type": "Effect",
          "effectName": "Color Mix",
          "speedStart": "slow",
          "speedEnd": "fast"
        },
        {
          "dmxRange": [167, 209],
          "type": "Effect",
          "effectPreset": "ColorFade",
          "speedStart": "slow",
          "speedEnd": "fast"
        },
        {
          "dmxRange": [210, 249],
          "type": "Effect",
          "effectName": "Color Change",
          "speedStart": "slow",
          "speedEnd": "fast"
        },
        {
          "dmxRange": [250, 255],
          "type": "Effect",
          "effectName": "Sound Control",
          "soundControlled": true
        }
      ]
    },
    "Strobing": {
      "capabilities": [
        {
          "dmxRange": [0, 7],
          "type": "NoFunction"
        },
        {
          "dmxRange": [8, 139],
          "type": "ShutterStrobe",
          "shutterEffect": "Strobe",
          "speedStart": "slow",
          "speedEnd": "fast"
        },
        {
          "dmxRange": [140, 189],
          "type": "ShutterStrobe",
          "shutterEffect": "RampUp",
          "speedStart": "slow",
          "speedEnd": "fast"
        },
        {
          "dmxRange": [190, 239],
          "type": "ShutterStrobe",
          "shutterEffect": "RampDown",
          "speedStart": "slow",
          "speedEnd": "fast"
        },
        {
          "dmxRange": [240, 255],
          "type": "ShutterStrobe",
          "shutterEffect": "StrobeRandom"
        }
      ]
    },
    "Master Dimmer": {
      "capability": {
        "type": "NoFunction"
      }
    },
    "Programs": {
      "capabilities": [
        {
          "dmxRange": [0, 15],
          "type": "NoFunction"
        },
        {
          "dmxRange": [16, 40],
          "type": "Effect",
          "effectName": "Program 1"
        },
        {
          "dmxRange": [41, 65],
          "type": "Effect",
          "effectName": "Program 2"
        },
        {
          "dmxRange": [66, 90],
          "type": "Effect",
          "effectName": "Program 3"
        },
        {
          "dmxRange": [91, 115],
          "type": "Effect",
          "effectName": "Program 4"
        },
        {
          "dmxRange": [116, 140],
          "type": "Effect",
          "effectName": "Program 5"
        },
        {
          "dmxRange": [141, 165],
          "type": "Effect",
          "effectName": "Program 6"
        },
        {
          "dmxRange": [166, 190],
          "type": "Effect",
          "effectName": "Program 7"
        },
        {
          "dmxRange": [191, 215],
          "type": "Effect",
          "effectName": "Program 8"
        },
        {
          "dmxRange": [216, 240],
          "type": "Effect",
          "effectName": "Random program playing 5 times each"
        },
        {
          "dmxRange": [241, 255],
          "type": "Effect",
          "effectName": "Random program 2min each"
        }
      ]
    },
    "Program Speed": {
      "capability": {
        "type": "Speed",
        "speedStart": "slow",
        "speedEnd": "fast"
      }
    },
    "Pan / Tilt Speed": {
      "defaultValue": 0,
      "capability": {
        "type": "PanTiltSpeed",
        "speedStart": "fast",
        "speedEnd": "slow"
      }
    },
    "Special Functions": {
      "capabilities": [
        {
          "dmxRange": [0, 69],
          "type": "NoFunction"
        },
        {
          "dmxRange": [70, 79],
          "type": "Maintenance",
          "comment": "Blackout with Pan / Tilt movement"
        },
        {
          "dmxRange": [80, 89],
          "type": "NoFunction"
        },
        {
          "dmxRange": [90, 99],
          "type": "Maintenance",
          "comment": "Blackout with RGBW value change"
        },
        {
          "dmxRange": [100, 199],
          "type": "NoFunction"
        },
        {
          "dmxRange": [200, 209],
          "type": "Maintenance",
          "comment": "Reset all"
        },
        {
          "dmxRange": [210, 255],
          "type": "NoFunction"
        }
      ]
    },
    "Dimmer Curve": {
      "defaultValue": 255,
      "capabilities": [
        {
          "dmxRange": [0, 20],
          "type": "Maintenance",
          "comment": "Standard"
        },
        {
          "dmxRange": [21, 40],
          "type": "Maintenance",
          "comment": "Stage"
        },
        {
          "dmxRange": [41, 60],
          "type": "Maintenance",
          "comment": "TV"
        },
        {
          "dmxRange": [61, 80],
          "type": "Maintenance",
          "comment": "Architectural"
        },
        {
          "dmxRange": [81, 100],
          "type": "Maintenance",
          "comment": "Theatre"
        },
        {
          "dmxRange": [101, 255],
          "type": "Maintenance",
          "comment": "Default setting"
        }
      ]
    }
  },
  "modes": [
    {
      "name": "16-channel",
      "shortName": "16ch",
      "channels": [
        "Pan",
        "Tilt",
        "Tilt Continuous Rotation",
        "Tilt Continuous Rotation Speed",
        "Red",
        "Green",
        "Blue",
        "White",
        "Color Macros & Effects",
        "Strobing",
        "Master Dimmer",
        "Programs",
        "Program Speed",
        "Pan / Tilt Speed",
        "Special Functions",
        "Dimmer Curve"
      ]
    },
    {
      "name": "18-channel",
      "shortName": "18ch",
      "channels": [
        "Pan",
        "Pan fine",
        "Tilt",
        "Tilt fine",
        "Tilt Continuous Rotation",
        "Tilt Continuous Rotation Speed",
        "Red",
        "Green",
        "Blue",
        "White",
        "Color Macros & Effects",
        "Strobing",
        "Master Dimmer",
        "Programs",
        "Program Speed",
        "Pan / Tilt Speed",
        "Special Functions",
        "Dimmer Curve"
      ]
    }
  ]
}<|MERGE_RESOLUTION|>--- conflicted
+++ resolved
@@ -23,11 +23,7 @@
     },
     "focus": {
       "type": "Head",
-<<<<<<< HEAD
-      "panMax": 540,
-=======
       "panMax": 630,
->>>>>>> 010f11f0
       "tiltMax": "infinite"
     }
   },
