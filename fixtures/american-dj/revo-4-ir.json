{
  "name": "Revo 4 IR",
  "shortName": "Revo4IR",
<<<<<<< HEAD
  "categories": ["Matrix", "Flower"],
=======
  "categories": ["Flower", "Color Changer"],
>>>>>>> 5a7a87e6
  "meta": {
    "authors": ["Flo Edelmann"],
    "createDate": "2017-05-24",
    "lastModifyDate": "2017-10-16"
  },
  "manualURL": "http://adjmedia.s3-website-eu-west-1.amazonaws.com/manuals/revo_4_ir.pdf",
  "physical": {
    "dimensions": [312, 334, 304],
    "weight": 4.9,
    "power": 34,
    "DMXconnector": "3-pin"
  },
  "matrix": {
    "pixelCount": [8, 8, 1]
  },
  "availableChannels": {
    "Function": {
      "type": "Effect",
      "defaultValue": 0,
      "crossfade": false,
      "capabilities": [
        {
          "range": [0, 9],
          "name": "Off",
          "switchChannels": {
            "Color / Chase Speed": "Color"
          }
        },
        {
          "range": [10, 99],
          "name": "Pattern",
          "switchChannels": {
            "Color / Chase Speed": "Color"
          }
        },
        {
          "range": [100, 239],
          "name": "Chase",
          "switchChannels": {
            "Color / Chase Speed": "Chase Speed"
          }
        },
        {
          "range": [240, 255],
          "name": "Sound Active",
          "switchChannels": {
            "Color / Chase Speed": "Chase Speed"
          }
        }
      ]
    },
    "Pattern / Chase": {
      "type": "Effect",
      "crossfade": false,
      "capabilities": [
        {
          "range": [0, 20],
          "name": "Pattern / Chase 1"
        },
        {
          "range": [21, 41],
          "name": "Pattern / Chase 2"
        },
        {
          "range": [42, 65],
          "name": "Pattern / Chase 3"
        },
        {
          "range": [66, 87],
          "name": "Pattern / Chase 4"
        },
        {
          "range": [88, 108],
          "name": "Pattern / Chase 5"
        },
        {
          "range": [109, 129],
          "name": "Pattern / Chase 6"
        },
        {
          "range": [130, 150],
          "name": "Pattern / Chase 7"
        },
        {
          "range": [151, 172],
          "name": "Pattern / Chase 8"
        },
        {
          "range": [173, 193],
          "name": "Pattern / Chase 9"
        },
        {
          "range": [194, 214],
          "name": "Pattern / Chase 10"
        },
        {
          "range": [215, 235],
          "name": "Pattern / Chase 11"
        },
        {
          "range": [236, 255],
          "name": "Pattern / Chase 12"
        }
      ]
    },
    "Color": {
      "type": "Multi-Color",
      "crossfade": false,
      "capabilities": [
        {
          "range": [0, 17],
          "name": "R",
          "color": "#ff0000"
        },
        {
          "range": [18, 34],
          "name": "G",
          "color": "#00ff00"
        },
        {
          "range": [35, 51],
          "name": "B",
          "color": "#0000ff"
        },
        {
          "range": [52, 68],
          "name": "W",
          "color": "#ffffff"
        },
        {
          "range": [69, 85],
          "name": "R+G",
          "color": "#ffff00"
        },
        {
          "range": [86, 102],
          "name": "R+B",
          "color": "#ff00ff"
        },
        {
          "range": [103, 119],
          "name": "R+W",
          "color": "#ffaaaa"
        },
        {
          "range": [120, 136],
          "name": "G+B",
          "color": "#00ffff"
        },
        {
          "range": [137, 153],
          "name": "G+W",
          "color": "#aaffaa"
        },
        {
          "range": [154, 170],
          "name": "B+W",
          "color": "#aaaaff"
        },
        {
          "range": [171, 187],
          "name": "R+G+B"
        },
        {
          "range": [188, 204],
          "name": "R+G+W"
        },
        {
          "range": [205, 221],
          "name": "R+B+W"
        },
        {
          "range": [222, 238],
          "name": "G+B+W"
        },
        {
          "range": [239, 255],
          "name": "R+G+B+W"
        }
      ]
    },
    "Chase Speed": {
      "type": "Speed",
      "defaultValue": 128,
      "highlightValue": 255,
      "crossfade": true
    },
    "Strobe": {
      "type": "Strobe",
      "defaultValue": 0,
      "highlightValue": 128,
      "crossfade": false,
      "capabilities": [
        {
          "range": [0, 9],
          "name": "stop"
        },
        {
          "range": [10, 255],
          "name": "slow - fast"
        }
      ]
    }
  },
  "templateChannels": {
    "Red $pixelKey": {
      "type": "Single Color",
      "color": "Red",
      "defaultValue": 0,
      "highlightValue": 255,
      "crossfade": false,
      "capabilities": [
        {
          "range": [0, 127],
          "name": "off"
        },
        {
          "range": [128, 255],
          "name": "on"
        }
      ]
    },
    "Green $pixelKey": {
      "type": "Single Color",
      "color": "Green",
      "defaultValue": 0,
      "highlightValue": 255,
      "crossfade": false,
      "capabilities": [
        {
          "range": [0, 127],
          "name": "off"
        },
        {
          "range": [128, 255],
          "name": "on"
        }
      ]
    },
    "Blue $pixelKey": {
      "type": "Single Color",
      "color": "Blue",
      "defaultValue": 0,
      "highlightValue": 255,
      "crossfade": false,
      "capabilities": [
        {
          "range": [0, 127],
          "name": "off"
        },
        {
          "range": [128, 255],
          "name": "on"
        }
      ]
    },
    "White $pixelKey": {
      "type": "Single Color",
      "color": "White",
      "defaultValue": 0,
      "highlightValue": 255,
      "crossfade": false,
      "capabilities": [
        {
          "range": [0, 127],
          "name": "off"
        },
        {
          "range": [128, 255],
          "name": "on"
        }
      ]
    }
  },
  "modes": [
    {
      "name": "4 channel",
      "shortName": "4ch",
      "channels": [
        "Function",
        "Pattern / Chase",
        "Color / Chase Speed",
        "Strobe"
      ]
    },
    {
      "name": "256 channel",
      "shortName": "256ch",
      "channels": [
        {
          "insert": "matrixChannels",
          "repeatFor": "eachPixel",
          "channelOrder": "perPixel",
          "templateChannels": [
            "Red $pixelKey",
            "Green $pixelKey",
            "Blue $pixelKey",
            "White $pixelKey"
          ]
        }
      ]
    }
  ]
}<|MERGE_RESOLUTION|>--- conflicted
+++ resolved
@@ -1,11 +1,7 @@
 {
   "name": "Revo 4 IR",
   "shortName": "Revo4IR",
-<<<<<<< HEAD
-  "categories": ["Matrix", "Flower"],
-=======
-  "categories": ["Flower", "Color Changer"],
->>>>>>> 5a7a87e6
+  "categories": ["Matrix", "Flower", "Color Changer"],
   "meta": {
     "authors": ["Flo Edelmann"],
     "createDate": "2017-05-24",
