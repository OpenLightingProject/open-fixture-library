--- conflicted
+++ resolved
@@ -201,15 +201,10 @@
           "name": "slow - fast"
         }
       ]
-<<<<<<< HEAD
     }
   },
   "templateChannels": {
     "Red $pixelKey": {
-      "type": "SingleColor",
-=======
-    },
-    "Red 1": {
       "type": "Single Color",
       "color": "Red",
       "defaultValue": 0,
@@ -226,7 +221,7 @@
         }
       ]
     },
-    "Green 1": {
+    "Green $pixelKey": {
       "type": "Single Color",
       "color": "Green",
       "defaultValue": 0,
@@ -243,7 +238,7 @@
         }
       ]
     },
-    "Blue 1": {
+    "Blue $pixelKey": {
       "type": "Single Color",
       "color": "Blue",
       "defaultValue": 0,
@@ -260,4310 +255,9 @@
         }
       ]
     },
-    "White 1": {
-      "type": "Single Color",
-      "color": "Red",
-      "defaultValue": 0,
-      "highlightValue": 255,
-      "crossfade": false,
-      "capabilities": [
-        {
-          "range": [0, 127],
-          "name": "off"
-        },
-        {
-          "range": [128, 255],
-          "name": "on"
-        }
-      ]
-    },
-    "Red 2": {
-      "type": "Single Color",
-      "color": "Red",
-      "defaultValue": 0,
-      "highlightValue": 255,
-      "crossfade": false,
-      "capabilities": [
-        {
-          "range": [0, 127],
-          "name": "off"
-        },
-        {
-          "range": [128, 255],
-          "name": "on"
-        }
-      ]
-    },
-    "Green 2": {
-      "type": "Single Color",
-      "color": "Green",
-      "defaultValue": 0,
-      "highlightValue": 255,
-      "crossfade": false,
-      "capabilities": [
-        {
-          "range": [0, 127],
-          "name": "off"
-        },
-        {
-          "range": [128, 255],
-          "name": "on"
-        }
-      ]
-    },
-    "Blue 2": {
-      "type": "Single Color",
-      "color": "Blue",
-      "defaultValue": 0,
-      "highlightValue": 255,
-      "crossfade": false,
-      "capabilities": [
-        {
-          "range": [0, 127],
-          "name": "off"
-        },
-        {
-          "range": [128, 255],
-          "name": "on"
-        }
-      ]
-    },
-    "White 2": {
+    "White $pixelKey": {
       "type": "Single Color",
       "color": "White",
-      "defaultValue": 0,
-      "highlightValue": 255,
-      "crossfade": false,
-      "capabilities": [
-        {
-          "range": [0, 127],
-          "name": "off"
-        },
-        {
-          "range": [128, 255],
-          "name": "on"
-        }
-      ]
-    },
-    "Red 3": {
-      "type": "Single Color",
-      "color": "Red",
-      "defaultValue": 0,
-      "highlightValue": 255,
-      "crossfade": false,
-      "capabilities": [
-        {
-          "range": [0, 127],
-          "name": "off"
-        },
-        {
-          "range": [128, 255],
-          "name": "on"
-        }
-      ]
-    },
-    "Green 3": {
-      "type": "Single Color",
-      "color": "Green",
-      "defaultValue": 0,
-      "highlightValue": 255,
-      "crossfade": false,
-      "capabilities": [
-        {
-          "range": [0, 127],
-          "name": "off"
-        },
-        {
-          "range": [128, 255],
-          "name": "on"
-        }
-      ]
-    },
-    "Blue 3": {
-      "type": "Single Color",
-      "color": "Blue",
-      "defaultValue": 0,
-      "highlightValue": 255,
-      "crossfade": false,
-      "capabilities": [
-        {
-          "range": [0, 127],
-          "name": "off"
-        },
-        {
-          "range": [128, 255],
-          "name": "on"
-        }
-      ]
-    },
-    "White 3": {
-      "type": "Single Color",
-      "color": "Red",
-      "defaultValue": 0,
-      "highlightValue": 255,
-      "crossfade": false,
-      "capabilities": [
-        {
-          "range": [0, 127],
-          "name": "off"
-        },
-        {
-          "range": [128, 255],
-          "name": "on"
-        }
-      ]
-    },
-    "Red 4": {
-      "type": "Single Color",
-      "color": "Red",
-      "defaultValue": 0,
-      "highlightValue": 255,
-      "crossfade": false,
-      "capabilities": [
-        {
-          "range": [0, 127],
-          "name": "off"
-        },
-        {
-          "range": [128, 255],
-          "name": "on"
-        }
-      ]
-    },
-    "Green 4": {
-      "type": "Single Color",
-      "color": "Green",
-      "defaultValue": 0,
-      "highlightValue": 255,
-      "crossfade": false,
-      "capabilities": [
-        {
-          "range": [0, 127],
-          "name": "off"
-        },
-        {
-          "range": [128, 255],
-          "name": "on"
-        }
-      ]
-    },
-    "Blue 4": {
-      "type": "Single Color",
-      "color": "Blue",
-      "defaultValue": 0,
-      "highlightValue": 255,
-      "crossfade": false,
-      "capabilities": [
-        {
-          "range": [0, 127],
-          "name": "off"
-        },
-        {
-          "range": [128, 255],
-          "name": "on"
-        }
-      ]
-    },
-    "White 4": {
-      "type": "Single Color",
-      "color": "Red",
-      "defaultValue": 0,
-      "highlightValue": 255,
-      "crossfade": false,
-      "capabilities": [
-        {
-          "range": [0, 127],
-          "name": "off"
-        },
-        {
-          "range": [128, 255],
-          "name": "on"
-        }
-      ]
-    },
-    "Red 5": {
-      "type": "Single Color",
-      "color": "Red",
-      "defaultValue": 0,
-      "highlightValue": 255,
-      "crossfade": false,
-      "capabilities": [
-        {
-          "range": [0, 127],
-          "name": "off"
-        },
-        {
-          "range": [128, 255],
-          "name": "on"
-        }
-      ]
-    },
-    "Green 5": {
-      "type": "Single Color",
-      "color": "Green",
-      "defaultValue": 0,
-      "highlightValue": 255,
-      "crossfade": false,
-      "capabilities": [
-        {
-          "range": [0, 127],
-          "name": "off"
-        },
-        {
-          "range": [128, 255],
-          "name": "on"
-        }
-      ]
-    },
-    "Blue 5": {
-      "type": "Single Color",
-      "color": "Blue",
-      "defaultValue": 0,
-      "highlightValue": 255,
-      "crossfade": false,
-      "capabilities": [
-        {
-          "range": [0, 127],
-          "name": "off"
-        },
-        {
-          "range": [128, 255],
-          "name": "on"
-        }
-      ]
-    },
-    "White 5": {
-      "type": "Single Color",
-      "color": "Red",
-      "defaultValue": 0,
-      "highlightValue": 255,
-      "crossfade": false,
-      "capabilities": [
-        {
-          "range": [0, 127],
-          "name": "off"
-        },
-        {
-          "range": [128, 255],
-          "name": "on"
-        }
-      ]
-    },
-    "Red 6": {
-      "type": "Single Color",
-      "color": "Red",
-      "defaultValue": 0,
-      "highlightValue": 255,
-      "crossfade": false,
-      "capabilities": [
-        {
-          "range": [0, 127],
-          "name": "off"
-        },
-        {
-          "range": [128, 255],
-          "name": "on"
-        }
-      ]
-    },
-    "Green 6": {
-      "type": "Single Color",
-      "color": "Green",
-      "defaultValue": 0,
-      "highlightValue": 255,
-      "crossfade": false,
-      "capabilities": [
-        {
-          "range": [0, 127],
-          "name": "off"
-        },
-        {
-          "range": [128, 255],
-          "name": "on"
-        }
-      ]
-    },
-    "Blue 6": {
-      "type": "Single Color",
-      "color": "Blue",
-      "defaultValue": 0,
-      "highlightValue": 255,
-      "crossfade": false,
-      "capabilities": [
-        {
-          "range": [0, 127],
-          "name": "off"
-        },
-        {
-          "range": [128, 255],
-          "name": "on"
-        }
-      ]
-    },
-    "White 6": {
-      "type": "Single Color",
-      "color": "Red",
-      "defaultValue": 0,
-      "highlightValue": 255,
-      "crossfade": false,
-      "capabilities": [
-        {
-          "range": [0, 127],
-          "name": "off"
-        },
-        {
-          "range": [128, 255],
-          "name": "on"
-        }
-      ]
-    },
-    "Red 7": {
-      "type": "Single Color",
-      "color": "Red",
-      "defaultValue": 0,
-      "highlightValue": 255,
-      "crossfade": false,
-      "capabilities": [
-        {
-          "range": [0, 127],
-          "name": "off"
-        },
-        {
-          "range": [128, 255],
-          "name": "on"
-        }
-      ]
-    },
-    "Green 7": {
-      "type": "Single Color",
-      "color": "Green",
-      "defaultValue": 0,
-      "highlightValue": 255,
-      "crossfade": false,
-      "capabilities": [
-        {
-          "range": [0, 127],
-          "name": "off"
-        },
-        {
-          "range": [128, 255],
-          "name": "on"
-        }
-      ]
-    },
-    "Blue 7": {
-      "type": "Single Color",
-      "color": "Blue",
-      "defaultValue": 0,
-      "highlightValue": 255,
-      "crossfade": false,
-      "capabilities": [
-        {
-          "range": [0, 127],
-          "name": "off"
-        },
-        {
-          "range": [128, 255],
-          "name": "on"
-        }
-      ]
-    },
-    "White 7": {
-      "type": "Single Color",
-      "color": "Red",
-      "defaultValue": 0,
-      "highlightValue": 255,
-      "crossfade": false,
-      "capabilities": [
-        {
-          "range": [0, 127],
-          "name": "off"
-        },
-        {
-          "range": [128, 255],
-          "name": "on"
-        }
-      ]
-    },
-    "Red 8": {
-      "type": "Single Color",
-      "color": "Red",
-      "defaultValue": 0,
-      "highlightValue": 255,
-      "crossfade": false,
-      "capabilities": [
-        {
-          "range": [0, 127],
-          "name": "off"
-        },
-        {
-          "range": [128, 255],
-          "name": "on"
-        }
-      ]
-    },
-    "Green 8": {
-      "type": "Single Color",
-      "color": "Green",
-      "defaultValue": 0,
-      "highlightValue": 255,
-      "crossfade": false,
-      "capabilities": [
-        {
-          "range": [0, 127],
-          "name": "off"
-        },
-        {
-          "range": [128, 255],
-          "name": "on"
-        }
-      ]
-    },
-    "Blue 8": {
-      "type": "Single Color",
-      "color": "Blue",
-      "defaultValue": 0,
-      "highlightValue": 255,
-      "crossfade": false,
-      "capabilities": [
-        {
-          "range": [0, 127],
-          "name": "off"
-        },
-        {
-          "range": [128, 255],
-          "name": "on"
-        }
-      ]
-    },
-    "White 8": {
-      "type": "Single Color",
-      "color": "Red",
-      "defaultValue": 0,
-      "highlightValue": 255,
-      "crossfade": false,
-      "capabilities": [
-        {
-          "range": [0, 127],
-          "name": "off"
-        },
-        {
-          "range": [128, 255],
-          "name": "on"
-        }
-      ]
-    },
-    "Red 9": {
-      "type": "Single Color",
-      "color": "Red",
-      "defaultValue": 0,
-      "highlightValue": 255,
-      "crossfade": false,
-      "capabilities": [
-        {
-          "range": [0, 127],
-          "name": "off"
-        },
-        {
-          "range": [128, 255],
-          "name": "on"
-        }
-      ]
-    },
-    "Green 9": {
-      "type": "Single Color",
-      "color": "Green",
-      "defaultValue": 0,
-      "highlightValue": 255,
-      "crossfade": false,
-      "capabilities": [
-        {
-          "range": [0, 127],
-          "name": "off"
-        },
-        {
-          "range": [128, 255],
-          "name": "on"
-        }
-      ]
-    },
-    "Blue 9": {
-      "type": "Single Color",
-      "color": "Blue",
-      "defaultValue": 0,
-      "highlightValue": 255,
-      "crossfade": false,
-      "capabilities": [
-        {
-          "range": [0, 127],
-          "name": "off"
-        },
-        {
-          "range": [128, 255],
-          "name": "on"
-        }
-      ]
-    },
-    "White 9": {
-      "type": "Single Color",
-      "color": "Red",
-      "defaultValue": 0,
-      "highlightValue": 255,
-      "crossfade": false,
-      "capabilities": [
-        {
-          "range": [0, 127],
-          "name": "off"
-        },
-        {
-          "range": [128, 255],
-          "name": "on"
-        }
-      ]
-    },
-    "Red 10": {
-      "type": "Single Color",
-      "color": "Red",
-      "defaultValue": 0,
-      "highlightValue": 255,
-      "crossfade": false,
-      "capabilities": [
-        {
-          "range": [0, 127],
-          "name": "off"
-        },
-        {
-          "range": [128, 255],
-          "name": "on"
-        }
-      ]
-    },
-    "Green 10": {
-      "type": "Single Color",
-      "color": "Green",
-      "defaultValue": 0,
-      "highlightValue": 255,
-      "crossfade": false,
-      "capabilities": [
-        {
-          "range": [0, 127],
-          "name": "off"
-        },
-        {
-          "range": [128, 255],
-          "name": "on"
-        }
-      ]
-    },
-    "Blue 10": {
-      "type": "Single Color",
-      "color": "Blue",
-      "defaultValue": 0,
-      "highlightValue": 255,
-      "crossfade": false,
-      "capabilities": [
-        {
-          "range": [0, 127],
-          "name": "off"
-        },
-        {
-          "range": [128, 255],
-          "name": "on"
-        }
-      ]
-    },
-    "White 10": {
-      "type": "Single Color",
-      "color": "Red",
-      "defaultValue": 0,
-      "highlightValue": 255,
-      "crossfade": false,
-      "capabilities": [
-        {
-          "range": [0, 127],
-          "name": "off"
-        },
-        {
-          "range": [128, 255],
-          "name": "on"
-        }
-      ]
-    },
-    "Red 11": {
-      "type": "Single Color",
-      "color": "Red",
-      "defaultValue": 0,
-      "highlightValue": 255,
-      "crossfade": false,
-      "capabilities": [
-        {
-          "range": [0, 127],
-          "name": "off"
-        },
-        {
-          "range": [128, 255],
-          "name": "on"
-        }
-      ]
-    },
-    "Green 11": {
-      "type": "Single Color",
-      "color": "Green",
-      "defaultValue": 0,
-      "highlightValue": 255,
-      "crossfade": false,
-      "capabilities": [
-        {
-          "range": [0, 127],
-          "name": "off"
-        },
-        {
-          "range": [128, 255],
-          "name": "on"
-        }
-      ]
-    },
-    "Blue 11": {
-      "type": "Single Color",
-      "color": "Blue",
-      "defaultValue": 0,
-      "highlightValue": 255,
-      "crossfade": false,
-      "capabilities": [
-        {
-          "range": [0, 127],
-          "name": "off"
-        },
-        {
-          "range": [128, 255],
-          "name": "on"
-        }
-      ]
-    },
-    "White 11": {
-      "type": "Single Color",
-      "color": "Red",
-      "defaultValue": 0,
-      "highlightValue": 255,
-      "crossfade": false,
-      "capabilities": [
-        {
-          "range": [0, 127],
-          "name": "off"
-        },
-        {
-          "range": [128, 255],
-          "name": "on"
-        }
-      ]
-    },
-    "Red 12": {
-      "type": "Single Color",
-      "color": "Red",
-      "defaultValue": 0,
-      "highlightValue": 255,
-      "crossfade": false,
-      "capabilities": [
-        {
-          "range": [0, 127],
-          "name": "off"
-        },
-        {
-          "range": [128, 255],
-          "name": "on"
-        }
-      ]
-    },
-    "Green 12": {
-      "type": "Single Color",
-      "color": "Green",
-      "defaultValue": 0,
-      "highlightValue": 255,
-      "crossfade": false,
-      "capabilities": [
-        {
-          "range": [0, 127],
-          "name": "off"
-        },
-        {
-          "range": [128, 255],
-          "name": "on"
-        }
-      ]
-    },
-    "Blue 12": {
-      "type": "Single Color",
-      "color": "Blue",
-      "defaultValue": 0,
-      "highlightValue": 255,
-      "crossfade": false,
-      "capabilities": [
-        {
-          "range": [0, 127],
-          "name": "off"
-        },
-        {
-          "range": [128, 255],
-          "name": "on"
-        }
-      ]
-    },
-    "White 12": {
-      "type": "Single Color",
-      "color": "Red",
-      "defaultValue": 0,
-      "highlightValue": 255,
-      "crossfade": false,
-      "capabilities": [
-        {
-          "range": [0, 127],
-          "name": "off"
-        },
-        {
-          "range": [128, 255],
-          "name": "on"
-        }
-      ]
-    },
-    "Red 13": {
-      "type": "Single Color",
-      "color": "Red",
-      "defaultValue": 0,
-      "highlightValue": 255,
-      "crossfade": false,
-      "capabilities": [
-        {
-          "range": [0, 127],
-          "name": "off"
-        },
-        {
-          "range": [128, 255],
-          "name": "on"
-        }
-      ]
-    },
-    "Green 13": {
-      "type": "Single Color",
-      "color": "Green",
-      "defaultValue": 0,
-      "highlightValue": 255,
-      "crossfade": false,
-      "capabilities": [
-        {
-          "range": [0, 127],
-          "name": "off"
-        },
-        {
-          "range": [128, 255],
-          "name": "on"
-        }
-      ]
-    },
-    "Blue 13": {
-      "type": "Single Color",
-      "color": "Blue",
-      "defaultValue": 0,
-      "highlightValue": 255,
-      "crossfade": false,
-      "capabilities": [
-        {
-          "range": [0, 127],
-          "name": "off"
-        },
-        {
-          "range": [128, 255],
-          "name": "on"
-        }
-      ]
-    },
-    "White 13": {
-      "type": "Single Color",
-      "color": "Red",
-      "defaultValue": 0,
-      "highlightValue": 255,
-      "crossfade": false,
-      "capabilities": [
-        {
-          "range": [0, 127],
-          "name": "off"
-        },
-        {
-          "range": [128, 255],
-          "name": "on"
-        }
-      ]
-    },
-    "Red 14": {
-      "type": "Single Color",
-      "color": "Red",
-      "defaultValue": 0,
-      "highlightValue": 255,
-      "crossfade": false,
-      "capabilities": [
-        {
-          "range": [0, 127],
-          "name": "off"
-        },
-        {
-          "range": [128, 255],
-          "name": "on"
-        }
-      ]
-    },
-    "Green 14": {
-      "type": "Single Color",
-      "color": "Green",
-      "defaultValue": 0,
-      "highlightValue": 255,
-      "crossfade": false,
-      "capabilities": [
-        {
-          "range": [0, 127],
-          "name": "off"
-        },
-        {
-          "range": [128, 255],
-          "name": "on"
-        }
-      ]
-    },
-    "Blue 14": {
-      "type": "Single Color",
-      "color": "Blue",
-      "defaultValue": 0,
-      "highlightValue": 255,
-      "crossfade": false,
-      "capabilities": [
-        {
-          "range": [0, 127],
-          "name": "off"
-        },
-        {
-          "range": [128, 255],
-          "name": "on"
-        }
-      ]
-    },
-    "White 14": {
-      "type": "Single Color",
-      "color": "Red",
-      "defaultValue": 0,
-      "highlightValue": 255,
-      "crossfade": false,
-      "capabilities": [
-        {
-          "range": [0, 127],
-          "name": "off"
-        },
-        {
-          "range": [128, 255],
-          "name": "on"
-        }
-      ]
-    },
-    "Red 15": {
-      "type": "Single Color",
-      "color": "Red",
-      "defaultValue": 0,
-      "highlightValue": 255,
-      "crossfade": false,
-      "capabilities": [
-        {
-          "range": [0, 127],
-          "name": "off"
-        },
-        {
-          "range": [128, 255],
-          "name": "on"
-        }
-      ]
-    },
-    "Green 15": {
-      "type": "Single Color",
-      "color": "Green",
-      "defaultValue": 0,
-      "highlightValue": 255,
-      "crossfade": false,
-      "capabilities": [
-        {
-          "range": [0, 127],
-          "name": "off"
-        },
-        {
-          "range": [128, 255],
-          "name": "on"
-        }
-      ]
-    },
-    "Blue 15": {
-      "type": "Single Color",
-      "color": "Blue",
-      "defaultValue": 0,
-      "highlightValue": 255,
-      "crossfade": false,
-      "capabilities": [
-        {
-          "range": [0, 127],
-          "name": "off"
-        },
-        {
-          "range": [128, 255],
-          "name": "on"
-        }
-      ]
-    },
-    "White 15": {
-      "type": "Single Color",
-      "color": "Red",
-      "defaultValue": 0,
-      "highlightValue": 255,
-      "crossfade": false,
-      "capabilities": [
-        {
-          "range": [0, 127],
-          "name": "off"
-        },
-        {
-          "range": [128, 255],
-          "name": "on"
-        }
-      ]
-    },
-    "Red 16": {
-      "type": "Single Color",
-      "color": "Red",
-      "defaultValue": 0,
-      "highlightValue": 255,
-      "crossfade": false,
-      "capabilities": [
-        {
-          "range": [0, 127],
-          "name": "off"
-        },
-        {
-          "range": [128, 255],
-          "name": "on"
-        }
-      ]
-    },
-    "Green 16": {
-      "type": "Single Color",
-      "color": "Green",
-      "defaultValue": 0,
-      "highlightValue": 255,
-      "crossfade": false,
-      "capabilities": [
-        {
-          "range": [0, 127],
-          "name": "off"
-        },
-        {
-          "range": [128, 255],
-          "name": "on"
-        }
-      ]
-    },
-    "Blue 16": {
-      "type": "Single Color",
-      "color": "Blue",
-      "defaultValue": 0,
-      "highlightValue": 255,
-      "crossfade": false,
-      "capabilities": [
-        {
-          "range": [0, 127],
-          "name": "off"
-        },
-        {
-          "range": [128, 255],
-          "name": "on"
-        }
-      ]
-    },
-    "White 16": {
-      "type": "Single Color",
-      "color": "Red",
-      "defaultValue": 0,
-      "highlightValue": 255,
-      "crossfade": false,
-      "capabilities": [
-        {
-          "range": [0, 127],
-          "name": "off"
-        },
-        {
-          "range": [128, 255],
-          "name": "on"
-        }
-      ]
-    },
-    "Red 17": {
-      "type": "Single Color",
-      "color": "Red",
-      "defaultValue": 0,
-      "highlightValue": 255,
-      "crossfade": false,
-      "capabilities": [
-        {
-          "range": [0, 127],
-          "name": "off"
-        },
-        {
-          "range": [128, 255],
-          "name": "on"
-        }
-      ]
-    },
-    "Green 17": {
-      "type": "Single Color",
-      "color": "Green",
-      "defaultValue": 0,
-      "highlightValue": 255,
-      "crossfade": false,
-      "capabilities": [
-        {
-          "range": [0, 127],
-          "name": "off"
-        },
-        {
-          "range": [128, 255],
-          "name": "on"
-        }
-      ]
-    },
-    "Blue 17": {
-      "type": "Single Color",
-      "color": "Blue",
-      "defaultValue": 0,
-      "highlightValue": 255,
-      "crossfade": false,
-      "capabilities": [
-        {
-          "range": [0, 127],
-          "name": "off"
-        },
-        {
-          "range": [128, 255],
-          "name": "on"
-        }
-      ]
-    },
-    "White 17": {
-      "type": "Single Color",
-      "color": "Red",
-      "defaultValue": 0,
-      "highlightValue": 255,
-      "crossfade": false,
-      "capabilities": [
-        {
-          "range": [0, 127],
-          "name": "off"
-        },
-        {
-          "range": [128, 255],
-          "name": "on"
-        }
-      ]
-    },
-    "Red 18": {
-      "type": "Single Color",
-      "color": "Red",
-      "defaultValue": 0,
-      "highlightValue": 255,
-      "crossfade": false,
-      "capabilities": [
-        {
-          "range": [0, 127],
-          "name": "off"
-        },
-        {
-          "range": [128, 255],
-          "name": "on"
-        }
-      ]
-    },
-    "Green 18": {
-      "type": "Single Color",
-      "color": "Green",
-      "defaultValue": 0,
-      "highlightValue": 255,
-      "crossfade": false,
-      "capabilities": [
-        {
-          "range": [0, 127],
-          "name": "off"
-        },
-        {
-          "range": [128, 255],
-          "name": "on"
-        }
-      ]
-    },
-    "Blue 18": {
-      "type": "Single Color",
-      "color": "Blue",
-      "defaultValue": 0,
-      "highlightValue": 255,
-      "crossfade": false,
-      "capabilities": [
-        {
-          "range": [0, 127],
-          "name": "off"
-        },
-        {
-          "range": [128, 255],
-          "name": "on"
-        }
-      ]
-    },
-    "White 18": {
-      "type": "Single Color",
-      "color": "Red",
-      "defaultValue": 0,
-      "highlightValue": 255,
-      "crossfade": false,
-      "capabilities": [
-        {
-          "range": [0, 127],
-          "name": "off"
-        },
-        {
-          "range": [128, 255],
-          "name": "on"
-        }
-      ]
-    },
-    "Red 19": {
-      "type": "Single Color",
-      "color": "Red",
-      "defaultValue": 0,
-      "highlightValue": 255,
-      "crossfade": false,
-      "capabilities": [
-        {
-          "range": [0, 127],
-          "name": "off"
-        },
-        {
-          "range": [128, 255],
-          "name": "on"
-        }
-      ]
-    },
-    "Green 19": {
-      "type": "Single Color",
-      "color": "Green",
-      "defaultValue": 0,
-      "highlightValue": 255,
-      "crossfade": false,
-      "capabilities": [
-        {
-          "range": [0, 127],
-          "name": "off"
-        },
-        {
-          "range": [128, 255],
-          "name": "on"
-        }
-      ]
-    },
-    "Blue 19": {
-      "type": "Single Color",
-      "color": "Blue",
-      "defaultValue": 0,
-      "highlightValue": 255,
-      "crossfade": false,
-      "capabilities": [
-        {
-          "range": [0, 127],
-          "name": "off"
-        },
-        {
-          "range": [128, 255],
-          "name": "on"
-        }
-      ]
-    },
-    "White 19": {
-      "type": "Single Color",
-      "color": "Red",
-      "defaultValue": 0,
-      "highlightValue": 255,
-      "crossfade": false,
-      "capabilities": [
-        {
-          "range": [0, 127],
-          "name": "off"
-        },
-        {
-          "range": [128, 255],
-          "name": "on"
-        }
-      ]
-    },
-    "Red 20": {
-      "type": "Single Color",
-      "color": "Red",
-      "defaultValue": 0,
-      "highlightValue": 255,
-      "crossfade": false,
-      "capabilities": [
-        {
-          "range": [0, 127],
-          "name": "off"
-        },
-        {
-          "range": [128, 255],
-          "name": "on"
-        }
-      ]
-    },
-    "Green 20": {
-      "type": "Single Color",
-      "color": "Green",
-      "defaultValue": 0,
-      "highlightValue": 255,
-      "crossfade": false,
-      "capabilities": [
-        {
-          "range": [0, 127],
-          "name": "off"
-        },
-        {
-          "range": [128, 255],
-          "name": "on"
-        }
-      ]
-    },
-    "Blue 20": {
-      "type": "Single Color",
-      "color": "Blue",
-      "defaultValue": 0,
-      "highlightValue": 255,
-      "crossfade": false,
-      "capabilities": [
-        {
-          "range": [0, 127],
-          "name": "off"
-        },
-        {
-          "range": [128, 255],
-          "name": "on"
-        }
-      ]
-    },
-    "White 20": {
-      "type": "Single Color",
-      "color": "Red",
-      "defaultValue": 0,
-      "highlightValue": 255,
-      "crossfade": false,
-      "capabilities": [
-        {
-          "range": [0, 127],
-          "name": "off"
-        },
-        {
-          "range": [128, 255],
-          "name": "on"
-        }
-      ]
-    },
-    "Red 21": {
-      "type": "Single Color",
-      "color": "Red",
-      "defaultValue": 0,
-      "highlightValue": 255,
-      "crossfade": false,
-      "capabilities": [
-        {
-          "range": [0, 127],
-          "name": "off"
-        },
-        {
-          "range": [128, 255],
-          "name": "on"
-        }
-      ]
-    },
-    "Green 21": {
-      "type": "Single Color",
-      "color": "Green",
-      "defaultValue": 0,
-      "highlightValue": 255,
-      "crossfade": false,
-      "capabilities": [
-        {
-          "range": [0, 127],
-          "name": "off"
-        },
-        {
-          "range": [128, 255],
-          "name": "on"
-        }
-      ]
-    },
-    "Blue 21": {
-      "type": "Single Color",
-      "color": "Blue",
-      "defaultValue": 0,
-      "highlightValue": 255,
-      "crossfade": false,
-      "capabilities": [
-        {
-          "range": [0, 127],
-          "name": "off"
-        },
-        {
-          "range": [128, 255],
-          "name": "on"
-        }
-      ]
-    },
-    "White 21": {
-      "type": "Single Color",
-      "color": "Red",
-      "defaultValue": 0,
-      "highlightValue": 255,
-      "crossfade": false,
-      "capabilities": [
-        {
-          "range": [0, 127],
-          "name": "off"
-        },
-        {
-          "range": [128, 255],
-          "name": "on"
-        }
-      ]
-    },
-    "Red 22": {
-      "type": "Single Color",
-      "color": "Red",
-      "defaultValue": 0,
-      "highlightValue": 255,
-      "crossfade": false,
-      "capabilities": [
-        {
-          "range": [0, 127],
-          "name": "off"
-        },
-        {
-          "range": [128, 255],
-          "name": "on"
-        }
-      ]
-    },
-    "Green 22": {
-      "type": "Single Color",
-      "color": "Green",
-      "defaultValue": 0,
-      "highlightValue": 255,
-      "crossfade": false,
-      "capabilities": [
-        {
-          "range": [0, 127],
-          "name": "off"
-        },
-        {
-          "range": [128, 255],
-          "name": "on"
-        }
-      ]
-    },
-    "Blue 22": {
-      "type": "Single Color",
-      "color": "Blue",
-      "defaultValue": 0,
-      "highlightValue": 255,
-      "crossfade": false,
-      "capabilities": [
-        {
-          "range": [0, 127],
-          "name": "off"
-        },
-        {
-          "range": [128, 255],
-          "name": "on"
-        }
-      ]
-    },
-    "White 22": {
-      "type": "Single Color",
-      "color": "Red",
-      "defaultValue": 0,
-      "highlightValue": 255,
-      "crossfade": false,
-      "capabilities": [
-        {
-          "range": [0, 127],
-          "name": "off"
-        },
-        {
-          "range": [128, 255],
-          "name": "on"
-        }
-      ]
-    },
-    "Red 23": {
-      "type": "Single Color",
-      "color": "Red",
-      "defaultValue": 0,
-      "highlightValue": 255,
-      "crossfade": false,
-      "capabilities": [
-        {
-          "range": [0, 127],
-          "name": "off"
-        },
-        {
-          "range": [128, 255],
-          "name": "on"
-        }
-      ]
-    },
-    "Green 23": {
-      "type": "Single Color",
-      "color": "Green",
-      "defaultValue": 0,
-      "highlightValue": 255,
-      "crossfade": false,
-      "capabilities": [
-        {
-          "range": [0, 127],
-          "name": "off"
-        },
-        {
-          "range": [128, 255],
-          "name": "on"
-        }
-      ]
-    },
-    "Blue 23": {
-      "type": "Single Color",
-      "color": "Blue",
-      "defaultValue": 0,
-      "highlightValue": 255,
-      "crossfade": false,
-      "capabilities": [
-        {
-          "range": [0, 127],
-          "name": "off"
-        },
-        {
-          "range": [128, 255],
-          "name": "on"
-        }
-      ]
-    },
-    "White 23": {
-      "type": "Single Color",
-      "color": "Red",
-      "defaultValue": 0,
-      "highlightValue": 255,
-      "crossfade": false,
-      "capabilities": [
-        {
-          "range": [0, 127],
-          "name": "off"
-        },
-        {
-          "range": [128, 255],
-          "name": "on"
-        }
-      ]
-    },
-    "Red 24": {
-      "type": "Single Color",
-      "color": "Red",
-      "defaultValue": 0,
-      "highlightValue": 255,
-      "crossfade": false,
-      "capabilities": [
-        {
-          "range": [0, 127],
-          "name": "off"
-        },
-        {
-          "range": [128, 255],
-          "name": "on"
-        }
-      ]
-    },
-    "Green 24": {
-      "type": "Single Color",
-      "color": "Green",
-      "defaultValue": 0,
-      "highlightValue": 255,
-      "crossfade": false,
-      "capabilities": [
-        {
-          "range": [0, 127],
-          "name": "off"
-        },
-        {
-          "range": [128, 255],
-          "name": "on"
-        }
-      ]
-    },
-    "Blue 24": {
-      "type": "Single Color",
-      "color": "Blue",
-      "defaultValue": 0,
-      "highlightValue": 255,
-      "crossfade": false,
-      "capabilities": [
-        {
-          "range": [0, 127],
-          "name": "off"
-        },
-        {
-          "range": [128, 255],
-          "name": "on"
-        }
-      ]
-    },
-    "White 24": {
-      "type": "Single Color",
-      "color": "Red",
-      "defaultValue": 0,
-      "highlightValue": 255,
-      "crossfade": false,
-      "capabilities": [
-        {
-          "range": [0, 127],
-          "name": "off"
-        },
-        {
-          "range": [128, 255],
-          "name": "on"
-        }
-      ]
-    },
-    "Red 25": {
-      "type": "Single Color",
-      "color": "Red",
-      "defaultValue": 0,
-      "highlightValue": 255,
-      "crossfade": false,
-      "capabilities": [
-        {
-          "range": [0, 127],
-          "name": "off"
-        },
-        {
-          "range": [128, 255],
-          "name": "on"
-        }
-      ]
-    },
-    "Green 25": {
-      "type": "Single Color",
-      "color": "Green",
-      "defaultValue": 0,
-      "highlightValue": 255,
-      "crossfade": false,
-      "capabilities": [
-        {
-          "range": [0, 127],
-          "name": "off"
-        },
-        {
-          "range": [128, 255],
-          "name": "on"
-        }
-      ]
-    },
-    "Blue 25": {
-      "type": "Single Color",
-      "color": "Blue",
-      "defaultValue": 0,
-      "highlightValue": 255,
-      "crossfade": false,
-      "capabilities": [
-        {
-          "range": [0, 127],
-          "name": "off"
-        },
-        {
-          "range": [128, 255],
-          "name": "on"
-        }
-      ]
-    },
-    "White 25": {
-      "type": "Single Color",
-      "color": "Red",
-      "defaultValue": 0,
-      "highlightValue": 255,
-      "crossfade": false,
-      "capabilities": [
-        {
-          "range": [0, 127],
-          "name": "off"
-        },
-        {
-          "range": [128, 255],
-          "name": "on"
-        }
-      ]
-    },
-    "Red 26": {
-      "type": "Single Color",
-      "color": "Red",
-      "defaultValue": 0,
-      "highlightValue": 255,
-      "crossfade": false,
-      "capabilities": [
-        {
-          "range": [0, 127],
-          "name": "off"
-        },
-        {
-          "range": [128, 255],
-          "name": "on"
-        }
-      ]
-    },
-    "Green 26": {
-      "type": "Single Color",
-      "color": "Green",
-      "defaultValue": 0,
-      "highlightValue": 255,
-      "crossfade": false,
-      "capabilities": [
-        {
-          "range": [0, 127],
-          "name": "off"
-        },
-        {
-          "range": [128, 255],
-          "name": "on"
-        }
-      ]
-    },
-    "Blue 26": {
-      "type": "Single Color",
-      "color": "Blue",
-      "defaultValue": 0,
-      "highlightValue": 255,
-      "crossfade": false,
-      "capabilities": [
-        {
-          "range": [0, 127],
-          "name": "off"
-        },
-        {
-          "range": [128, 255],
-          "name": "on"
-        }
-      ]
-    },
-    "White 26": {
-      "type": "Single Color",
-      "color": "Red",
-      "defaultValue": 0,
-      "highlightValue": 255,
-      "crossfade": false,
-      "capabilities": [
-        {
-          "range": [0, 127],
-          "name": "off"
-        },
-        {
-          "range": [128, 255],
-          "name": "on"
-        }
-      ]
-    },
-    "Red 27": {
-      "type": "Single Color",
-      "color": "Red",
-      "defaultValue": 0,
-      "highlightValue": 255,
-      "crossfade": false,
-      "capabilities": [
-        {
-          "range": [0, 127],
-          "name": "off"
-        },
-        {
-          "range": [128, 255],
-          "name": "on"
-        }
-      ]
-    },
-    "Green 27": {
-      "type": "Single Color",
-      "color": "Green",
-      "defaultValue": 0,
-      "highlightValue": 255,
-      "crossfade": false,
-      "capabilities": [
-        {
-          "range": [0, 127],
-          "name": "off"
-        },
-        {
-          "range": [128, 255],
-          "name": "on"
-        }
-      ]
-    },
-    "Blue 27": {
-      "type": "Single Color",
-      "color": "Blue",
-      "defaultValue": 0,
-      "highlightValue": 255,
-      "crossfade": false,
-      "capabilities": [
-        {
-          "range": [0, 127],
-          "name": "off"
-        },
-        {
-          "range": [128, 255],
-          "name": "on"
-        }
-      ]
-    },
-    "White 27": {
-      "type": "Single Color",
-      "color": "Red",
-      "defaultValue": 0,
-      "highlightValue": 255,
-      "crossfade": false,
-      "capabilities": [
-        {
-          "range": [0, 127],
-          "name": "off"
-        },
-        {
-          "range": [128, 255],
-          "name": "on"
-        }
-      ]
-    },
-    "Red 28": {
-      "type": "Single Color",
-      "color": "Red",
-      "defaultValue": 0,
-      "highlightValue": 255,
-      "crossfade": false,
-      "capabilities": [
-        {
-          "range": [0, 127],
-          "name": "off"
-        },
-        {
-          "range": [128, 255],
-          "name": "on"
-        }
-      ]
-    },
-    "Green 28": {
-      "type": "Single Color",
-      "color": "Green",
-      "defaultValue": 0,
-      "highlightValue": 255,
-      "crossfade": false,
-      "capabilities": [
-        {
-          "range": [0, 127],
-          "name": "off"
-        },
-        {
-          "range": [128, 255],
-          "name": "on"
-        }
-      ]
-    },
-    "Blue 28": {
-      "type": "Single Color",
-      "color": "Blue",
-      "defaultValue": 0,
-      "highlightValue": 255,
-      "crossfade": false,
-      "capabilities": [
-        {
-          "range": [0, 127],
-          "name": "off"
-        },
-        {
-          "range": [128, 255],
-          "name": "on"
-        }
-      ]
-    },
-    "White 28": {
-      "type": "Single Color",
-      "color": "Red",
-      "defaultValue": 0,
-      "highlightValue": 255,
-      "crossfade": false,
-      "capabilities": [
-        {
-          "range": [0, 127],
-          "name": "off"
-        },
-        {
-          "range": [128, 255],
-          "name": "on"
-        }
-      ]
-    },
-    "Red 29": {
-      "type": "Single Color",
-      "color": "Red",
-      "defaultValue": 0,
-      "highlightValue": 255,
-      "crossfade": false,
-      "capabilities": [
-        {
-          "range": [0, 127],
-          "name": "off"
-        },
-        {
-          "range": [128, 255],
-          "name": "on"
-        }
-      ]
-    },
-    "Green 29": {
-      "type": "Single Color",
-      "color": "Green",
-      "defaultValue": 0,
-      "highlightValue": 255,
-      "crossfade": false,
-      "capabilities": [
-        {
-          "range": [0, 127],
-          "name": "off"
-        },
-        {
-          "range": [128, 255],
-          "name": "on"
-        }
-      ]
-    },
-    "Blue 29": {
-      "type": "Single Color",
-      "color": "Blue",
-      "defaultValue": 0,
-      "highlightValue": 255,
-      "crossfade": false,
-      "capabilities": [
-        {
-          "range": [0, 127],
-          "name": "off"
-        },
-        {
-          "range": [128, 255],
-          "name": "on"
-        }
-      ]
-    },
-    "White 29": {
-      "type": "Single Color",
-      "color": "Red",
-      "defaultValue": 0,
-      "highlightValue": 255,
-      "crossfade": false,
-      "capabilities": [
-        {
-          "range": [0, 127],
-          "name": "off"
-        },
-        {
-          "range": [128, 255],
-          "name": "on"
-        }
-      ]
-    },
-    "Red 30": {
-      "type": "Single Color",
-      "color": "Red",
-      "defaultValue": 0,
-      "highlightValue": 255,
-      "crossfade": false,
-      "capabilities": [
-        {
-          "range": [0, 127],
-          "name": "off"
-        },
-        {
-          "range": [128, 255],
-          "name": "on"
-        }
-      ]
-    },
-    "Green 30": {
-      "type": "Single Color",
-      "color": "Green",
-      "defaultValue": 0,
-      "highlightValue": 255,
-      "crossfade": false,
-      "capabilities": [
-        {
-          "range": [0, 127],
-          "name": "off"
-        },
-        {
-          "range": [128, 255],
-          "name": "on"
-        }
-      ]
-    },
-    "Blue 30": {
-      "type": "Single Color",
-      "color": "Blue",
-      "defaultValue": 0,
-      "highlightValue": 255,
-      "crossfade": false,
-      "capabilities": [
-        {
-          "range": [0, 127],
-          "name": "off"
-        },
-        {
-          "range": [128, 255],
-          "name": "on"
-        }
-      ]
-    },
-    "White 30": {
-      "type": "Single Color",
-      "color": "Red",
-      "defaultValue": 0,
-      "highlightValue": 255,
-      "crossfade": false,
-      "capabilities": [
-        {
-          "range": [0, 127],
-          "name": "off"
-        },
-        {
-          "range": [128, 255],
-          "name": "on"
-        }
-      ]
-    },
-    "Red 31": {
-      "type": "Single Color",
-      "color": "Red",
-      "defaultValue": 0,
-      "highlightValue": 255,
-      "crossfade": false,
-      "capabilities": [
-        {
-          "range": [0, 127],
-          "name": "off"
-        },
-        {
-          "range": [128, 255],
-          "name": "on"
-        }
-      ]
-    },
-    "Green 31": {
-      "type": "Single Color",
-      "color": "Green",
-      "defaultValue": 0,
-      "highlightValue": 255,
-      "crossfade": false,
-      "capabilities": [
-        {
-          "range": [0, 127],
-          "name": "off"
-        },
-        {
-          "range": [128, 255],
-          "name": "on"
-        }
-      ]
-    },
-    "Blue 31": {
-      "type": "Single Color",
-      "color": "Blue",
-      "defaultValue": 0,
-      "highlightValue": 255,
-      "crossfade": false,
-      "capabilities": [
-        {
-          "range": [0, 127],
-          "name": "off"
-        },
-        {
-          "range": [128, 255],
-          "name": "on"
-        }
-      ]
-    },
-    "White 31": {
-      "type": "Single Color",
-      "color": "Red",
-      "defaultValue": 0,
-      "highlightValue": 255,
-      "crossfade": false,
-      "capabilities": [
-        {
-          "range": [0, 127],
-          "name": "off"
-        },
-        {
-          "range": [128, 255],
-          "name": "on"
-        }
-      ]
-    },
-    "Red 32": {
-      "type": "Single Color",
-      "color": "Red",
-      "defaultValue": 0,
-      "highlightValue": 255,
-      "crossfade": false,
-      "capabilities": [
-        {
-          "range": [0, 127],
-          "name": "off"
-        },
-        {
-          "range": [128, 255],
-          "name": "on"
-        }
-      ]
-    },
-    "Green 32": {
-      "type": "Single Color",
-      "color": "Green",
-      "defaultValue": 0,
-      "highlightValue": 255,
-      "crossfade": false,
-      "capabilities": [
-        {
-          "range": [0, 127],
-          "name": "off"
-        },
-        {
-          "range": [128, 255],
-          "name": "on"
-        }
-      ]
-    },
-    "Blue 32": {
-      "type": "Single Color",
-      "color": "Blue",
-      "defaultValue": 0,
-      "highlightValue": 255,
-      "crossfade": false,
-      "capabilities": [
-        {
-          "range": [0, 127],
-          "name": "off"
-        },
-        {
-          "range": [128, 255],
-          "name": "on"
-        }
-      ]
-    },
-    "White 32": {
-      "type": "Single Color",
-      "color": "Red",
-      "defaultValue": 0,
-      "highlightValue": 255,
-      "crossfade": false,
-      "capabilities": [
-        {
-          "range": [0, 127],
-          "name": "off"
-        },
-        {
-          "range": [128, 255],
-          "name": "on"
-        }
-      ]
-    },
-    "Red 33": {
-      "type": "Single Color",
-      "color": "Red",
-      "defaultValue": 0,
-      "highlightValue": 255,
-      "crossfade": false,
-      "capabilities": [
-        {
-          "range": [0, 127],
-          "name": "off"
-        },
-        {
-          "range": [128, 255],
-          "name": "on"
-        }
-      ]
-    },
-    "Green 33": {
-      "type": "Single Color",
-      "color": "Green",
-      "defaultValue": 0,
-      "highlightValue": 255,
-      "crossfade": false,
-      "capabilities": [
-        {
-          "range": [0, 127],
-          "name": "off"
-        },
-        {
-          "range": [128, 255],
-          "name": "on"
-        }
-      ]
-    },
-    "Blue 33": {
-      "type": "Single Color",
-      "color": "Blue",
-      "defaultValue": 0,
-      "highlightValue": 255,
-      "crossfade": false,
-      "capabilities": [
-        {
-          "range": [0, 127],
-          "name": "off"
-        },
-        {
-          "range": [128, 255],
-          "name": "on"
-        }
-      ]
-    },
-    "White 33": {
-      "type": "Single Color",
-      "color": "Red",
-      "defaultValue": 0,
-      "highlightValue": 255,
-      "crossfade": false,
-      "capabilities": [
-        {
-          "range": [0, 127],
-          "name": "off"
-        },
-        {
-          "range": [128, 255],
-          "name": "on"
-        }
-      ]
-    },
-    "Red 34": {
-      "type": "Single Color",
-      "color": "Red",
-      "defaultValue": 0,
-      "highlightValue": 255,
-      "crossfade": false,
-      "capabilities": [
-        {
-          "range": [0, 127],
-          "name": "off"
-        },
-        {
-          "range": [128, 255],
-          "name": "on"
-        }
-      ]
-    },
-    "Green 34": {
-      "type": "Single Color",
-      "color": "Green",
-      "defaultValue": 0,
-      "highlightValue": 255,
-      "crossfade": false,
-      "capabilities": [
-        {
-          "range": [0, 127],
-          "name": "off"
-        },
-        {
-          "range": [128, 255],
-          "name": "on"
-        }
-      ]
-    },
-    "Blue 34": {
-      "type": "Single Color",
-      "color": "Blue",
-      "defaultValue": 0,
-      "highlightValue": 255,
-      "crossfade": false,
-      "capabilities": [
-        {
-          "range": [0, 127],
-          "name": "off"
-        },
-        {
-          "range": [128, 255],
-          "name": "on"
-        }
-      ]
-    },
-    "White 34": {
-      "type": "Single Color",
-      "color": "Red",
-      "defaultValue": 0,
-      "highlightValue": 255,
-      "crossfade": false,
-      "capabilities": [
-        {
-          "range": [0, 127],
-          "name": "off"
-        },
-        {
-          "range": [128, 255],
-          "name": "on"
-        }
-      ]
-    },
-    "Red 35": {
-      "type": "Single Color",
-      "color": "Red",
-      "defaultValue": 0,
-      "highlightValue": 255,
-      "crossfade": false,
-      "capabilities": [
-        {
-          "range": [0, 127],
-          "name": "off"
-        },
-        {
-          "range": [128, 255],
-          "name": "on"
-        }
-      ]
-    },
-    "Green 35": {
-      "type": "Single Color",
-      "color": "Green",
-      "defaultValue": 0,
-      "highlightValue": 255,
-      "crossfade": false,
-      "capabilities": [
-        {
-          "range": [0, 127],
-          "name": "off"
-        },
-        {
-          "range": [128, 255],
-          "name": "on"
-        }
-      ]
-    },
-    "Blue 35": {
-      "type": "Single Color",
-      "color": "Blue",
-      "defaultValue": 0,
-      "highlightValue": 255,
-      "crossfade": false,
-      "capabilities": [
-        {
-          "range": [0, 127],
-          "name": "off"
-        },
-        {
-          "range": [128, 255],
-          "name": "on"
-        }
-      ]
-    },
-    "White 35": {
-      "type": "Single Color",
-      "color": "Red",
-      "defaultValue": 0,
-      "highlightValue": 255,
-      "crossfade": false,
-      "capabilities": [
-        {
-          "range": [0, 127],
-          "name": "off"
-        },
-        {
-          "range": [128, 255],
-          "name": "on"
-        }
-      ]
-    },
-    "Red 36": {
-      "type": "Single Color",
-      "color": "Red",
-      "defaultValue": 0,
-      "highlightValue": 255,
-      "crossfade": false,
-      "capabilities": [
-        {
-          "range": [0, 127],
-          "name": "off"
-        },
-        {
-          "range": [128, 255],
-          "name": "on"
-        }
-      ]
-    },
-    "Green 36": {
-      "type": "Single Color",
-      "color": "Green",
-      "defaultValue": 0,
-      "highlightValue": 255,
-      "crossfade": false,
-      "capabilities": [
-        {
-          "range": [0, 127],
-          "name": "off"
-        },
-        {
-          "range": [128, 255],
-          "name": "on"
-        }
-      ]
-    },
-    "Blue 36": {
-      "type": "Single Color",
-      "color": "Blue",
-      "defaultValue": 0,
-      "highlightValue": 255,
-      "crossfade": false,
-      "capabilities": [
-        {
-          "range": [0, 127],
-          "name": "off"
-        },
-        {
-          "range": [128, 255],
-          "name": "on"
-        }
-      ]
-    },
-    "White 36": {
-      "type": "Single Color",
-      "color": "Red",
-      "defaultValue": 0,
-      "highlightValue": 255,
-      "crossfade": false,
-      "capabilities": [
-        {
-          "range": [0, 127],
-          "name": "off"
-        },
-        {
-          "range": [128, 255],
-          "name": "on"
-        }
-      ]
-    },
-    "Red 37": {
-      "type": "Single Color",
-      "color": "Red",
-      "defaultValue": 0,
-      "highlightValue": 255,
-      "crossfade": false,
-      "capabilities": [
-        {
-          "range": [0, 127],
-          "name": "off"
-        },
-        {
-          "range": [128, 255],
-          "name": "on"
-        }
-      ]
-    },
-    "Green 37": {
-      "type": "Single Color",
-      "color": "Green",
-      "defaultValue": 0,
-      "highlightValue": 255,
-      "crossfade": false,
-      "capabilities": [
-        {
-          "range": [0, 127],
-          "name": "off"
-        },
-        {
-          "range": [128, 255],
-          "name": "on"
-        }
-      ]
-    },
-    "Blue 37": {
-      "type": "Single Color",
-      "color": "Blue",
-      "defaultValue": 0,
-      "highlightValue": 255,
-      "crossfade": false,
-      "capabilities": [
-        {
-          "range": [0, 127],
-          "name": "off"
-        },
-        {
-          "range": [128, 255],
-          "name": "on"
-        }
-      ]
-    },
-    "White 37": {
-      "type": "Single Color",
-      "color": "Red",
-      "defaultValue": 0,
-      "highlightValue": 255,
-      "crossfade": false,
-      "capabilities": [
-        {
-          "range": [0, 127],
-          "name": "off"
-        },
-        {
-          "range": [128, 255],
-          "name": "on"
-        }
-      ]
-    },
-    "Red 38": {
-      "type": "Single Color",
-      "color": "Red",
-      "defaultValue": 0,
-      "highlightValue": 255,
-      "crossfade": false,
-      "capabilities": [
-        {
-          "range": [0, 127],
-          "name": "off"
-        },
-        {
-          "range": [128, 255],
-          "name": "on"
-        }
-      ]
-    },
-    "Green 38": {
-      "type": "Single Color",
-      "color": "Green",
-      "defaultValue": 0,
-      "highlightValue": 255,
-      "crossfade": false,
-      "capabilities": [
-        {
-          "range": [0, 127],
-          "name": "off"
-        },
-        {
-          "range": [128, 255],
-          "name": "on"
-        }
-      ]
-    },
-    "Blue 38": {
-      "type": "Single Color",
-      "color": "Blue",
-      "defaultValue": 0,
-      "highlightValue": 255,
-      "crossfade": false,
-      "capabilities": [
-        {
-          "range": [0, 127],
-          "name": "off"
-        },
-        {
-          "range": [128, 255],
-          "name": "on"
-        }
-      ]
-    },
-    "White 38": {
-      "type": "Single Color",
-      "color": "Red",
-      "defaultValue": 0,
-      "highlightValue": 255,
-      "crossfade": false,
-      "capabilities": [
-        {
-          "range": [0, 127],
-          "name": "off"
-        },
-        {
-          "range": [128, 255],
-          "name": "on"
-        }
-      ]
-    },
-    "Red 39": {
-      "type": "Single Color",
-      "color": "Red",
-      "defaultValue": 0,
-      "highlightValue": 255,
-      "crossfade": false,
-      "capabilities": [
-        {
-          "range": [0, 127],
-          "name": "off"
-        },
-        {
-          "range": [128, 255],
-          "name": "on"
-        }
-      ]
-    },
-    "Green 39": {
-      "type": "Single Color",
-      "color": "Green",
-      "defaultValue": 0,
-      "highlightValue": 255,
-      "crossfade": false,
-      "capabilities": [
-        {
-          "range": [0, 127],
-          "name": "off"
-        },
-        {
-          "range": [128, 255],
-          "name": "on"
-        }
-      ]
-    },
-    "Blue 39": {
-      "type": "Single Color",
-      "color": "Blue",
-      "defaultValue": 0,
-      "highlightValue": 255,
-      "crossfade": false,
-      "capabilities": [
-        {
-          "range": [0, 127],
-          "name": "off"
-        },
-        {
-          "range": [128, 255],
-          "name": "on"
-        }
-      ]
-    },
-    "White 39": {
-      "type": "Single Color",
-      "color": "Red",
-      "defaultValue": 0,
-      "highlightValue": 255,
-      "crossfade": false,
-      "capabilities": [
-        {
-          "range": [0, 127],
-          "name": "off"
-        },
-        {
-          "range": [128, 255],
-          "name": "on"
-        }
-      ]
-    },
-    "Red 40": {
-      "type": "Single Color",
-      "color": "Red",
-      "defaultValue": 0,
-      "highlightValue": 255,
-      "crossfade": false,
-      "capabilities": [
-        {
-          "range": [0, 127],
-          "name": "off"
-        },
-        {
-          "range": [128, 255],
-          "name": "on"
-        }
-      ]
-    },
-    "Green 40": {
-      "type": "Single Color",
-      "color": "Green",
-      "defaultValue": 0,
-      "highlightValue": 255,
-      "crossfade": false,
-      "capabilities": [
-        {
-          "range": [0, 127],
-          "name": "off"
-        },
-        {
-          "range": [128, 255],
-          "name": "on"
-        }
-      ]
-    },
-    "Blue 40": {
-      "type": "Single Color",
-      "color": "Blue",
-      "defaultValue": 0,
-      "highlightValue": 255,
-      "crossfade": false,
-      "capabilities": [
-        {
-          "range": [0, 127],
-          "name": "off"
-        },
-        {
-          "range": [128, 255],
-          "name": "on"
-        }
-      ]
-    },
-    "White 40": {
-      "type": "Single Color",
-      "color": "Red",
-      "defaultValue": 0,
-      "highlightValue": 255,
-      "crossfade": false,
-      "capabilities": [
-        {
-          "range": [0, 127],
-          "name": "off"
-        },
-        {
-          "range": [128, 255],
-          "name": "on"
-        }
-      ]
-    },
-    "Red 41": {
-      "type": "Single Color",
-      "color": "Red",
-      "defaultValue": 0,
-      "highlightValue": 255,
-      "crossfade": false,
-      "capabilities": [
-        {
-          "range": [0, 127],
-          "name": "off"
-        },
-        {
-          "range": [128, 255],
-          "name": "on"
-        }
-      ]
-    },
-    "Green 41": {
-      "type": "Single Color",
-      "color": "Green",
-      "defaultValue": 0,
-      "highlightValue": 255,
-      "crossfade": false,
-      "capabilities": [
-        {
-          "range": [0, 127],
-          "name": "off"
-        },
-        {
-          "range": [128, 255],
-          "name": "on"
-        }
-      ]
-    },
-    "Blue 41": {
-      "type": "Single Color",
-      "color": "Blue",
-      "defaultValue": 0,
-      "highlightValue": 255,
-      "crossfade": false,
-      "capabilities": [
-        {
-          "range": [0, 127],
-          "name": "off"
-        },
-        {
-          "range": [128, 255],
-          "name": "on"
-        }
-      ]
-    },
-    "White 41": {
-      "type": "Single Color",
-      "color": "Red",
-      "defaultValue": 0,
-      "highlightValue": 255,
-      "crossfade": false,
-      "capabilities": [
-        {
-          "range": [0, 127],
-          "name": "off"
-        },
-        {
-          "range": [128, 255],
-          "name": "on"
-        }
-      ]
-    },
-    "Red 42": {
-      "type": "Single Color",
-      "color": "Red",
-      "defaultValue": 0,
-      "highlightValue": 255,
-      "crossfade": false,
-      "capabilities": [
-        {
-          "range": [0, 127],
-          "name": "off"
-        },
-        {
-          "range": [128, 255],
-          "name": "on"
-        }
-      ]
-    },
-    "Green 42": {
-      "type": "Single Color",
-      "color": "Green",
-      "defaultValue": 0,
-      "highlightValue": 255,
-      "crossfade": false,
-      "capabilities": [
-        {
-          "range": [0, 127],
-          "name": "off"
-        },
-        {
-          "range": [128, 255],
-          "name": "on"
-        }
-      ]
-    },
-    "Blue 42": {
-      "type": "Single Color",
-      "color": "Blue",
-      "defaultValue": 0,
-      "highlightValue": 255,
-      "crossfade": false,
-      "capabilities": [
-        {
-          "range": [0, 127],
-          "name": "off"
-        },
-        {
-          "range": [128, 255],
-          "name": "on"
-        }
-      ]
-    },
-    "White 42": {
-      "type": "Single Color",
-      "color": "Red",
-      "defaultValue": 0,
-      "highlightValue": 255,
-      "crossfade": false,
-      "capabilities": [
-        {
-          "range": [0, 127],
-          "name": "off"
-        },
-        {
-          "range": [128, 255],
-          "name": "on"
-        }
-      ]
-    },
-    "Red 43": {
-      "type": "Single Color",
-      "color": "Red",
-      "defaultValue": 0,
-      "highlightValue": 255,
-      "crossfade": false,
-      "capabilities": [
-        {
-          "range": [0, 127],
-          "name": "off"
-        },
-        {
-          "range": [128, 255],
-          "name": "on"
-        }
-      ]
-    },
-    "Green 43": {
-      "type": "Single Color",
-      "color": "Green",
-      "defaultValue": 0,
-      "highlightValue": 255,
-      "crossfade": false,
-      "capabilities": [
-        {
-          "range": [0, 127],
-          "name": "off"
-        },
-        {
-          "range": [128, 255],
-          "name": "on"
-        }
-      ]
-    },
-    "Blue 43": {
-      "type": "Single Color",
-      "color": "Blue",
-      "defaultValue": 0,
-      "highlightValue": 255,
-      "crossfade": false,
-      "capabilities": [
-        {
-          "range": [0, 127],
-          "name": "off"
-        },
-        {
-          "range": [128, 255],
-          "name": "on"
-        }
-      ]
-    },
-    "White 43": {
-      "type": "Single Color",
-      "color": "Red",
-      "defaultValue": 0,
-      "highlightValue": 255,
-      "crossfade": false,
-      "capabilities": [
-        {
-          "range": [0, 127],
-          "name": "off"
-        },
-        {
-          "range": [128, 255],
-          "name": "on"
-        }
-      ]
-    },
-    "Red 44": {
-      "type": "Single Color",
-      "color": "Red",
-      "defaultValue": 0,
-      "highlightValue": 255,
-      "crossfade": false,
-      "capabilities": [
-        {
-          "range": [0, 127],
-          "name": "off"
-        },
-        {
-          "range": [128, 255],
-          "name": "on"
-        }
-      ]
-    },
-    "Green 44": {
-      "type": "Single Color",
-      "color": "Green",
-      "defaultValue": 0,
-      "highlightValue": 255,
-      "crossfade": false,
-      "capabilities": [
-        {
-          "range": [0, 127],
-          "name": "off"
-        },
-        {
-          "range": [128, 255],
-          "name": "on"
-        }
-      ]
-    },
-    "Blue 44": {
-      "type": "Single Color",
-      "color": "Blue",
-      "defaultValue": 0,
-      "highlightValue": 255,
-      "crossfade": false,
-      "capabilities": [
-        {
-          "range": [0, 127],
-          "name": "off"
-        },
-        {
-          "range": [128, 255],
-          "name": "on"
-        }
-      ]
-    },
-    "White 44": {
-      "type": "Single Color",
-      "color": "Red",
-      "defaultValue": 0,
-      "highlightValue": 255,
-      "crossfade": false,
-      "capabilities": [
-        {
-          "range": [0, 127],
-          "name": "off"
-        },
-        {
-          "range": [128, 255],
-          "name": "on"
-        }
-      ]
-    },
-    "Red 45": {
-      "type": "Single Color",
-      "color": "Red",
-      "defaultValue": 0,
-      "highlightValue": 255,
-      "crossfade": false,
-      "capabilities": [
-        {
-          "range": [0, 127],
-          "name": "off"
-        },
-        {
-          "range": [128, 255],
-          "name": "on"
-        }
-      ]
-    },
-    "Green 45": {
-      "type": "Single Color",
-      "color": "Green",
-      "defaultValue": 0,
-      "highlightValue": 255,
-      "crossfade": false,
-      "capabilities": [
-        {
-          "range": [0, 127],
-          "name": "off"
-        },
-        {
-          "range": [128, 255],
-          "name": "on"
-        }
-      ]
-    },
-    "Blue 45": {
-      "type": "Single Color",
-      "color": "Blue",
-      "defaultValue": 0,
-      "highlightValue": 255,
-      "crossfade": false,
-      "capabilities": [
-        {
-          "range": [0, 127],
-          "name": "off"
-        },
-        {
-          "range": [128, 255],
-          "name": "on"
-        }
-      ]
-    },
-    "White 45": {
-      "type": "Single Color",
-      "color": "Red",
-      "defaultValue": 0,
-      "highlightValue": 255,
-      "crossfade": false,
-      "capabilities": [
-        {
-          "range": [0, 127],
-          "name": "off"
-        },
-        {
-          "range": [128, 255],
-          "name": "on"
-        }
-      ]
-    },
-    "Red 46": {
-      "type": "Single Color",
-      "color": "Red",
-      "defaultValue": 0,
-      "highlightValue": 255,
-      "crossfade": false,
-      "capabilities": [
-        {
-          "range": [0, 127],
-          "name": "off"
-        },
-        {
-          "range": [128, 255],
-          "name": "on"
-        }
-      ]
-    },
-    "Green 46": {
-      "type": "Single Color",
-      "color": "Green",
-      "defaultValue": 0,
-      "highlightValue": 255,
-      "crossfade": false,
-      "capabilities": [
-        {
-          "range": [0, 127],
-          "name": "off"
-        },
-        {
-          "range": [128, 255],
-          "name": "on"
-        }
-      ]
-    },
-    "Blue 46": {
-      "type": "Single Color",
-      "color": "Blue",
-      "defaultValue": 0,
-      "highlightValue": 255,
-      "crossfade": false,
-      "capabilities": [
-        {
-          "range": [0, 127],
-          "name": "off"
-        },
-        {
-          "range": [128, 255],
-          "name": "on"
-        }
-      ]
-    },
-    "White 46": {
-      "type": "Single Color",
-      "color": "Red",
-      "defaultValue": 0,
-      "highlightValue": 255,
-      "crossfade": false,
-      "capabilities": [
-        {
-          "range": [0, 127],
-          "name": "off"
-        },
-        {
-          "range": [128, 255],
-          "name": "on"
-        }
-      ]
-    },
-    "Red 47": {
-      "type": "Single Color",
-      "color": "Red",
-      "defaultValue": 0,
-      "highlightValue": 255,
-      "crossfade": false,
-      "capabilities": [
-        {
-          "range": [0, 127],
-          "name": "off"
-        },
-        {
-          "range": [128, 255],
-          "name": "on"
-        }
-      ]
-    },
-    "Green 47": {
-      "type": "Single Color",
-      "color": "Green",
-      "defaultValue": 0,
-      "highlightValue": 255,
-      "crossfade": false,
-      "capabilities": [
-        {
-          "range": [0, 127],
-          "name": "off"
-        },
-        {
-          "range": [128, 255],
-          "name": "on"
-        }
-      ]
-    },
-    "Blue 47": {
-      "type": "Single Color",
-      "color": "Blue",
-      "defaultValue": 0,
-      "highlightValue": 255,
-      "crossfade": false,
-      "capabilities": [
-        {
-          "range": [0, 127],
-          "name": "off"
-        },
-        {
-          "range": [128, 255],
-          "name": "on"
-        }
-      ]
-    },
-    "White 47": {
-      "type": "Single Color",
-      "color": "Red",
-      "defaultValue": 0,
-      "highlightValue": 255,
-      "crossfade": false,
-      "capabilities": [
-        {
-          "range": [0, 127],
-          "name": "off"
-        },
-        {
-          "range": [128, 255],
-          "name": "on"
-        }
-      ]
-    },
-    "Red 48": {
-      "type": "Single Color",
-      "color": "Red",
-      "defaultValue": 0,
-      "highlightValue": 255,
-      "crossfade": false,
-      "capabilities": [
-        {
-          "range": [0, 127],
-          "name": "off"
-        },
-        {
-          "range": [128, 255],
-          "name": "on"
-        }
-      ]
-    },
-    "Green 48": {
-      "type": "Single Color",
-      "color": "Green",
-      "defaultValue": 0,
-      "highlightValue": 255,
-      "crossfade": false,
-      "capabilities": [
-        {
-          "range": [0, 127],
-          "name": "off"
-        },
-        {
-          "range": [128, 255],
-          "name": "on"
-        }
-      ]
-    },
-    "Blue 48": {
-      "type": "Single Color",
-      "color": "Blue",
-      "defaultValue": 0,
-      "highlightValue": 255,
-      "crossfade": false,
-      "capabilities": [
-        {
-          "range": [0, 127],
-          "name": "off"
-        },
-        {
-          "range": [128, 255],
-          "name": "on"
-        }
-      ]
-    },
-    "White 48": {
-      "type": "Single Color",
-      "color": "Red",
-      "defaultValue": 0,
-      "highlightValue": 255,
-      "crossfade": false,
-      "capabilities": [
-        {
-          "range": [0, 127],
-          "name": "off"
-        },
-        {
-          "range": [128, 255],
-          "name": "on"
-        }
-      ]
-    },
-    "Red 49": {
-      "type": "Single Color",
-      "color": "Red",
-      "defaultValue": 0,
-      "highlightValue": 255,
-      "crossfade": false,
-      "capabilities": [
-        {
-          "range": [0, 127],
-          "name": "off"
-        },
-        {
-          "range": [128, 255],
-          "name": "on"
-        }
-      ]
-    },
-    "Green 49": {
-      "type": "Single Color",
-      "color": "Green",
-      "defaultValue": 0,
-      "highlightValue": 255,
-      "crossfade": false,
-      "capabilities": [
-        {
-          "range": [0, 127],
-          "name": "off"
-        },
-        {
-          "range": [128, 255],
-          "name": "on"
-        }
-      ]
-    },
-    "Blue 49": {
-      "type": "Single Color",
-      "color": "Blue",
-      "defaultValue": 0,
-      "highlightValue": 255,
-      "crossfade": false,
-      "capabilities": [
-        {
-          "range": [0, 127],
-          "name": "off"
-        },
-        {
-          "range": [128, 255],
-          "name": "on"
-        }
-      ]
-    },
-    "White 49": {
-      "type": "Single Color",
-      "color": "Red",
-      "defaultValue": 0,
-      "highlightValue": 255,
-      "crossfade": false,
-      "capabilities": [
-        {
-          "range": [0, 127],
-          "name": "off"
-        },
-        {
-          "range": [128, 255],
-          "name": "on"
-        }
-      ]
-    },
-    "Red 50": {
-      "type": "Single Color",
-      "color": "Red",
-      "defaultValue": 0,
-      "highlightValue": 255,
-      "crossfade": false,
-      "capabilities": [
-        {
-          "range": [0, 127],
-          "name": "off"
-        },
-        {
-          "range": [128, 255],
-          "name": "on"
-        }
-      ]
-    },
-    "Green 50": {
-      "type": "Single Color",
-      "color": "Green",
-      "defaultValue": 0,
-      "highlightValue": 255,
-      "crossfade": false,
-      "capabilities": [
-        {
-          "range": [0, 127],
-          "name": "off"
-        },
-        {
-          "range": [128, 255],
-          "name": "on"
-        }
-      ]
-    },
-    "Blue 50": {
-      "type": "Single Color",
-      "color": "Blue",
-      "defaultValue": 0,
-      "highlightValue": 255,
-      "crossfade": false,
-      "capabilities": [
-        {
-          "range": [0, 127],
-          "name": "off"
-        },
-        {
-          "range": [128, 255],
-          "name": "on"
-        }
-      ]
-    },
-    "White 50": {
-      "type": "Single Color",
-      "color": "Red",
-      "defaultValue": 0,
-      "highlightValue": 255,
-      "crossfade": false,
-      "capabilities": [
-        {
-          "range": [0, 127],
-          "name": "off"
-        },
-        {
-          "range": [128, 255],
-          "name": "on"
-        }
-      ]
-    },
-    "Red 51": {
-      "type": "Single Color",
-      "color": "Red",
-      "defaultValue": 0,
-      "highlightValue": 255,
-      "crossfade": false,
-      "capabilities": [
-        {
-          "range": [0, 127],
-          "name": "off"
-        },
-        {
-          "range": [128, 255],
-          "name": "on"
-        }
-      ]
-    },
-    "Green 51": {
-      "type": "Single Color",
-      "color": "Green",
-      "defaultValue": 0,
-      "highlightValue": 255,
-      "crossfade": false,
-      "capabilities": [
-        {
-          "range": [0, 127],
-          "name": "off"
-        },
-        {
-          "range": [128, 255],
-          "name": "on"
-        }
-      ]
-    },
-    "Blue 51": {
-      "type": "Single Color",
-      "color": "Blue",
-      "defaultValue": 0,
-      "highlightValue": 255,
-      "crossfade": false,
-      "capabilities": [
-        {
-          "range": [0, 127],
-          "name": "off"
-        },
-        {
-          "range": [128, 255],
-          "name": "on"
-        }
-      ]
-    },
-    "White 51": {
-      "type": "Single Color",
-      "color": "Red",
-      "defaultValue": 0,
-      "highlightValue": 255,
-      "crossfade": false,
-      "capabilities": [
-        {
-          "range": [0, 127],
-          "name": "off"
-        },
-        {
-          "range": [128, 255],
-          "name": "on"
-        }
-      ]
-    },
-    "Red 52": {
-      "type": "Single Color",
-      "color": "Red",
-      "defaultValue": 0,
-      "highlightValue": 255,
-      "crossfade": false,
-      "capabilities": [
-        {
-          "range": [0, 127],
-          "name": "off"
-        },
-        {
-          "range": [128, 255],
-          "name": "on"
-        }
-      ]
-    },
-    "Green 52": {
-      "type": "Single Color",
-      "color": "Green",
-      "defaultValue": 0,
-      "highlightValue": 255,
-      "crossfade": false,
-      "capabilities": [
-        {
-          "range": [0, 127],
-          "name": "off"
-        },
-        {
-          "range": [128, 255],
-          "name": "on"
-        }
-      ]
-    },
-    "Blue 52": {
-      "type": "Single Color",
-      "color": "Blue",
-      "defaultValue": 0,
-      "highlightValue": 255,
-      "crossfade": false,
-      "capabilities": [
-        {
-          "range": [0, 127],
-          "name": "off"
-        },
-        {
-          "range": [128, 255],
-          "name": "on"
-        }
-      ]
-    },
-    "White 52": {
-      "type": "Single Color",
-      "color": "Red",
-      "defaultValue": 0,
-      "highlightValue": 255,
-      "crossfade": false,
-      "capabilities": [
-        {
-          "range": [0, 127],
-          "name": "off"
-        },
-        {
-          "range": [128, 255],
-          "name": "on"
-        }
-      ]
-    },
-    "Red 53": {
-      "type": "Single Color",
-      "color": "Red",
-      "defaultValue": 0,
-      "highlightValue": 255,
-      "crossfade": false,
-      "capabilities": [
-        {
-          "range": [0, 127],
-          "name": "off"
-        },
-        {
-          "range": [128, 255],
-          "name": "on"
-        }
-      ]
-    },
-    "Green 53": {
-      "type": "Single Color",
-      "color": "Green",
-      "defaultValue": 0,
-      "highlightValue": 255,
-      "crossfade": false,
-      "capabilities": [
-        {
-          "range": [0, 127],
-          "name": "off"
-        },
-        {
-          "range": [128, 255],
-          "name": "on"
-        }
-      ]
-    },
-    "Blue 53": {
-      "type": "Single Color",
-      "color": "Blue",
-      "defaultValue": 0,
-      "highlightValue": 255,
-      "crossfade": false,
-      "capabilities": [
-        {
-          "range": [0, 127],
-          "name": "off"
-        },
-        {
-          "range": [128, 255],
-          "name": "on"
-        }
-      ]
-    },
-    "White 53": {
-      "type": "Single Color",
-      "color": "Red",
-      "defaultValue": 0,
-      "highlightValue": 255,
-      "crossfade": false,
-      "capabilities": [
-        {
-          "range": [0, 127],
-          "name": "off"
-        },
-        {
-          "range": [128, 255],
-          "name": "on"
-        }
-      ]
-    },
-    "Red 54": {
-      "type": "Single Color",
-      "color": "Red",
-      "defaultValue": 0,
-      "highlightValue": 255,
-      "crossfade": false,
-      "capabilities": [
-        {
-          "range": [0, 127],
-          "name": "off"
-        },
-        {
-          "range": [128, 255],
-          "name": "on"
-        }
-      ]
-    },
-    "Green 54": {
-      "type": "Single Color",
-      "color": "Green",
-      "defaultValue": 0,
-      "highlightValue": 255,
-      "crossfade": false,
-      "capabilities": [
-        {
-          "range": [0, 127],
-          "name": "off"
-        },
-        {
-          "range": [128, 255],
-          "name": "on"
-        }
-      ]
-    },
-    "Blue 54": {
-      "type": "Single Color",
-      "color": "Blue",
-      "defaultValue": 0,
-      "highlightValue": 255,
-      "crossfade": false,
-      "capabilities": [
-        {
-          "range": [0, 127],
-          "name": "off"
-        },
-        {
-          "range": [128, 255],
-          "name": "on"
-        }
-      ]
-    },
-    "White 54": {
-      "type": "Single Color",
-      "color": "Red",
-      "defaultValue": 0,
-      "highlightValue": 255,
-      "crossfade": false,
-      "capabilities": [
-        {
-          "range": [0, 127],
-          "name": "off"
-        },
-        {
-          "range": [128, 255],
-          "name": "on"
-        }
-      ]
-    },
-    "Red 55": {
-      "type": "Single Color",
-      "color": "Red",
-      "defaultValue": 0,
-      "highlightValue": 255,
-      "crossfade": false,
-      "capabilities": [
-        {
-          "range": [0, 127],
-          "name": "off"
-        },
-        {
-          "range": [128, 255],
-          "name": "on"
-        }
-      ]
-    },
-    "Green 55": {
-      "type": "Single Color",
-      "color": "Green",
-      "defaultValue": 0,
-      "highlightValue": 255,
-      "crossfade": false,
-      "capabilities": [
-        {
-          "range": [0, 127],
-          "name": "off"
-        },
-        {
-          "range": [128, 255],
-          "name": "on"
-        }
-      ]
-    },
-    "Blue 55": {
-      "type": "Single Color",
-      "color": "Blue",
-      "defaultValue": 0,
-      "highlightValue": 255,
-      "crossfade": false,
-      "capabilities": [
-        {
-          "range": [0, 127],
-          "name": "off"
-        },
-        {
-          "range": [128, 255],
-          "name": "on"
-        }
-      ]
-    },
-    "White 55": {
-      "type": "Single Color",
-      "color": "Red",
-      "defaultValue": 0,
-      "highlightValue": 255,
-      "crossfade": false,
-      "capabilities": [
-        {
-          "range": [0, 127],
-          "name": "off"
-        },
-        {
-          "range": [128, 255],
-          "name": "on"
-        }
-      ]
-    },
-    "Red 56": {
-      "type": "Single Color",
-      "color": "Red",
-      "defaultValue": 0,
-      "highlightValue": 255,
-      "crossfade": false,
-      "capabilities": [
-        {
-          "range": [0, 127],
-          "name": "off"
-        },
-        {
-          "range": [128, 255],
-          "name": "on"
-        }
-      ]
-    },
-    "Green 56": {
-      "type": "Single Color",
-      "color": "Green",
-      "defaultValue": 0,
-      "highlightValue": 255,
-      "crossfade": false,
-      "capabilities": [
-        {
-          "range": [0, 127],
-          "name": "off"
-        },
-        {
-          "range": [128, 255],
-          "name": "on"
-        }
-      ]
-    },
-    "Blue 56": {
-      "type": "Single Color",
-      "color": "Blue",
-      "defaultValue": 0,
-      "highlightValue": 255,
-      "crossfade": false,
-      "capabilities": [
-        {
-          "range": [0, 127],
-          "name": "off"
-        },
-        {
-          "range": [128, 255],
-          "name": "on"
-        }
-      ]
-    },
-    "White 56": {
-      "type": "Single Color",
-      "color": "Red",
-      "defaultValue": 0,
-      "highlightValue": 255,
-      "crossfade": false,
-      "capabilities": [
-        {
-          "range": [0, 127],
-          "name": "off"
-        },
-        {
-          "range": [128, 255],
-          "name": "on"
-        }
-      ]
-    },
-    "Red 57": {
-      "type": "Single Color",
-      "color": "Red",
-      "defaultValue": 0,
-      "highlightValue": 255,
-      "crossfade": false,
-      "capabilities": [
-        {
-          "range": [0, 127],
-          "name": "off"
-        },
-        {
-          "range": [128, 255],
-          "name": "on"
-        }
-      ]
-    },
-    "Green 57": {
-      "type": "Single Color",
-      "color": "Green",
-      "defaultValue": 0,
-      "highlightValue": 255,
-      "crossfade": false,
-      "capabilities": [
-        {
-          "range": [0, 127],
-          "name": "off"
-        },
-        {
-          "range": [128, 255],
-          "name": "on"
-        }
-      ]
-    },
-    "Blue 57": {
-      "type": "Single Color",
-      "color": "Blue",
-      "defaultValue": 0,
-      "highlightValue": 255,
-      "crossfade": false,
-      "capabilities": [
-        {
-          "range": [0, 127],
-          "name": "off"
-        },
-        {
-          "range": [128, 255],
-          "name": "on"
-        }
-      ]
-    },
-    "White 57": {
-      "type": "Single Color",
-      "color": "Red",
-      "defaultValue": 0,
-      "highlightValue": 255,
-      "crossfade": false,
-      "capabilities": [
-        {
-          "range": [0, 127],
-          "name": "off"
-        },
-        {
-          "range": [128, 255],
-          "name": "on"
-        }
-      ]
-    },
-    "Red 58": {
-      "type": "Single Color",
-      "color": "Red",
-      "defaultValue": 0,
-      "highlightValue": 255,
-      "crossfade": false,
-      "capabilities": [
-        {
-          "range": [0, 127],
-          "name": "off"
-        },
-        {
-          "range": [128, 255],
-          "name": "on"
-        }
-      ]
-    },
-    "Green 58": {
-      "type": "Single Color",
-      "color": "Green",
-      "defaultValue": 0,
-      "highlightValue": 255,
-      "crossfade": false,
-      "capabilities": [
-        {
-          "range": [0, 127],
-          "name": "off"
-        },
-        {
-          "range": [128, 255],
-          "name": "on"
-        }
-      ]
-    },
-    "Blue 58": {
-      "type": "Single Color",
-      "color": "Blue",
-      "defaultValue": 0,
-      "highlightValue": 255,
-      "crossfade": false,
-      "capabilities": [
-        {
-          "range": [0, 127],
-          "name": "off"
-        },
-        {
-          "range": [128, 255],
-          "name": "on"
-        }
-      ]
-    },
-    "White 58": {
-      "type": "Single Color",
-      "color": "Red",
-      "defaultValue": 0,
-      "highlightValue": 255,
-      "crossfade": false,
-      "capabilities": [
-        {
-          "range": [0, 127],
-          "name": "off"
-        },
-        {
-          "range": [128, 255],
-          "name": "on"
-        }
-      ]
-    },
-    "Red 59": {
-      "type": "Single Color",
-      "color": "Red",
-      "defaultValue": 0,
-      "highlightValue": 255,
-      "crossfade": false,
-      "capabilities": [
-        {
-          "range": [0, 127],
-          "name": "off"
-        },
-        {
-          "range": [128, 255],
-          "name": "on"
-        }
-      ]
-    },
-    "Green 59": {
-      "type": "Single Color",
-      "color": "Green",
-      "defaultValue": 0,
-      "highlightValue": 255,
-      "crossfade": false,
-      "capabilities": [
-        {
-          "range": [0, 127],
-          "name": "off"
-        },
-        {
-          "range": [128, 255],
-          "name": "on"
-        }
-      ]
-    },
-    "Blue 59": {
-      "type": "Single Color",
-      "color": "Blue",
-      "defaultValue": 0,
-      "highlightValue": 255,
-      "crossfade": false,
-      "capabilities": [
-        {
-          "range": [0, 127],
-          "name": "off"
-        },
-        {
-          "range": [128, 255],
-          "name": "on"
-        }
-      ]
-    },
-    "White 59": {
-      "type": "Single Color",
-      "color": "Red",
-      "defaultValue": 0,
-      "highlightValue": 255,
-      "crossfade": false,
-      "capabilities": [
-        {
-          "range": [0, 127],
-          "name": "off"
-        },
-        {
-          "range": [128, 255],
-          "name": "on"
-        }
-      ]
-    },
-    "Red 60": {
-      "type": "Single Color",
-      "color": "Red",
-      "defaultValue": 0,
-      "highlightValue": 255,
-      "crossfade": false,
-      "capabilities": [
-        {
-          "range": [0, 127],
-          "name": "off"
-        },
-        {
-          "range": [128, 255],
-          "name": "on"
-        }
-      ]
-    },
-    "Green 60": {
-      "type": "Single Color",
-      "color": "Green",
-      "defaultValue": 0,
-      "highlightValue": 255,
-      "crossfade": false,
-      "capabilities": [
-        {
-          "range": [0, 127],
-          "name": "off"
-        },
-        {
-          "range": [128, 255],
-          "name": "on"
-        }
-      ]
-    },
-    "Blue 60": {
-      "type": "Single Color",
-      "color": "Blue",
-      "defaultValue": 0,
-      "highlightValue": 255,
-      "crossfade": false,
-      "capabilities": [
-        {
-          "range": [0, 127],
-          "name": "off"
-        },
-        {
-          "range": [128, 255],
-          "name": "on"
-        }
-      ]
-    },
-    "White 60": {
-      "type": "Single Color",
-      "color": "Red",
-      "defaultValue": 0,
-      "highlightValue": 255,
-      "crossfade": false,
-      "capabilities": [
-        {
-          "range": [0, 127],
-          "name": "off"
-        },
-        {
-          "range": [128, 255],
-          "name": "on"
-        }
-      ]
-    },
-    "Red 61": {
-      "type": "Single Color",
-      "color": "Red",
-      "defaultValue": 0,
-      "highlightValue": 255,
-      "crossfade": false,
-      "capabilities": [
-        {
-          "range": [0, 127],
-          "name": "off"
-        },
-        {
-          "range": [128, 255],
-          "name": "on"
-        }
-      ]
-    },
-    "Green 61": {
-      "type": "Single Color",
-      "color": "Green",
-      "defaultValue": 0,
-      "highlightValue": 255,
-      "crossfade": false,
-      "capabilities": [
-        {
-          "range": [0, 127],
-          "name": "off"
-        },
-        {
-          "range": [128, 255],
-          "name": "on"
-        }
-      ]
-    },
-    "Blue 61": {
-      "type": "Single Color",
-      "color": "Blue",
-      "defaultValue": 0,
-      "highlightValue": 255,
-      "crossfade": false,
-      "capabilities": [
-        {
-          "range": [0, 127],
-          "name": "off"
-        },
-        {
-          "range": [128, 255],
-          "name": "on"
-        }
-      ]
-    },
-    "White 61": {
-      "type": "Single Color",
-      "color": "Red",
-      "defaultValue": 0,
-      "highlightValue": 255,
-      "crossfade": false,
-      "capabilities": [
-        {
-          "range": [0, 127],
-          "name": "off"
-        },
-        {
-          "range": [128, 255],
-          "name": "on"
-        }
-      ]
-    },
-    "Red 62": {
-      "type": "Single Color",
-      "color": "Red",
-      "defaultValue": 0,
-      "highlightValue": 255,
-      "crossfade": false,
-      "capabilities": [
-        {
-          "range": [0, 127],
-          "name": "off"
-        },
-        {
-          "range": [128, 255],
-          "name": "on"
-        }
-      ]
-    },
-    "Green 62": {
-      "type": "Single Color",
-      "color": "Green",
-      "defaultValue": 0,
-      "highlightValue": 255,
-      "crossfade": false,
-      "capabilities": [
-        {
-          "range": [0, 127],
-          "name": "off"
-        },
-        {
-          "range": [128, 255],
-          "name": "on"
-        }
-      ]
-    },
-    "Blue 62": {
-      "type": "Single Color",
-      "color": "Blue",
-      "defaultValue": 0,
-      "highlightValue": 255,
-      "crossfade": false,
-      "capabilities": [
-        {
-          "range": [0, 127],
-          "name": "off"
-        },
-        {
-          "range": [128, 255],
-          "name": "on"
-        }
-      ]
-    },
-    "White 62": {
-      "type": "Single Color",
-      "color": "Red",
-      "defaultValue": 0,
-      "highlightValue": 255,
-      "crossfade": false,
-      "capabilities": [
-        {
-          "range": [0, 127],
-          "name": "off"
-        },
-        {
-          "range": [128, 255],
-          "name": "on"
-        }
-      ]
-    },
-    "Red 63": {
-      "type": "Single Color",
-      "color": "Red",
-      "defaultValue": 0,
-      "highlightValue": 255,
-      "crossfade": false,
-      "capabilities": [
-        {
-          "range": [0, 127],
-          "name": "off"
-        },
-        {
-          "range": [128, 255],
-          "name": "on"
-        }
-      ]
-    },
-    "Green 63": {
-      "type": "Single Color",
-      "color": "Green",
-      "defaultValue": 0,
-      "highlightValue": 255,
-      "crossfade": false,
-      "capabilities": [
-        {
-          "range": [0, 127],
-          "name": "off"
-        },
-        {
-          "range": [128, 255],
-          "name": "on"
-        }
-      ]
-    },
-    "Blue 63": {
-      "type": "Single Color",
-      "color": "Blue",
-      "defaultValue": 0,
-      "highlightValue": 255,
-      "crossfade": false,
-      "capabilities": [
-        {
-          "range": [0, 127],
-          "name": "off"
-        },
-        {
-          "range": [128, 255],
-          "name": "on"
-        }
-      ]
-    },
-    "White 63": {
-      "type": "Single Color",
-      "color": "Red",
-      "defaultValue": 0,
-      "highlightValue": 255,
-      "crossfade": false,
-      "capabilities": [
-        {
-          "range": [0, 127],
-          "name": "off"
-        },
-        {
-          "range": [128, 255],
-          "name": "on"
-        }
-      ]
-    },
-    "Red 64": {
-      "type": "Single Color",
->>>>>>> 44c2dc46
-      "color": "Red",
-      "defaultValue": 0,
-      "highlightValue": 255,
-      "crossfade": false,
-      "capabilities": [
-        {
-          "range": [0, 127],
-          "name": "off"
-        },
-        {
-          "range": [128, 255],
-          "name": "on"
-        }
-      ]
-    },
-<<<<<<< HEAD
-    "Green $pixelKey": {
-      "type": "SingleColor",
-=======
-    "Green 64": {
-      "type": "Single Color",
->>>>>>> 44c2dc46
-      "color": "Green",
-      "defaultValue": 0,
-      "highlightValue": 255,
-      "crossfade": false,
-      "capabilities": [
-        {
-          "range": [0, 127],
-          "name": "off"
-        },
-        {
-          "range": [128, 255],
-          "name": "on"
-        }
-      ]
-    },
-<<<<<<< HEAD
-    "Blue $pixelKey": {
-      "type": "SingleColor",
-=======
-    "Blue 64": {
-      "type": "Single Color",
->>>>>>> 44c2dc46
-      "color": "Blue",
-      "defaultValue": 0,
-      "highlightValue": 255,
-      "crossfade": false,
-      "capabilities": [
-        {
-          "range": [0, 127],
-          "name": "off"
-        },
-        {
-          "range": [128, 255],
-          "name": "on"
-        }
-      ]
-    },
-<<<<<<< HEAD
-    "White $pixelKey": {
-      "type": "SingleColor",
-      "color": "White",
-=======
-    "White 64": {
-      "type": "Single Color",
-      "color": "Red",
->>>>>>> 44c2dc46
       "defaultValue": 0,
       "highlightValue": 255,
       "crossfade": false,
