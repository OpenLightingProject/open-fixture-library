--- conflicted
+++ resolved
@@ -216,13 +216,8 @@
         {
           "dmxRange": [71, 78],
           "type": "ColorPreset",
-<<<<<<< HEAD
-          "comment": "Fuchia",
+          "comment": "Fuchsia",
           "colors": ["#b83dae"]
-=======
-          "comment": "Fuchsia",
-          "colors": ["#ff00ff"]
->>>>>>> 9568b2ff
         },
         {
           "dmxRange": [79, 86],
