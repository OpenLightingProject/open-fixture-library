--- conflicted
+++ resolved
@@ -187,13 +187,8 @@
   },
   "mark": {
     "name": "Mark",
-<<<<<<< HEAD
-    "comment": "this is the webpage from the distributor",
-    "website": "https://www.equipson.es/productos/mark"
-=======
     "comment": "No manufacturer website available, linking to distributor Equipson instead.",
     "website": "https://www.equipson.es/products/mark"
->>>>>>> 19ea635d
   },
   "martin": {
     "name": "Martin",
