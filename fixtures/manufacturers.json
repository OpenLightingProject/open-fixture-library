--- conflicted
+++ resolved
@@ -197,16 +197,14 @@
     "name": "Showven",
     "website": "http://www.showven.com/"
   },
-<<<<<<< HEAD
   "skypix": {
     "name": "Skypix",
     "website": "https://skypixlight.com.br/"
-=======
+  },
   "solena": {
     "name": "Solena",
     "comment": "Store brand of electronics retailer ProSound And Stage Lighting.",
     "website": "https://www.pssl.com/Solena-Professional?by=Brand"
->>>>>>> 1cc18a7c
   },
   "stairville": {
     "name": "Stairville",
