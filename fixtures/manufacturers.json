--- conflicted
+++ resolved
@@ -151,14 +151,10 @@
   "venue": {
     "name": "Venue",
     "comment": "Venue by Proline",
-<<<<<<< HEAD
     "website": "https://venuelightingeffects.com/"
-=======
-    "website": "http://venuelightingeffects.com/"
   },
   "orion": {
     "name": "Orion Effects Lighting",
     "website": "http://orion-fxlights.com/"
->>>>>>> 9cc44008
   }
 }