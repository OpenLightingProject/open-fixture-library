{
  "$schema": "https://raw.githubusercontent.com/OpenLightingProject/open-fixture-library/master/schemas/fixture-redirect.json",
  "name": "M-Carré",
<<<<<<< HEAD
  "shortName": "mcarre",
  "categories": ["Laser", "Effect", "Color Changer"],
  "meta": {
    "authors": ["ameisso"],
    "createDate": "2018-03-30",
    "lastModifyDate": "2018-03-30"
  },
  "manualURL": "https://minuitune.com/content/uploads/2018/03/Minuit-Une-M-Pyramide-M-Carre-́-Users-Manual-v2-10012018.pdf",
  "physical": {
    "dimensions": [594.3, 200, 551.9],
    "weight": 13,
    "power": 125,
    "DMXconnector": "5-pin",
    "bulb": {
      "type": "Laser"
    },
    "focus": {
      "panMax": 360,
      "tiltMax": 360
    }
  },
  "availableChannels": {
    "Control": {
      "defaultValue": 191,
      "capabilities": [
        {
          "dmxRange": [0, 23],
          "type": "Maintenance",
          "comment": "Off"
        },
        {
          "dmxRange": [24, 49],
          "type": "Maintenance",
          "comment": "Reset"
        },
        {
          "dmxRange": [50, 255],
          "type": "Maintenance",
          "comment": "On"
        }
      ]
    },
    "Dimmer": {
      "defaultValue": 0,
      "capability": {
        "type": "Intensity"
      }
    },
    "Blade": {
      "fineChannelAliases": ["Blade fine"],
      "capability": {
        "type": "BladeRotation",
        "blade": 1,
        "angleStart": "0°",
        "angleEnd": "360°"
      }
    },
    "Red": {
      "defaultValue": 0,
      "capability": {
        "type": "ColorIntensity",
        "color": "Red"
      }
    },
    "Green": {
      "defaultValue": 0,
      "capability": {
        "type": "ColorIntensity",
        "color": "Green"
      }
    },
    "Blue": {
      "defaultValue": 0,
      "capability": {
        "type": "ColorIntensity",
        "color": "Blue"
      }
    },
    "Shutter": {
      "defaultValue": 0,
      "capabilities": [
        {
          "dmxRange": [0, 14],
          "type": "ShutterStrobe",
          "shutterEffect": "Open"
        },
        {
          "dmxRange": [15, 27],
          "type": "ShutterStrobe",
          "shutterEffect": "Closed"
        },
        {
          "dmxRange": [28, 227],
          "type": "ShutterStrobe",
          "shutterEffect": "Strobe",
          "speedStart": "30bpm",
          "speedEnd": "1440bpm"
        },
        {
          "dmxRange": [228, 255],
          "type": "ShutterStrobe",
          "shutterEffect": "Open"
        }
      ]
    },
    "Tilt All": {
      "fineChannelAliases": ["Tilt All fine"],
      "defaultValue": 0,
      "capabilities": [
        {
          "dmxRange": [0, 12],
          "type": "Nothing"
        },
        {
          "dmxRange": [13, 255],
          "type": "Tilt",
          "angleStart": "0°",
          "angleEnd": "360°"
        }
      ]
    },
    "Tilt 1": {
      "fineChannelAliases": ["Tilt 1 fine"],
      "capability": {
        "type": "Tilt",
          "angleStart": "0°",
          "angleEnd": "360°"
      }
    },
    "Tilt 2": {
      "fineChannelAliases": ["Tilt 2 fine"],
      "capability": {
        "type": "Tilt",
          "angleStart": "0°",
          "angleEnd": "360°"
      }
    },
    "Tilt 3 ": {
      "fineChannelAliases": ["Tilt 3  fine"],
      "capability": {
        "type": "Tilt",
          "angleStart": "0°",
          "angleEnd": "360°"
      }
    },
    "Tilt 4": {
      "fineChannelAliases": ["Tilt 4 fine"],
      "capability": {
        "type": "Tilt",
          "angleStart": "0°",
          "angleEnd": "360°"
      }
    },
    "Gobo All": {
      "capabilities": [
        {
          "dmxRange": [0, 36],
          "type": "Effect",
          "effectName": "1 Beam"
        },
        {
          "dmxRange": [37, 73],
          "type": "Effect",
          "effectName": "2 Beams"
        },
        {
          "dmxRange": [74, 110],
          "type": "Effect",
          "effectName": "3 Beams"
        },
        {
          "dmxRange": [111, 147],
          "type": "Effect",
          "effectName": "8 Beams"
        },
        {
          "dmxRange": [148, 184],
          "type": "Effect",
          "effectName": "16 Beams"
        },
        {
          "dmxRange": [185, 255],
          "type": "Effect",
          "effectName": "32 Beams"
        }
      ]
    },
    "Index": {
      "fineChannelAliases": ["Index fine"],
      "defaultValue": 32767,
      "capability": {
        "type": "RotationAngle",
        "angleStart": "0°",
        "angleEnd": "360°"
      }
    },
    "Rotation": {
      "capabilities": [
        {
          "dmxRange": [0, 12],
          "type": "Nothing"
        },
        {
          "dmxRange": [13, 122],
          "type": "RotationSpeed",
          "speed": "fast CCW"
        },
        {
          "dmxRange": [123, 133],
          "type": "RotationSpeed",
          "speed": "stop"
        },
        {
          "dmxRange": [134, 242],
          "type": "RotationSpeed",
          "speed": "fast CW"
        },
        {
          "dmxRange": [243, 255],
          "type": "Nothing"
        }
      ]
    },
    "Gobo Beam Angle all": {
      "fineChannelAliases": ["Gobo Beam Angle all fine"],
      "capability": {
        "type": "Zoom",
        "angleStart": "0°",
        "angleEnd": "360°",
        "helpWanted": "Maybe add a BeamAngle capability type?"
      }
    },
    "Red Gobo": {
      "capabilities": [
        {
          "dmxRange": [0, 36],
          "type": "Effect",
          "effectName": "1 Beam"
        },
        {
          "dmxRange": [37, 73],
          "type": "Effect",
          "effectName": "2 Beams"
        },
        {
          "dmxRange": [74, 110],
          "type": "Effect",
          "effectName": "4 Beams"
        },
        {
          "dmxRange": [111, 147],
          "type": "Effect",
          "effectName": "8 Beams"
        },
        {
          "dmxRange": [148, 184],
          "type": "Effect",
          "effectName": "16 Beams"
        },
        {
          "dmxRange": [185, 221],
          "type": "Effect",
          "effectName": "32 Beams"
        },
        {
          "dmxRange": [222, 255],
          "type": "Effect",
          "effectName": "64 Beams"
        }
      ]
    },
    "Index Red": {
      "fineChannelAliases": ["Index Red fine"],
      "defaultValue": 32767,
      "capability": {
        "type": "RotationAngle",
        "angleStart": "0°",
        "angleEnd": "360°"
      }
    },
    "Green Gobo": {
      "capabilities": [
        {
          "dmxRange": [0, 36],
          "type": "Effect",
          "effectName": "1 Beam"
        },
        {
          "dmxRange": [37, 73],
          "type": "Effect",
          "effectName": "2 Beams"
        },
        {
          "dmxRange": [74, 110],
          "type": "Effect",
          "effectName": "3 Beams"
        },
        {
          "dmxRange": [111, 147],
          "type": "Effect",
          "effectName": "8 Beams"
        },
        {
          "dmxRange": [148, 184],
          "type": "Effect",
          "effectName": "16 Beams"
        },
        {
          "dmxRange": [185, 221],
          "type": "Effect",
          "effectName": "32 Beams"
        },
        {
          "dmxRange": [222, 255],
          "type": "Effect",
          "effectName": "64 Beams"
        }
      ]
    },
    "Rotation Red": {
      "fineChannelAliases": ["Rotation Red fine"],
      "capabilities": [
        {
          "dmxRange": [0, 12],
          "type": "Nothing"
        },
        {
          "dmxRange": [13, 122],
          "type": "RotationSpeed",
          "speed": "fast CCW"
        },
        {
          "dmxRange": [123, 133],
          "type": "RotationSpeed",
          "speed": "stop"
        },
        {
          "dmxRange": [134, 242],
          "type": "RotationSpeed",
          "speed": "fast CW"
        },
        {
          "dmxRange": [243, 255],
          "type": "Nothing"
        }
      ]
    },
    "Index Green": {
      "fineChannelAliases": ["Index Green fine"],
      "defaultValue": 32767,
      "capability": {
        "type": "RotationAngle",
        "angleStart": "0°",
        "angleEnd": "360°"
      }
    },
    "Rotation Green": {
      "fineChannelAliases": ["Rotation Green fine"],
      "capabilities": [
        {
          "dmxRange": [0, 12],
          "type": "Nothing"
        },
        {
          "dmxRange": [13, 122],
          "type": "RotationSpeed",
          "speed": "fast CCW"
        },
        {
          "dmxRange": [123, 133],
          "type": "RotationSpeed",
          "speed": "stop"
        },
        {
          "dmxRange": [134, 242],
          "type": "RotationSpeed",
          "speed": "fast CW"
        },
        {
          "dmxRange": [243, 255],
          "type": "Nothing"
        }
      ]
    },
    "Blue Gobo": {
      "capabilities": [
        {
          "dmxRange": [0, 36],
          "type": "Effect",
          "effectName": "1 Beam"
        },
        {
          "dmxRange": [37, 73],
          "type": "Effect",
          "effectName": "2 Beams"
        },
        {
          "dmxRange": [74, 110],
          "type": "Effect",
          "effectName": "3 Beams"
        },
        {
          "dmxRange": [111, 147],
          "type": "Effect",
          "effectName": "8 Beams"
        },
        {
          "dmxRange": [148, 184],
          "type": "Effect",
          "effectName": "16 Beams"
        },
        {
          "dmxRange": [185, 221],
          "type": "Effect",
          "effectName": "32 Beams"
        },
        {
          "dmxRange": [222, 255],
          "type": "Effect",
          "effectName": "64 Beams"
        }
      ]
    },
    "Index Blue": {
      "fineChannelAliases": ["Index Blue fine"],
      "defaultValue": 32767,
      "capability": {
        "type": "RotationAngle",
        "angleStart": "0°",
        "angleEnd": "360°"
      }
    },
    "Rotation Blue": {
      "fineChannelAliases": ["Rotation Blue fine"],
      "capabilities": [
        {
          "dmxRange": [0, 12],
          "type": "Nothing"
        },
        {
          "dmxRange": [13, 122],
          "type": "RotationSpeed",
          "speed": "fast CCW"
        },
        {
          "dmxRange": [123, 133],
          "type": "RotationSpeed",
          "speed": "stop"
        },
        {
          "dmxRange": [134, 242],
          "type": "RotationSpeed",
          "speed": "fast CW"
        },
        {
          "dmxRange": [243, 255],
          "type": "Nothing"
        }
      ]
    },
    "Gobo Beam Angle Red": {
      "fineChannelAliases": ["Gobo Beam Angle Red fine"],
      "capability": {
        "type": "Zoom",
        "angleStart": "0°",
        "angleEnd": "360°"
      }
    },
    "Gobo Beam Angle Green": {
      "fineChannelAliases": ["Gobo Beam Angle Green fine"],
      "capability": {
        "type": "Zoom",
        "angleStart": "0°",
        "angleEnd": "360°"
      }
    },
    "Gobo Beam Angle Blue": {
      "fineChannelAliases": ["Gobo Beam Angle Blue fine"],
      "capability": {
        "type": "Zoom",
        "angleStart": "0°",
        "angleEnd": "360°"
      }
    }
  },
  "modes": [
    {
      "name": "25 channel",
      "shortName": "25ch",
      "channels": [
        "Control",
        "Dimmer",
        "Blade",
        "Blade fine",
        "Red",
        "Green",
        "Blue",
        "Shutter",
        "Tilt All",
        "Tilt All fine",
        "Tilt 1",
        "Tilt 1 fine",
        "Tilt 2",
        "Tilt 2 fine",
        "Tilt 3 ",
        "Tilt 3  fine",
        "Tilt 4",
        "Tilt 4 fine",
        "Gobo All",
        "Index",
        "Index fine",
        "Rotation",
        "Gobo Beam Angle all",
        "Gobo Beam Angle all fine",
        null
      ]
    },
    {
      "name": "45 channel",
      "shortName": "45ch",
      "channels": [
        "Control",
        "Dimmer",
        "Blade",
        "Blade fine",
        "Red",
        "Green",
        "Blue",
        "Shutter",
        "Tilt All",
        "Tilt All fine",
        "Tilt 1",
        "Tilt 1 fine",
        "Tilt 2",
        "Tilt 2 fine",
        "Tilt 3 ",
        "Tilt 3  fine",
        "Tilt 4",
        "Tilt 4 fine",
        "Red Gobo",
        "Index Red",
        "Index Red fine",
        "Rotation Red",
        "Rotation Red fine",
        "Gobo Beam Angle Red",
        "Gobo Beam Angle Red fine",
        "Green Gobo",
        "Index Green",
        "Index Green fine",
        "Rotation Green",
        "Rotation Green fine",
        "Gobo Beam Angle Green",
        "Gobo Beam Angle Green fine",
        "Blue Gobo",
        "Index Blue",
        "Index Blue fine",
        "Rotation Blue",
        "Rotation Blue fine",
        "Gobo Beam Angle Blue",
        "Gobo Beam Angle Blue fine",
        null,
        null,
        null,
        null,
        null,
        null
      ]
    }
  ]
=======
  "redirectTo": "minuit-une/ivl-carre",
  "reason": "FixtureRenamed"
>>>>>>> ca3e8864
}<|MERGE_RESOLUTION|>--- conflicted
+++ resolved
@@ -1,578 +1,6 @@
 {
   "$schema": "https://raw.githubusercontent.com/OpenLightingProject/open-fixture-library/master/schemas/fixture-redirect.json",
   "name": "M-Carré",
-<<<<<<< HEAD
-  "shortName": "mcarre",
-  "categories": ["Laser", "Effect", "Color Changer"],
-  "meta": {
-    "authors": ["ameisso"],
-    "createDate": "2018-03-30",
-    "lastModifyDate": "2018-03-30"
-  },
-  "manualURL": "https://minuitune.com/content/uploads/2018/03/Minuit-Une-M-Pyramide-M-Carre-́-Users-Manual-v2-10012018.pdf",
-  "physical": {
-    "dimensions": [594.3, 200, 551.9],
-    "weight": 13,
-    "power": 125,
-    "DMXconnector": "5-pin",
-    "bulb": {
-      "type": "Laser"
-    },
-    "focus": {
-      "panMax": 360,
-      "tiltMax": 360
-    }
-  },
-  "availableChannels": {
-    "Control": {
-      "defaultValue": 191,
-      "capabilities": [
-        {
-          "dmxRange": [0, 23],
-          "type": "Maintenance",
-          "comment": "Off"
-        },
-        {
-          "dmxRange": [24, 49],
-          "type": "Maintenance",
-          "comment": "Reset"
-        },
-        {
-          "dmxRange": [50, 255],
-          "type": "Maintenance",
-          "comment": "On"
-        }
-      ]
-    },
-    "Dimmer": {
-      "defaultValue": 0,
-      "capability": {
-        "type": "Intensity"
-      }
-    },
-    "Blade": {
-      "fineChannelAliases": ["Blade fine"],
-      "capability": {
-        "type": "BladeRotation",
-        "blade": 1,
-        "angleStart": "0°",
-        "angleEnd": "360°"
-      }
-    },
-    "Red": {
-      "defaultValue": 0,
-      "capability": {
-        "type": "ColorIntensity",
-        "color": "Red"
-      }
-    },
-    "Green": {
-      "defaultValue": 0,
-      "capability": {
-        "type": "ColorIntensity",
-        "color": "Green"
-      }
-    },
-    "Blue": {
-      "defaultValue": 0,
-      "capability": {
-        "type": "ColorIntensity",
-        "color": "Blue"
-      }
-    },
-    "Shutter": {
-      "defaultValue": 0,
-      "capabilities": [
-        {
-          "dmxRange": [0, 14],
-          "type": "ShutterStrobe",
-          "shutterEffect": "Open"
-        },
-        {
-          "dmxRange": [15, 27],
-          "type": "ShutterStrobe",
-          "shutterEffect": "Closed"
-        },
-        {
-          "dmxRange": [28, 227],
-          "type": "ShutterStrobe",
-          "shutterEffect": "Strobe",
-          "speedStart": "30bpm",
-          "speedEnd": "1440bpm"
-        },
-        {
-          "dmxRange": [228, 255],
-          "type": "ShutterStrobe",
-          "shutterEffect": "Open"
-        }
-      ]
-    },
-    "Tilt All": {
-      "fineChannelAliases": ["Tilt All fine"],
-      "defaultValue": 0,
-      "capabilities": [
-        {
-          "dmxRange": [0, 12],
-          "type": "Nothing"
-        },
-        {
-          "dmxRange": [13, 255],
-          "type": "Tilt",
-          "angleStart": "0°",
-          "angleEnd": "360°"
-        }
-      ]
-    },
-    "Tilt 1": {
-      "fineChannelAliases": ["Tilt 1 fine"],
-      "capability": {
-        "type": "Tilt",
-          "angleStart": "0°",
-          "angleEnd": "360°"
-      }
-    },
-    "Tilt 2": {
-      "fineChannelAliases": ["Tilt 2 fine"],
-      "capability": {
-        "type": "Tilt",
-          "angleStart": "0°",
-          "angleEnd": "360°"
-      }
-    },
-    "Tilt 3 ": {
-      "fineChannelAliases": ["Tilt 3  fine"],
-      "capability": {
-        "type": "Tilt",
-          "angleStart": "0°",
-          "angleEnd": "360°"
-      }
-    },
-    "Tilt 4": {
-      "fineChannelAliases": ["Tilt 4 fine"],
-      "capability": {
-        "type": "Tilt",
-          "angleStart": "0°",
-          "angleEnd": "360°"
-      }
-    },
-    "Gobo All": {
-      "capabilities": [
-        {
-          "dmxRange": [0, 36],
-          "type": "Effect",
-          "effectName": "1 Beam"
-        },
-        {
-          "dmxRange": [37, 73],
-          "type": "Effect",
-          "effectName": "2 Beams"
-        },
-        {
-          "dmxRange": [74, 110],
-          "type": "Effect",
-          "effectName": "3 Beams"
-        },
-        {
-          "dmxRange": [111, 147],
-          "type": "Effect",
-          "effectName": "8 Beams"
-        },
-        {
-          "dmxRange": [148, 184],
-          "type": "Effect",
-          "effectName": "16 Beams"
-        },
-        {
-          "dmxRange": [185, 255],
-          "type": "Effect",
-          "effectName": "32 Beams"
-        }
-      ]
-    },
-    "Index": {
-      "fineChannelAliases": ["Index fine"],
-      "defaultValue": 32767,
-      "capability": {
-        "type": "RotationAngle",
-        "angleStart": "0°",
-        "angleEnd": "360°"
-      }
-    },
-    "Rotation": {
-      "capabilities": [
-        {
-          "dmxRange": [0, 12],
-          "type": "Nothing"
-        },
-        {
-          "dmxRange": [13, 122],
-          "type": "RotationSpeed",
-          "speed": "fast CCW"
-        },
-        {
-          "dmxRange": [123, 133],
-          "type": "RotationSpeed",
-          "speed": "stop"
-        },
-        {
-          "dmxRange": [134, 242],
-          "type": "RotationSpeed",
-          "speed": "fast CW"
-        },
-        {
-          "dmxRange": [243, 255],
-          "type": "Nothing"
-        }
-      ]
-    },
-    "Gobo Beam Angle all": {
-      "fineChannelAliases": ["Gobo Beam Angle all fine"],
-      "capability": {
-        "type": "Zoom",
-        "angleStart": "0°",
-        "angleEnd": "360°",
-        "helpWanted": "Maybe add a BeamAngle capability type?"
-      }
-    },
-    "Red Gobo": {
-      "capabilities": [
-        {
-          "dmxRange": [0, 36],
-          "type": "Effect",
-          "effectName": "1 Beam"
-        },
-        {
-          "dmxRange": [37, 73],
-          "type": "Effect",
-          "effectName": "2 Beams"
-        },
-        {
-          "dmxRange": [74, 110],
-          "type": "Effect",
-          "effectName": "4 Beams"
-        },
-        {
-          "dmxRange": [111, 147],
-          "type": "Effect",
-          "effectName": "8 Beams"
-        },
-        {
-          "dmxRange": [148, 184],
-          "type": "Effect",
-          "effectName": "16 Beams"
-        },
-        {
-          "dmxRange": [185, 221],
-          "type": "Effect",
-          "effectName": "32 Beams"
-        },
-        {
-          "dmxRange": [222, 255],
-          "type": "Effect",
-          "effectName": "64 Beams"
-        }
-      ]
-    },
-    "Index Red": {
-      "fineChannelAliases": ["Index Red fine"],
-      "defaultValue": 32767,
-      "capability": {
-        "type": "RotationAngle",
-        "angleStart": "0°",
-        "angleEnd": "360°"
-      }
-    },
-    "Green Gobo": {
-      "capabilities": [
-        {
-          "dmxRange": [0, 36],
-          "type": "Effect",
-          "effectName": "1 Beam"
-        },
-        {
-          "dmxRange": [37, 73],
-          "type": "Effect",
-          "effectName": "2 Beams"
-        },
-        {
-          "dmxRange": [74, 110],
-          "type": "Effect",
-          "effectName": "3 Beams"
-        },
-        {
-          "dmxRange": [111, 147],
-          "type": "Effect",
-          "effectName": "8 Beams"
-        },
-        {
-          "dmxRange": [148, 184],
-          "type": "Effect",
-          "effectName": "16 Beams"
-        },
-        {
-          "dmxRange": [185, 221],
-          "type": "Effect",
-          "effectName": "32 Beams"
-        },
-        {
-          "dmxRange": [222, 255],
-          "type": "Effect",
-          "effectName": "64 Beams"
-        }
-      ]
-    },
-    "Rotation Red": {
-      "fineChannelAliases": ["Rotation Red fine"],
-      "capabilities": [
-        {
-          "dmxRange": [0, 12],
-          "type": "Nothing"
-        },
-        {
-          "dmxRange": [13, 122],
-          "type": "RotationSpeed",
-          "speed": "fast CCW"
-        },
-        {
-          "dmxRange": [123, 133],
-          "type": "RotationSpeed",
-          "speed": "stop"
-        },
-        {
-          "dmxRange": [134, 242],
-          "type": "RotationSpeed",
-          "speed": "fast CW"
-        },
-        {
-          "dmxRange": [243, 255],
-          "type": "Nothing"
-        }
-      ]
-    },
-    "Index Green": {
-      "fineChannelAliases": ["Index Green fine"],
-      "defaultValue": 32767,
-      "capability": {
-        "type": "RotationAngle",
-        "angleStart": "0°",
-        "angleEnd": "360°"
-      }
-    },
-    "Rotation Green": {
-      "fineChannelAliases": ["Rotation Green fine"],
-      "capabilities": [
-        {
-          "dmxRange": [0, 12],
-          "type": "Nothing"
-        },
-        {
-          "dmxRange": [13, 122],
-          "type": "RotationSpeed",
-          "speed": "fast CCW"
-        },
-        {
-          "dmxRange": [123, 133],
-          "type": "RotationSpeed",
-          "speed": "stop"
-        },
-        {
-          "dmxRange": [134, 242],
-          "type": "RotationSpeed",
-          "speed": "fast CW"
-        },
-        {
-          "dmxRange": [243, 255],
-          "type": "Nothing"
-        }
-      ]
-    },
-    "Blue Gobo": {
-      "capabilities": [
-        {
-          "dmxRange": [0, 36],
-          "type": "Effect",
-          "effectName": "1 Beam"
-        },
-        {
-          "dmxRange": [37, 73],
-          "type": "Effect",
-          "effectName": "2 Beams"
-        },
-        {
-          "dmxRange": [74, 110],
-          "type": "Effect",
-          "effectName": "3 Beams"
-        },
-        {
-          "dmxRange": [111, 147],
-          "type": "Effect",
-          "effectName": "8 Beams"
-        },
-        {
-          "dmxRange": [148, 184],
-          "type": "Effect",
-          "effectName": "16 Beams"
-        },
-        {
-          "dmxRange": [185, 221],
-          "type": "Effect",
-          "effectName": "32 Beams"
-        },
-        {
-          "dmxRange": [222, 255],
-          "type": "Effect",
-          "effectName": "64 Beams"
-        }
-      ]
-    },
-    "Index Blue": {
-      "fineChannelAliases": ["Index Blue fine"],
-      "defaultValue": 32767,
-      "capability": {
-        "type": "RotationAngle",
-        "angleStart": "0°",
-        "angleEnd": "360°"
-      }
-    },
-    "Rotation Blue": {
-      "fineChannelAliases": ["Rotation Blue fine"],
-      "capabilities": [
-        {
-          "dmxRange": [0, 12],
-          "type": "Nothing"
-        },
-        {
-          "dmxRange": [13, 122],
-          "type": "RotationSpeed",
-          "speed": "fast CCW"
-        },
-        {
-          "dmxRange": [123, 133],
-          "type": "RotationSpeed",
-          "speed": "stop"
-        },
-        {
-          "dmxRange": [134, 242],
-          "type": "RotationSpeed",
-          "speed": "fast CW"
-        },
-        {
-          "dmxRange": [243, 255],
-          "type": "Nothing"
-        }
-      ]
-    },
-    "Gobo Beam Angle Red": {
-      "fineChannelAliases": ["Gobo Beam Angle Red fine"],
-      "capability": {
-        "type": "Zoom",
-        "angleStart": "0°",
-        "angleEnd": "360°"
-      }
-    },
-    "Gobo Beam Angle Green": {
-      "fineChannelAliases": ["Gobo Beam Angle Green fine"],
-      "capability": {
-        "type": "Zoom",
-        "angleStart": "0°",
-        "angleEnd": "360°"
-      }
-    },
-    "Gobo Beam Angle Blue": {
-      "fineChannelAliases": ["Gobo Beam Angle Blue fine"],
-      "capability": {
-        "type": "Zoom",
-        "angleStart": "0°",
-        "angleEnd": "360°"
-      }
-    }
-  },
-  "modes": [
-    {
-      "name": "25 channel",
-      "shortName": "25ch",
-      "channels": [
-        "Control",
-        "Dimmer",
-        "Blade",
-        "Blade fine",
-        "Red",
-        "Green",
-        "Blue",
-        "Shutter",
-        "Tilt All",
-        "Tilt All fine",
-        "Tilt 1",
-        "Tilt 1 fine",
-        "Tilt 2",
-        "Tilt 2 fine",
-        "Tilt 3 ",
-        "Tilt 3  fine",
-        "Tilt 4",
-        "Tilt 4 fine",
-        "Gobo All",
-        "Index",
-        "Index fine",
-        "Rotation",
-        "Gobo Beam Angle all",
-        "Gobo Beam Angle all fine",
-        null
-      ]
-    },
-    {
-      "name": "45 channel",
-      "shortName": "45ch",
-      "channels": [
-        "Control",
-        "Dimmer",
-        "Blade",
-        "Blade fine",
-        "Red",
-        "Green",
-        "Blue",
-        "Shutter",
-        "Tilt All",
-        "Tilt All fine",
-        "Tilt 1",
-        "Tilt 1 fine",
-        "Tilt 2",
-        "Tilt 2 fine",
-        "Tilt 3 ",
-        "Tilt 3  fine",
-        "Tilt 4",
-        "Tilt 4 fine",
-        "Red Gobo",
-        "Index Red",
-        "Index Red fine",
-        "Rotation Red",
-        "Rotation Red fine",
-        "Gobo Beam Angle Red",
-        "Gobo Beam Angle Red fine",
-        "Green Gobo",
-        "Index Green",
-        "Index Green fine",
-        "Rotation Green",
-        "Rotation Green fine",
-        "Gobo Beam Angle Green",
-        "Gobo Beam Angle Green fine",
-        "Blue Gobo",
-        "Index Blue",
-        "Index Blue fine",
-        "Rotation Blue",
-        "Rotation Blue fine",
-        "Gobo Beam Angle Blue",
-        "Gobo Beam Angle Blue fine",
-        null,
-        null,
-        null,
-        null,
-        null,
-        null
-      ]
-    }
-  ]
-=======
   "redirectTo": "minuit-une/ivl-carre",
   "reason": "FixtureRenamed"
->>>>>>> ca3e8864
 }