{
  "filesystem": {
    "5star-systems/spica-250m": {
      "name": "Spica 250M",
      "lastModifyDate": "2017-10-16",
      "lastAction": "modified"
    },
    "abstract/twister-4": {
      "name": "Twister 4",
      "lastModifyDate": "2017-10-16",
      "lastAction": "modified"
    },
    "adb/alc4": {
      "name": "ALC4",
      "lastModifyDate": "2018-02-19",
      "lastAction": "created"
    },
    "adb/europe-105": {
      "name": "Europe 105",
      "lastModifyDate": "2018-02-15",
      "lastAction": "created"
    },
    "adb/warp-m": {
      "name": "WARP/M",
      "lastModifyDate": "2018-03-29",
      "lastAction": "created"
    },
    "american-dj/auto-spot-150": {
      "name": "Auto Spot 150",
      "lastModifyDate": "2018-01-18",
      "lastAction": "created"
    },
    "american-dj/boom-box-fx2": {
      "name": "Boom Box Fx2",
      "lastModifyDate": "2017-11-17",
      "lastAction": "created"
    },
    "american-dj/fog-fury-jett-pro": {
      "name": "Fog Fury Jett Pro",
      "lastModifyDate": "2017-08-06",
      "lastAction": "created"
    },
    "american-dj/galaxian-3d": {
      "name": "Galaxian 3D",
      "lastModifyDate": "2017-12-31",
      "lastAction": "modified"
    },
    "american-dj/quad-phase-hp": {
      "name": "Quad Phase HP",
      "lastModifyDate": "2017-12-08",
      "lastAction": "modified"
    },
    "american-dj/revo-4-ir": {
      "name": "Revo 4 IR",
      "lastModifyDate": "2017-12-31",
      "lastAction": "modified"
    },
    "american-dj/revo-burst": {
      "name": "Revo Burst",
      "lastModifyDate": "2018-01-27",
      "lastAction": "modified"
    },
    "american-dj/revo-sweep": {
      "name": "Revo Sweep",
      "lastModifyDate": "2018-02-06",
      "lastAction": "created"
    },
    "american-dj/xs-400": {
      "name": "XS 400",
      "lastModifyDate": "2017-10-16",
      "lastAction": "modified"
    },
    "ayra/tdc-triple-burst": {
      "name": "TDC Triple Burst",
      "lastModifyDate": "2017-12-14",
      "lastAction": "created"
    },
    "cameo/flash-matrix-250": {
      "name": "Flash Matrix 250",
      "lastModifyDate": "2017-12-28",
      "lastAction": "created"
    },
    "cameo/flat-pro-18": {
      "name": "Flat Pro 18",
      "lastModifyDate": "2017-07-14",
      "lastAction": "created"
    },
    "cameo/flat-pro-flood-ip65-tri": {
      "name": "Flat Pro Flood IP65 Tri",
      "lastModifyDate": "2017-12-25",
      "lastAction": "created"
    },
    "cameo/gobo-scanner-80": {
      "name": "Gobo Scanner 80",
      "lastModifyDate": "2017-11-30",
      "lastAction": "created"
    },
    "cameo/hydrabeam-100": {
      "name": "Hydrabeam 100",
      "lastModifyDate": "2017-10-16",
      "lastAction": "modified"
    },
    "cameo/hydrabeam-300-rgbw": {
      "name": "Hydrabeam 300 RGBW",
      "lastModifyDate": "2017-07-25",
      "lastAction": "modified"
    },
    "cameo/nanospot-120": {
      "name": "NanoSpot 120",
      "lastModifyDate": "2017-10-16",
      "lastAction": "modified"
    },
    "cameo/outdoor-par-tri-12": {
      "name": "Outdoor PAR Tri 12",
      "lastModifyDate": "2017-12-26",
      "lastAction": "modified"
    },
    "cameo/storm": {
      "name": "STORM",
      "lastModifyDate": "2018-02-03",
      "lastAction": "created"
    },
    "cameo/thunder-wash-100-rgb": {
      "name": "Thunder Wash 100 RGB",
      "lastModifyDate": "2017-03-09",
      "lastAction": "modified"
    },
    "cameo/thunder-wash-100-w": {
      "name": "Thunder Wash 100 W",
      "lastModifyDate": "2017-03-09",
      "lastAction": "modified"
    },
    "cameo/thunder-wash-600-rgb": {
      "name": "Thunder Wash 600 RGB",
      "lastModifyDate": "2017-03-09",
      "lastAction": "modified"
    },
    "cameo/thunder-wash-600-w": {
      "name": "Thunder Wash 600 W",
      "lastModifyDate": "2017-03-09",
      "lastAction": "modified"
    },
    "chauvet-dj/corepar-uv-usb": {
      "name": "COREpar UV USB",
      "lastModifyDate": "2018-03-15",
      "lastAction": "created"
    },
    "chauvet-dj/gigbar-2": {
      "name": "GigBAR 2",
      "lastModifyDate": "2017-12-31",
      "lastAction": "modified"
    },
    "chauvet-dj/slimpar-pro-h-usb": {
      "name": "SlimPAR Pro H USB",
      "lastModifyDate": "2017-08-09",
      "lastAction": "created"
    },
    "chauvet-dj/slimpar-pro-qz12": {
      "name": "SlimPAR Pro QZ12",
      "lastModifyDate": "2018-01-01",
      "lastAction": "created"
    },
    "chauvet-dj/slimpar-pro-w": {
      "name": "SlimPAR Pro W",
      "lastModifyDate": "2018-01-01",
      "lastAction": "created"
    },
    "chauvet-dj/slimpar-q12-bt": {
      "name": "SlimPAR Q12 BT",
      "lastModifyDate": "2018-03-28",
      "lastAction": "created"
    },
    "chauvet-dj/slimpar-t12-bt": {
      "name": "SlimPAR T12 BT",
      "lastModifyDate": "2018-03-27",
      "lastAction": "created"
    },
    "chauvet-dj/washfx": {
      "name": "WashFX",
      "lastModifyDate": "2017-12-31",
      "lastAction": "modified"
    },
    "chroma-q/color-force-ii-12": {
      "name": "Color Force II 12",
      "lastModifyDate": "2018-02-13",
      "lastAction": "created"
    },
    "chroma-q/color-force-ii-48": {
      "name": "Color Force II 48",
      "lastModifyDate": "2018-02-13",
      "lastAction": "created"
    },
    "chroma-q/color-force-ii-72": {
      "name": "Color Force II 72",
      "lastModifyDate": "2018-02-13",
      "lastAction": "created"
    },
    "clay-paky/sharpy": {
      "name": "Sharpy",
      "lastModifyDate": "2018-01-30",
      "lastAction": "created"
    },
    "coemar/prospot-250-lx": {
      "name": "ProSpot 250 LX",
      "lastModifyDate": "2017-10-16",
      "lastAction": "modified"
    },
    "dts/xr1200-wash": {
      "name": "XR1200 WASH",
      "lastModifyDate": "2017-10-16",
      "lastAction": "modified"
    },
    "elation/platinum-hfx": {
      "name": "Platinum HFX",
      "lastModifyDate": "2017-10-16",
      "lastAction": "modified"
    },
    "elation/platinum-seven": {
      "name": "Platinum Seven",
      "lastModifyDate": "2018-02-05",
      "lastAction": "created"
    },
    "elation/platinum-spot-15r-pro": {
      "name": "Platinum Spot 15R Pro",
      "lastModifyDate": "2017-10-16",
      "lastAction": "modified"
    },
    "eliminator/stealth-beam": {
      "name": "Stealth Beam",
      "lastModifyDate": "2017-10-16",
      "lastAction": "modified"
    },
    "equinox/gigabar": {
      "name": "Gigabar",
      "lastModifyDate": "2017-12-31",
      "lastAction": "modified"
    },
    "eurolite/led-fe-1500": {
      "name": "LED FE-1500",
      "lastModifyDate": "2017-12-31",
      "lastAction": "created"
    },
    "eurolite/led-kls-801": {
      "name": "LED KLS-801",
      "lastModifyDate": "2017-12-31",
      "lastAction": "modified"
    },
    "eurolite/led-par-56-tcl": {
      "name": "LED PAR-56 TCL",
      "lastModifyDate": "2017-05-24",
      "lastAction": "created"
    },
    "eurolite/led-ps-4-hcl": {
      "name": "LED PS-4 HCL",
      "lastModifyDate": "2017-05-24",
      "lastAction": "created"
    },
    "eurolite/led-sls-6-uv-floor": {
      "name": "LED SLS-6 UV Floor",
      "lastModifyDate": "2017-10-16",
      "lastAction": "modified"
    },
    "eurolite/led-svf-1": {
      "name": "LED SVF-1",
      "lastModifyDate": "2017-10-16",
      "lastAction": "modified"
    },
    "eurolite/led-tmh-18": {
      "name": "LED TMH-18",
      "lastModifyDate": "2017-12-31",
      "lastAction": "modified"
    },
    "eurolite/led-tmh-7": {
      "name": "LED TMH-7",
      "lastModifyDate": "2017-10-16",
      "lastAction": "modified"
    },
    "eurolite/led-tmh-9": {
      "name": "LED TMH-9",
      "lastModifyDate": "2017-10-16",
      "lastAction": "modified"
    },
    "eurolite/led-tmh-x25": {
      "name": "LED TMH-X25",
      "lastModifyDate": "2017-12-31",
      "lastAction": "modified"
    },
    "futurelight/dmh-75-i-led-moving-head": {
      "name": "DMH-75.i LED Moving Head",
      "lastModifyDate": "2017-12-12",
      "lastAction": "created"
    },
    "futurelight/pro-slim-par-7-hcl": {
      "name": "PRO Slim PAR-7 HCL",
      "lastModifyDate": "2017-05-11",
      "lastAction": "created"
    },
    "futurelight/sc-250-scanner": {
      "name": "SC-250 Scanner",
      "lastModifyDate": "2017-12-21",
      "lastAction": "created"
    },
    "futurelight/stb-648-led-strobe-smd-5050": {
      "name": "STB-648 LED Strobe SMD 5050",
      "lastModifyDate": "2018-02-03",
      "lastAction": "created"
    },
    "generic/cmy-fader": {
      "name": "CMY Fader",
      "lastModifyDate": "2017-12-12",
      "lastAction": "created"
    },
    "generic/desk-channel": {
      "name": "Desk Channel",
      "lastModifyDate": "2017-07-17",
      "lastAction": "created"
    },
    "generic/drgb-fader": {
      "name": "DRGB Fader",
      "lastModifyDate": "2017-12-07",
      "lastAction": "created"
    },
    "generic/drgbw-fader": {
      "name": "DRGBW Fader",
      "lastModifyDate": "2018-02-15",
      "lastAction": "created"
    },
    "generic/pan-tilt": {
      "name": "Pan/Tilt Fader",
      "lastModifyDate": "2017-10-16",
      "lastAction": "modified"
    },
    "generic/rgb-fader": {
      "name": "RGB Fader",
      "lastModifyDate": "2017-07-17",
      "lastAction": "created"
    },
    "generic/rgba-fader": {
      "name": "RGBA Fader",
      "lastModifyDate": "2017-12-12",
      "lastAction": "created"
    },
    "generic/rgbd-fader": {
      "name": "RGBD Fader",
      "lastModifyDate": "2017-12-07",
      "lastAction": "created"
    },
    "generic/rgbw-fader": {
      "name": "RGBW Fader",
      "lastModifyDate": "2017-12-07",
      "lastAction": "created"
    },
    "glp/impression-laser": {
      "name": "impression Laser",
      "lastModifyDate": "2018-02-02",
      "lastAction": "created"
    },
    "glp/impression-spot-one": {
      "name": "impression Spot One",
      "lastModifyDate": "2017-10-16",
      "lastAction": "modified"
    },
    "gruft/ventilator": {
      "name": "Ventilator",
      "lastModifyDate": "2017-10-16",
      "lastAction": "modified"
    },
    "jb-lighting/varyscan-p7": {
      "name": "Varyscan P7",
      "lastModifyDate": "2018-01-08",
      "lastAction": "created"
    },
    "jb-systems/twin-effect-laser": {
      "name": "Twin Effect Laser",
      "lastModifyDate": "2017-10-16",
      "lastAction": "modified"
    },
    "kam/gobotracer": {
      "name": "GoboTracer",
      "lastModifyDate": "2017-11-16",
      "lastAction": "created"
    },
    "lightmaxx/dj-scan-led": {
      "name": "DJ Scan LED",
      "lastModifyDate": "2018-02-06",
      "lastAction": "created"
    },
    "lightmaxx/platinum-mini-tri-par": {
      "name": "Platinum Mini TRI-PAR",
      "lastModifyDate": "2017-03-09",
      "lastAction": "modified"
    },
    "lightmaxx/vega-zoom-wash": {
      "name": "Vega Zoom Wash",
      "lastModifyDate": "2017-12-07",
      "lastAction": "modified"
    },
    "look/viper-nt": {
      "name": "Viper NT",
      "lastModifyDate": "2018-02-18",
      "lastAction": "created"
    },
    "martin/atomic-3000": {
      "name": "Atomic 3000",
      "lastModifyDate": "2017-07-16",
      "lastAction": "modified"
    },
    "martin/mac-aura": {
      "name": "MAC Aura",
      "lastModifyDate": "2017-12-09",
      "lastAction": "modified"
    },
    "martin/mac-axiom-hybrid": {
      "name": "MAC Axiom Hybrid",
      "lastModifyDate": "2017-10-16",
      "lastAction": "modified"
    },
    "martin/mac-viper-airfx": {
      "name": "MAC Viper AirFX",
      "lastModifyDate": "2017-10-16",
      "lastAction": "modified"
    },
    "martin/mac-viper-performance": {
      "name": "MAC Viper Performance",
      "lastModifyDate": "2017-10-16",
      "lastAction": "modified"
    },
    "martin/mac-viper-wash": {
      "name": "MAC Viper Wash (DX)",
      "lastModifyDate": "2017-10-16",
      "lastAction": "modified"
    },
    "martin/magnum-2500-hz": {
      "name": "Magnum 2500 HZ",
      "lastModifyDate": "2017-08-08",
      "lastAction": "created"
    },
    "martin/roboscan-812": {
      "name": "RoboScan 812",
      "lastModifyDate": "2017-10-16",
      "lastAction": "modified"
    },
    "martin/rush-mh-2-wash": {
      "name": "Rush MH 2 Wash",
      "lastModifyDate": "2017-10-16",
      "lastAction": "modified"
    },
    "martin/rush-mh-3-beam": {
      "name": "Rush MH 3 Beam",
      "lastModifyDate": "2017-10-16",
      "lastAction": "modified"
    },
    "martin/rush-mh-7-hybrid": {
      "name": "Rush MH 7 Hybrid",
      "lastModifyDate": "2017-10-16",
      "lastAction": "modified"
    },
    "mdg/hazer-atmosphere-aps": {
      "name": "Hazer ATMOSPHERE APS",
      "lastModifyDate": "2017-08-08",
      "lastAction": "created"
    },
    "mdg/theone-atmospheric-generator": {
      "name": "theONE Atmospheric Generator",
      "lastModifyDate": "2017-10-13",
      "lastAction": "created"
    },
<<<<<<< HEAD
    "powerlighting/wash-84w": {
      "name": "Wash 84W",
      "lastModifyDate": "2018-03-30",
      "lastAction": "created"
    },
=======
    "minuit-une/m-carre": {
      "name": "M-Carré",
      "lastModifyDate": "2018-03-30",
      "lastAction": "created"
    },
    "orion/orcan2": {
      "name": "ORCAN2",
      "lastModifyDate": "2018-04-04",
      "lastAction": "created"
    },
>>>>>>> 9cc44008
    "prolights/diamond19": {
      "name": "DIAMOND19",
      "lastModifyDate": "2018-02-02",
      "lastAction": "modified"
    },
    "prolights/pixpan16": {
      "name": "PIXPAN16",
      "lastModifyDate": "2018-02-02",
      "lastAction": "created"
    },
    "qtx/lux-ld30w": {
      "name": "LUX-LD30W",
      "lastModifyDate": "2017-10-16",
      "lastAction": "modified"
    },
    "robe/colorspot-2500e-at": {
      "name": "ColorSpot 2500E AT",
      "lastModifyDate": "2017-10-16",
      "lastAction": "modified"
    },
    "robe/dj-scan-250-xt": {
      "name": "DJ Scan 250 XT",
      "lastModifyDate": "2017-10-16",
      "lastAction": "modified"
    },
    "robe/robin-600e-spot": {
      "name": "Robin 600E Spot",
      "lastModifyDate": "2018-02-02",
      "lastAction": "created"
    },
    "robe/robin-ledbeam-150": {
      "name": "Robin LEDBeam 150",
      "lastModifyDate": "2018-01-05",
      "lastAction": "created"
    },
    "robe/robin-ledwash-600": {
      "name": "Robin LEDWash 600",
      "lastModifyDate": "2018-01-05",
      "lastAction": "modified"
    },
    "showtec/dominator": {
      "name": "Dominator",
      "lastModifyDate": "2017-11-17",
      "lastAction": "created"
    },
    "showtec/horizon-8": {
      "name": "Horizon 8",
      "lastModifyDate": "2017-07-08",
      "lastAction": "created"
    },
    "showtec/kanjo-spot-60": {
      "name": "Kanjo Spot 60",
      "lastModifyDate": "2017-10-16",
      "lastAction": "modified"
    },
    "showtec/kanjo-wash-rgb": {
      "name": "Kanjo Wash RGB",
      "lastModifyDate": "2017-10-16",
      "lastAction": "modified"
    },
    "showtec/led-light-bar-rgb-v3": {
      "name": "LED Light Bar RGB V3",
      "lastModifyDate": "2017-07-16",
      "lastAction": "modified"
    },
    "showtec/phantom-140-led-spot": {
      "name": "Phantom 140 LED Beam",
      "lastModifyDate": "2017-10-16",
      "lastAction": "modified"
    },
    "showtec/phantom-50-led-spot": {
      "name": "Phantom 50 LED Spot",
      "lastModifyDate": "2017-10-16",
      "lastAction": "modified"
    },
    "showtec/pixel-bar-12-mkii": {
      "name": "Pixel Bar 12 MKII",
      "lastModifyDate": "2018-02-08",
      "lastAction": "created"
    },
    "showtec/sunraise-led": {
      "name": "Sunraise LED",
      "lastModifyDate": "2018-02-06",
      "lastAction": "created"
    },
    "stairville/led-flood-panel-150": {
      "name": "LED Flood Panel 150",
      "lastModifyDate": "2018-03-10",
      "lastAction": "created"
    },
    "stairville/mh-100": {
      "name": "MH-100",
      "lastModifyDate": "2017-10-28",
      "lastAction": "created"
    },
    "stairville/mh-x25": {
      "name": "MH-X25",
      "lastModifyDate": "2018-01-30",
      "lastAction": "created"
    },
    "stairville/stage-tri-led": {
      "name": "Stage TRI LED",
      "lastModifyDate": "2018-01-30",
      "lastAction": "created"
    },
    "tmb/solaris-flare": {
      "name": "Solaris Flare",
      "lastModifyDate": "2018-03-15",
      "lastAction": "created"
    },
    "venue/thintri64": {
      "name": "ThinTri64",
      "lastModifyDate": "2018-02-04",
      "lastAction": "created"
    },
    "venue/tristrip3z": {
      "name": "TriStrip3Z",
      "lastModifyDate": "2018-01-27",
      "lastAction": "modified"
    }
  },
  "manufacturers": {
    "5star-systems": [
      "spica-250m"
    ],
    "abstract": [
      "twister-4"
    ],
    "adb": [
      "alc4",
      "europe-105",
      "warp-m"
    ],
    "american-dj": [
      "auto-spot-150",
      "boom-box-fx2",
      "fog-fury-jett-pro",
      "galaxian-3d",
      "quad-phase-hp",
      "revo-4-ir",
      "revo-burst",
      "revo-sweep",
      "xs-400"
    ],
    "ayra": [
      "tdc-triple-burst"
    ],
    "cameo": [
      "flash-matrix-250",
      "flat-pro-18",
      "flat-pro-flood-ip65-tri",
      "gobo-scanner-80",
      "hydrabeam-100",
      "hydrabeam-300-rgbw",
      "nanospot-120",
      "outdoor-par-tri-12",
      "storm",
      "thunder-wash-100-rgb",
      "thunder-wash-100-w",
      "thunder-wash-600-rgb",
      "thunder-wash-600-w"
    ],
    "chauvet-dj": [
      "corepar-uv-usb",
      "gigbar-2",
      "slimpar-pro-h-usb",
      "slimpar-pro-qz12",
      "slimpar-pro-w",
      "slimpar-q12-bt",
      "slimpar-t12-bt",
      "washfx"
    ],
    "chroma-q": [
      "color-force-ii-12",
      "color-force-ii-48",
      "color-force-ii-72"
    ],
    "clay-paky": [
      "sharpy"
    ],
    "coemar": [
      "prospot-250-lx"
    ],
    "dts": [
      "xr1200-wash"
    ],
    "elation": [
      "platinum-hfx",
      "platinum-seven",
      "platinum-spot-15r-pro"
    ],
    "eliminator": [
      "stealth-beam"
    ],
    "equinox": [
      "gigabar"
    ],
    "eurolite": [
      "led-fe-1500",
      "led-kls-801",
      "led-par-56-tcl",
      "led-ps-4-hcl",
      "led-sls-6-uv-floor",
      "led-svf-1",
      "led-tmh-18",
      "led-tmh-7",
      "led-tmh-9",
      "led-tmh-x25"
    ],
    "futurelight": [
      "dmh-75-i-led-moving-head",
      "pro-slim-par-7-hcl",
      "sc-250-scanner",
      "stb-648-led-strobe-smd-5050"
    ],
    "generic": [
      "cmy-fader",
      "desk-channel",
      "drgb-fader",
      "drgbw-fader",
      "pan-tilt",
      "rgb-fader",
      "rgba-fader",
      "rgbd-fader",
      "rgbw-fader"
    ],
    "glp": [
      "impression-laser",
      "impression-spot-one"
    ],
    "gruft": [
      "ventilator"
    ],
    "jb-lighting": [
      "varyscan-p7"
    ],
    "jb-systems": [
      "twin-effect-laser"
    ],
    "kam": [
      "gobotracer"
    ],
    "lightmaxx": [
      "dj-scan-led",
      "platinum-mini-tri-par",
      "vega-zoom-wash"
    ],
    "look": [
      "viper-nt"
    ],
    "martin": [
      "atomic-3000",
      "mac-aura",
      "mac-axiom-hybrid",
      "mac-viper-airfx",
      "mac-viper-performance",
      "mac-viper-wash",
      "magnum-2500-hz",
      "roboscan-812",
      "rush-mh-2-wash",
      "rush-mh-3-beam",
      "rush-mh-7-hybrid"
    ],
    "mdg": [
      "hazer-atmosphere-aps",
      "theone-atmospheric-generator"
    ],
<<<<<<< HEAD
    "powerlighting": [
      "wash-84w"
=======
    "minuit-une": [
      "m-carre"
    ],
    "orion": [
      "orcan2"
>>>>>>> 9cc44008
    ],
    "prolights": [
      "diamond19",
      "pixpan16"
    ],
    "qtx": [
      "lux-ld30w"
    ],
    "robe": [
      "colorspot-2500e-at",
      "dj-scan-250-xt",
      "robin-600e-spot",
      "robin-ledbeam-150",
      "robin-ledwash-600"
    ],
    "showtec": [
      "dominator",
      "horizon-8",
      "kanjo-spot-60",
      "kanjo-wash-rgb",
      "led-light-bar-rgb-v3",
      "phantom-140-led-spot",
      "phantom-50-led-spot",
      "pixel-bar-12-mkii",
      "sunraise-led"
    ],
    "stairville": [
      "led-flood-panel-150",
      "mh-100",
      "mh-x25",
      "stage-tri-led"
    ],
    "tmb": [
      "solaris-flare"
    ],
    "venue": [
      "thintri64",
      "tristrip3z"
    ]
  },
  "categories": {
    "Blinder": [
      "adb/alc4",
      "cameo/flash-matrix-250",
      "cameo/flat-pro-flood-ip65-tri",
      "cameo/thunder-wash-100-rgb",
      "cameo/thunder-wash-100-w",
      "cameo/thunder-wash-600-rgb",
      "cameo/thunder-wash-600-w",
      "showtec/horizon-8",
      "stairville/led-flood-panel-150",
      "tmb/solaris-flare"
    ],
    "Color Changer": [
      "5star-systems/spica-250m",
      "abstract/twister-4",
      "adb/alc4",
      "american-dj/auto-spot-150",
      "american-dj/boom-box-fx2",
      "american-dj/fog-fury-jett-pro",
      "american-dj/quad-phase-hp",
      "american-dj/revo-4-ir",
      "american-dj/xs-400",
      "ayra/tdc-triple-burst",
      "cameo/flat-pro-18",
      "cameo/flat-pro-flood-ip65-tri",
      "cameo/gobo-scanner-80",
      "cameo/hydrabeam-100",
      "cameo/hydrabeam-300-rgbw",
      "cameo/nanospot-120",
      "cameo/outdoor-par-tri-12",
      "cameo/storm",
      "cameo/thunder-wash-100-rgb",
      "cameo/thunder-wash-600-rgb",
      "chauvet-dj/gigbar-2",
      "chauvet-dj/slimpar-pro-h-usb",
      "chauvet-dj/slimpar-pro-qz12",
      "chauvet-dj/slimpar-pro-w",
      "chauvet-dj/slimpar-q12-bt",
      "chauvet-dj/slimpar-t12-bt",
      "chauvet-dj/washfx",
      "chroma-q/color-force-ii-12",
      "chroma-q/color-force-ii-48",
      "chroma-q/color-force-ii-72",
      "clay-paky/sharpy",
      "coemar/prospot-250-lx",
      "dts/xr1200-wash",
      "elation/platinum-hfx",
      "elation/platinum-seven",
      "elation/platinum-spot-15r-pro",
      "eliminator/stealth-beam",
      "equinox/gigabar",
      "eurolite/led-fe-1500",
      "eurolite/led-kls-801",
      "eurolite/led-par-56-tcl",
      "eurolite/led-ps-4-hcl",
      "eurolite/led-tmh-18",
      "eurolite/led-tmh-7",
      "eurolite/led-tmh-9",
      "eurolite/led-tmh-x25",
      "futurelight/dmh-75-i-led-moving-head",
      "futurelight/pro-slim-par-7-hcl",
      "futurelight/sc-250-scanner",
      "generic/cmy-fader",
      "generic/drgb-fader",
      "generic/drgbw-fader",
      "generic/rgb-fader",
      "generic/rgba-fader",
      "generic/rgbd-fader",
      "generic/rgbw-fader",
      "glp/impression-laser",
      "glp/impression-spot-one",
      "gruft/ventilator",
      "jb-systems/twin-effect-laser",
      "kam/gobotracer",
      "lightmaxx/dj-scan-led",
      "lightmaxx/platinum-mini-tri-par",
      "lightmaxx/vega-zoom-wash",
      "martin/mac-aura",
      "martin/mac-axiom-hybrid",
      "martin/mac-viper-airfx",
      "martin/mac-viper-performance",
      "martin/mac-viper-wash",
      "martin/roboscan-812",
      "martin/rush-mh-2-wash",
      "martin/rush-mh-3-beam",
      "martin/rush-mh-7-hybrid",
<<<<<<< HEAD
      "powerlighting/wash-84w",
=======
      "minuit-une/m-carre",
      "orion/orcan2",
>>>>>>> 9cc44008
      "prolights/diamond19",
      "prolights/pixpan16",
      "qtx/lux-ld30w",
      "robe/colorspot-2500e-at",
      "robe/dj-scan-250-xt",
      "robe/robin-600e-spot",
      "robe/robin-ledbeam-150",
      "robe/robin-ledwash-600",
      "showtec/horizon-8",
      "showtec/kanjo-spot-60",
      "showtec/kanjo-wash-rgb",
      "showtec/led-light-bar-rgb-v3",
      "showtec/phantom-140-led-spot",
      "showtec/phantom-50-led-spot",
      "showtec/pixel-bar-12-mkii",
      "stairville/led-flood-panel-150",
      "stairville/mh-100",
      "stairville/mh-x25",
      "stairville/stage-tri-led",
      "tmb/solaris-flare",
      "venue/thintri64",
      "venue/tristrip3z"
    ],
    "Dimmer": [
      "adb/europe-105",
      "eurolite/led-sls-6-uv-floor",
      "generic/desk-channel"
    ],
    "Effect": [
      "american-dj/revo-burst",
      "ayra/tdc-triple-burst",
      "minuit-une/m-carre",
      "venue/tristrip3z"
    ],
    "Fan": [
      "gruft/ventilator"
    ],
    "Flower": [
      "abstract/twister-4",
      "american-dj/quad-phase-hp",
      "american-dj/revo-4-ir",
      "american-dj/revo-burst",
      "american-dj/revo-sweep",
      "cameo/storm",
      "eurolite/led-fe-1500",
      "eurolite/led-svf-1",
      "showtec/sunraise-led"
    ],
    "Hazer": [
      "martin/magnum-2500-hz",
      "mdg/hazer-atmosphere-aps",
      "mdg/theone-atmospheric-generator"
    ],
    "Laser": [
      "american-dj/boom-box-fx2",
      "american-dj/galaxian-3d",
      "cameo/storm",
      "chauvet-dj/gigbar-2",
      "eurolite/led-fe-1500",
      "glp/impression-laser",
      "jb-systems/twin-effect-laser",
      "minuit-une/m-carre",
      "showtec/dominator"
    ],
    "Matrix": [
      "american-dj/revo-4-ir",
      "cameo/flash-matrix-250",
      "eurolite/led-tmh-18",
      "eurolite/led-tmh-x25",
      "prolights/pixpan16"
    ],
    "Moving Head": [
      "5star-systems/spica-250m",
      "adb/warp-m",
      "american-dj/auto-spot-150",
      "american-dj/xs-400",
      "cameo/hydrabeam-100",
      "cameo/hydrabeam-300-rgbw",
      "cameo/nanospot-120",
      "clay-paky/sharpy",
      "coemar/prospot-250-lx",
      "dts/xr1200-wash",
      "elation/platinum-hfx",
      "elation/platinum-seven",
      "elation/platinum-spot-15r-pro",
      "eliminator/stealth-beam",
      "eurolite/led-svf-1",
      "eurolite/led-tmh-18",
      "eurolite/led-tmh-7",
      "eurolite/led-tmh-9",
      "eurolite/led-tmh-x25",
      "futurelight/dmh-75-i-led-moving-head",
      "generic/pan-tilt",
      "glp/impression-laser",
      "glp/impression-spot-one",
      "jb-lighting/varyscan-p7",
      "kam/gobotracer",
      "lightmaxx/vega-zoom-wash",
      "martin/mac-aura",
      "martin/mac-axiom-hybrid",
      "martin/mac-viper-airfx",
      "martin/mac-viper-performance",
      "martin/mac-viper-wash",
      "martin/rush-mh-2-wash",
      "martin/rush-mh-3-beam",
      "martin/rush-mh-7-hybrid",
      "powerlighting/wash-84w",
      "prolights/diamond19",
      "qtx/lux-ld30w",
      "robe/colorspot-2500e-at",
      "robe/robin-600e-spot",
      "robe/robin-ledbeam-150",
      "robe/robin-ledwash-600",
      "showtec/kanjo-spot-60",
      "showtec/kanjo-wash-rgb",
      "showtec/phantom-140-led-spot",
      "showtec/phantom-50-led-spot",
      "stairville/mh-100",
      "stairville/mh-x25"
    ],
    "Other": [
      "chauvet-dj/corepar-uv-usb"
    ],
    "Scanner": [
      "cameo/gobo-scanner-80",
      "futurelight/sc-250-scanner",
      "lightmaxx/dj-scan-led",
      "martin/roboscan-812",
      "robe/dj-scan-250-xt"
    ],
    "Smoke": [
      "american-dj/fog-fury-jett-pro",
      "look/viper-nt",
      "mdg/theone-atmospheric-generator"
    ],
    "Strobe": [
      "cameo/flash-matrix-250",
      "cameo/storm",
      "cameo/thunder-wash-100-rgb",
      "cameo/thunder-wash-100-w",
      "cameo/thunder-wash-600-rgb",
      "cameo/thunder-wash-600-w",
      "eurolite/led-fe-1500",
      "futurelight/stb-648-led-strobe-smd-5050",
      "martin/atomic-3000",
      "tmb/solaris-flare"
    ]
  },
  "contributors": {
    "Flo Edelmann": [
      "5star-systems/spica-250m",
      "abstract/twister-4",
      "american-dj/quad-phase-hp",
      "american-dj/revo-4-ir",
      "american-dj/revo-burst",
      "american-dj/xs-400",
      "ayra/tdc-triple-burst",
      "cameo/hydrabeam-100",
      "cameo/hydrabeam-300-rgbw",
      "cameo/outdoor-par-tri-12",
      "cameo/thunder-wash-100-rgb",
      "cameo/thunder-wash-100-w",
      "cameo/thunder-wash-600-rgb",
      "cameo/thunder-wash-600-w",
      "chauvet-dj/gigbar-2",
      "chauvet-dj/slimpar-q12-bt",
      "chauvet-dj/slimpar-t12-bt",
      "clay-paky/sharpy",
      "coemar/prospot-250-lx",
      "elation/platinum-hfx",
      "eurolite/led-kls-801",
      "eurolite/led-par-56-tcl",
      "eurolite/led-ps-4-hcl",
      "eurolite/led-sls-6-uv-floor",
      "eurolite/led-tmh-18",
      "eurolite/led-tmh-7",
      "eurolite/led-tmh-9",
      "futurelight/dmh-75-i-led-moving-head",
      "futurelight/pro-slim-par-7-hcl",
      "generic/cmy-fader",
      "generic/desk-channel",
      "generic/drgb-fader",
      "generic/pan-tilt",
      "generic/rgb-fader",
      "generic/rgba-fader",
      "generic/rgbd-fader",
      "generic/rgbw-fader",
      "gruft/ventilator",
      "jb-systems/twin-effect-laser",
      "lightmaxx/platinum-mini-tri-par",
      "lightmaxx/vega-zoom-wash",
      "look/viper-nt",
      "martin/atomic-3000",
      "martin/roboscan-812",
      "mdg/theone-atmospheric-generator",
      "qtx/lux-ld30w",
      "robe/dj-scan-250-xt",
      "robe/robin-600e-spot",
      "showtec/horizon-8",
      "showtec/kanjo-spot-60",
      "showtec/kanjo-wash-rgb",
      "showtec/led-light-bar-rgb-v3",
      "showtec/phantom-140-led-spot",
      "showtec/phantom-50-led-spot",
      "stairville/mh-x25",
      "stairville/stage-tri-led",
      "tmb/solaris-flare",
      "venue/tristrip3z"
    ],
    "Felix Edelmann": [
      "5star-systems/spica-250m",
      "abstract/twister-4",
      "american-dj/auto-spot-150",
      "american-dj/boom-box-fx2",
      "american-dj/fog-fury-jett-pro",
      "american-dj/galaxian-3d",
      "american-dj/revo-4-ir",
      "american-dj/revo-sweep",
      "cameo/flash-matrix-250",
      "cameo/flat-pro-18",
      "cameo/flat-pro-flood-ip65-tri",
      "cameo/gobo-scanner-80",
      "cameo/hydrabeam-100",
      "cameo/nanospot-120",
      "cameo/outdoor-par-tri-12",
      "cameo/storm",
      "chauvet-dj/corepar-uv-usb",
      "chauvet-dj/gigbar-2",
      "chauvet-dj/slimpar-pro-h-usb",
      "chauvet-dj/slimpar-pro-qz12",
      "chauvet-dj/slimpar-pro-w",
      "chauvet-dj/washfx",
      "chroma-q/color-force-ii-12",
      "chroma-q/color-force-ii-48",
      "chroma-q/color-force-ii-72",
      "elation/platinum-seven",
      "elation/platinum-spot-15r-pro",
      "equinox/gigabar",
      "eurolite/led-fe-1500",
      "eurolite/led-kls-801",
      "eurolite/led-par-56-tcl",
      "eurolite/led-svf-1",
      "eurolite/led-tmh-18",
      "eurolite/led-tmh-x25",
      "futurelight/pro-slim-par-7-hcl",
      "futurelight/sc-250-scanner",
      "futurelight/stb-648-led-strobe-smd-5050",
      "glp/impression-laser",
      "glp/impression-spot-one",
      "jb-lighting/varyscan-p7",
      "lightmaxx/platinum-mini-tri-par",
      "martin/atomic-3000",
      "orion/orcan2",
      "prolights/pixpan16",
      "robe/dj-scan-250-xt",
      "robe/robin-ledbeam-150",
      "robe/robin-ledwash-600",
      "showtec/dominator",
      "showtec/kanjo-wash-rgb",
      "showtec/led-light-bar-rgb-v3",
      "showtec/phantom-140-led-spot",
      "showtec/phantom-50-led-spot",
      "showtec/pixel-bar-12-mkii",
      "showtec/sunraise-led",
      "stairville/led-flood-panel-150",
      "venue/thintri64"
    ],
    "novasfronteiras.co": [
      "dts/xr1200-wash",
      "martin/mac-aura",
      "martin/mac-axiom-hybrid",
      "martin/mac-viper-airfx",
      "martin/mac-viper-performance",
      "martin/mac-viper-wash",
      "martin/magnum-2500-hz",
      "martin/rush-mh-2-wash",
      "martin/rush-mh-3-beam",
      "martin/rush-mh-7-hybrid",
      "mdg/hazer-atmosphere-aps",
      "robe/colorspot-2500e-at"
    ],
    "ameisso": [
      "adb/alc4",
      "adb/europe-105",
      "adb/warp-m",
      "generic/drgbw-fader",
      "minuit-une/m-carre"
    ],
    "Justin Hornsby": [
      "chauvet-dj/washfx",
      "equinox/gigabar",
      "kam/gobotracer"
    ],
    "Nerijus Mongirdas": [
      "jb-systems/twin-effect-laser",
      "qtx/lux-ld30w"
    ],
    "p_0g_8mm3_": [
      "stairville/mh-x25",
      "stairville/stage-tri-led"
    ],
    "Anonymous": [
      "stairville/mh-100"
    ],
    "George Qualley IV": [
      "eliminator/stealth-beam"
    ],
    "Massimo Callegari": [
      "clay-paky/sharpy"
    ],
    "Millumin": [
      "powerlighting/wash-84w"
    ],
    "NiKoyes": [
      "robe/robin-600e-spot"
    ],
    "Thilo Billerbeck": [
      "lightmaxx/dj-scan-led"
    ],
    "eklynx": [
      "american-dj/galaxian-3d"
    ],
    "fueller": [
      "prolights/diamond19"
    ]
  },
  "rdm": {
    "1808": {
      "key": "dts",
      "models": {}
    },
    "5584": {
      "key": "prolights",
      "models": {}
    },
    "6906": {
      "key": "tmb",
      "models": {
        "1703": "solaris-flare"
      }
    },
    "8612": {
      "key": "chauvet-dj",
      "models": {}
    },
    "8870": {
      "key": "elation",
      "models": {}
    },
    "10676": {
      "key": "showtec",
      "models": {}
    },
    "16708": {
      "key": "adb",
      "models": {}
    },
    "17229": {
      "key": "coemar",
      "models": {}
    },
    "19780": {
      "key": "mdg",
      "models": {
        "1": "theone-atmospheric-generator"
      }
    },
    "19792": {
      "key": "martin",
      "models": {
        "4": "mac-aura",
        "43": "mac-viper-wash",
        "44": "mac-viper-airfx",
        "65": "mac-viper-performance"
      }
    },
    "21075": {
      "key": "robe",
      "models": {
        "7": "colorspot-2500e-at",
        "57": "robin-600e-spot",
        "118": "robin-ledwash-600"
      }
    },
    "21360": {
      "key": "chroma-q",
      "models": {}
    },
    "26476": {
      "key": "glp",
      "models": {
        "0": "impression-spot-one"
      }
    }
  },
  "lastUpdated": [
<<<<<<< HEAD
    "powerlighting/wash-84w",
=======
    "orion/orcan2",
    "minuit-une/m-carre",
>>>>>>> 9cc44008
    "adb/warp-m",
    "chauvet-dj/slimpar-q12-bt",
    "chauvet-dj/slimpar-t12-bt",
    "chauvet-dj/corepar-uv-usb",
    "tmb/solaris-flare",
    "stairville/led-flood-panel-150",
    "adb/alc4",
    "look/viper-nt",
    "adb/europe-105",
    "generic/drgbw-fader",
    "chroma-q/color-force-ii-12",
    "chroma-q/color-force-ii-48",
    "chroma-q/color-force-ii-72",
    "showtec/pixel-bar-12-mkii",
    "american-dj/revo-sweep",
    "lightmaxx/dj-scan-led",
    "showtec/sunraise-led",
    "elation/platinum-seven",
    "venue/thintri64",
    "cameo/storm",
    "futurelight/stb-648-led-strobe-smd-5050",
    "glp/impression-laser",
    "prolights/pixpan16",
    "robe/robin-600e-spot",
    "prolights/diamond19",
    "clay-paky/sharpy",
    "stairville/mh-x25",
    "stairville/stage-tri-led",
    "american-dj/revo-burst",
    "venue/tristrip3z",
    "american-dj/auto-spot-150",
    "jb-lighting/varyscan-p7",
    "robe/robin-ledbeam-150",
    "robe/robin-ledwash-600",
    "chauvet-dj/slimpar-pro-qz12",
    "chauvet-dj/slimpar-pro-w",
    "eurolite/led-fe-1500",
    "american-dj/galaxian-3d",
    "american-dj/revo-4-ir",
    "chauvet-dj/gigbar-2",
    "chauvet-dj/washfx",
    "equinox/gigabar",
    "eurolite/led-kls-801",
    "eurolite/led-tmh-18",
    "eurolite/led-tmh-x25",
    "cameo/flash-matrix-250",
    "cameo/outdoor-par-tri-12",
    "cameo/flat-pro-flood-ip65-tri",
    "futurelight/sc-250-scanner",
    "ayra/tdc-triple-burst",
    "futurelight/dmh-75-i-led-moving-head",
    "generic/cmy-fader",
    "generic/rgba-fader",
    "martin/mac-aura",
    "american-dj/quad-phase-hp",
    "generic/drgb-fader",
    "generic/rgbd-fader",
    "generic/rgbw-fader",
    "lightmaxx/vega-zoom-wash",
    "cameo/gobo-scanner-80",
    "american-dj/boom-box-fx2",
    "showtec/dominator",
    "kam/gobotracer",
    "stairville/mh-100",
    "5star-systems/spica-250m",
    "abstract/twister-4",
    "american-dj/xs-400",
    "cameo/hydrabeam-100",
    "cameo/nanospot-120",
    "coemar/prospot-250-lx",
    "dts/xr1200-wash",
    "elation/platinum-hfx",
    "elation/platinum-spot-15r-pro",
    "eliminator/stealth-beam",
    "eurolite/led-sls-6-uv-floor",
    "eurolite/led-svf-1",
    "eurolite/led-tmh-7",
    "eurolite/led-tmh-9",
    "generic/pan-tilt",
    "glp/impression-spot-one",
    "gruft/ventilator",
    "jb-systems/twin-effect-laser",
    "martin/mac-axiom-hybrid",
    "martin/mac-viper-airfx",
    "martin/mac-viper-performance",
    "martin/mac-viper-wash",
    "martin/roboscan-812",
    "martin/rush-mh-2-wash",
    "martin/rush-mh-3-beam",
    "martin/rush-mh-7-hybrid",
    "qtx/lux-ld30w",
    "robe/colorspot-2500e-at",
    "robe/dj-scan-250-xt",
    "showtec/kanjo-spot-60",
    "showtec/kanjo-wash-rgb",
    "showtec/phantom-140-led-spot",
    "showtec/phantom-50-led-spot",
    "mdg/theone-atmospheric-generator",
    "chauvet-dj/slimpar-pro-h-usb",
    "martin/magnum-2500-hz",
    "mdg/hazer-atmosphere-aps",
    "american-dj/fog-fury-jett-pro",
    "cameo/hydrabeam-300-rgbw",
    "generic/desk-channel",
    "generic/rgb-fader",
    "martin/atomic-3000",
    "showtec/led-light-bar-rgb-v3",
    "cameo/flat-pro-18",
    "showtec/horizon-8",
    "eurolite/led-par-56-tcl",
    "eurolite/led-ps-4-hcl",
    "futurelight/pro-slim-par-7-hcl",
    "cameo/thunder-wash-100-rgb",
    "cameo/thunder-wash-100-w",
    "cameo/thunder-wash-600-rgb",
    "cameo/thunder-wash-600-w",
    "lightmaxx/platinum-mini-tri-par"
  ]
}<|MERGE_RESOLUTION|>--- conflicted
+++ resolved
@@ -465,24 +465,21 @@
       "lastModifyDate": "2017-10-13",
       "lastAction": "created"
     },
-<<<<<<< HEAD
+    "minuit-une/m-carre": {
+      "name": "M-Carré",
+      "lastModifyDate": "2018-03-30",
+      "lastAction": "created"
+    },
+    "orion/orcan2": {
+      "name": "ORCAN2",
+      "lastModifyDate": "2018-04-04",
+      "lastAction": "created"
+    },
     "powerlighting/wash-84w": {
       "name": "Wash 84W",
       "lastModifyDate": "2018-03-30",
       "lastAction": "created"
     },
-=======
-    "minuit-une/m-carre": {
-      "name": "M-Carré",
-      "lastModifyDate": "2018-03-30",
-      "lastAction": "created"
-    },
-    "orion/orcan2": {
-      "name": "ORCAN2",
-      "lastModifyDate": "2018-04-04",
-      "lastAction": "created"
-    },
->>>>>>> 9cc44008
     "prolights/diamond19": {
       "name": "DIAMOND19",
       "lastModifyDate": "2018-02-02",
@@ -750,16 +747,14 @@
       "hazer-atmosphere-aps",
       "theone-atmospheric-generator"
     ],
-<<<<<<< HEAD
+    "minuit-une": [
+      "m-carre"
+    ],
+    "orion": [
+      "orcan2"
+    ],
     "powerlighting": [
       "wash-84w"
-=======
-    "minuit-une": [
-      "m-carre"
-    ],
-    "orion": [
-      "orcan2"
->>>>>>> 9cc44008
     ],
     "prolights": [
       "diamond19",
@@ -887,12 +882,9 @@
       "martin/rush-mh-2-wash",
       "martin/rush-mh-3-beam",
       "martin/rush-mh-7-hybrid",
-<<<<<<< HEAD
-      "powerlighting/wash-84w",
-=======
       "minuit-une/m-carre",
       "orion/orcan2",
->>>>>>> 9cc44008
+      "powerlighting/wash-84w",
       "prolights/diamond19",
       "prolights/pixpan16",
       "qtx/lux-ld30w",
@@ -1289,12 +1281,9 @@
     }
   },
   "lastUpdated": [
-<<<<<<< HEAD
-    "powerlighting/wash-84w",
-=======
     "orion/orcan2",
     "minuit-une/m-carre",
->>>>>>> 9cc44008
+    "powerlighting/wash-84w",
     "adb/warp-m",
     "chauvet-dj/slimpar-q12-bt",
     "chauvet-dj/slimpar-t12-bt",
