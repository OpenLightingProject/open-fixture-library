--- conflicted
+++ resolved
@@ -1488,11 +1488,8 @@
     }
   },
   "lastUpdated": [
-<<<<<<< HEAD
     "laserworld/cs-1000rgb",
-=======
     "boomtonedj/xtrem-led",
->>>>>>> 0135398b
     "ayrton/magicblade-fx",
     "5star-systems/spica-250m",
     "abstract/twister-4",
