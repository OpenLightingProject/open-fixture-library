--- conflicted
+++ resolved
@@ -120,11 +120,11 @@
     "martin/mac-viper-performance": {
       "name": "MAC Viper Performance"
     },
+    "martin/mac-viper-wash": {
+      "name": "MAC Viper Wash"
+    },
     "martin/magnum-2500-hz": {
       "name": "Magnum 2500 HZ"
-    },
-    "martin/mac-viper-wash": {
-      "name": "MAC Viper Wash"
     },
     "martin/roboscan-812": {
       "name": "RoboScan 812"
@@ -231,11 +231,8 @@
       "mac-aura",
       "mac-axiom-hybrid",
       "mac-viper-airfx",
-<<<<<<< HEAD
+      "mac-viper-performance",
       "mac-viper-wash",
-=======
-      "mac-viper-performance",
->>>>>>> 33720f7b
       "magnum-2500-hz",
       "roboscan-812",
       "rush-mh-2-wash",
@@ -279,11 +276,8 @@
       "martin/mac-aura",
       "martin/mac-axiom-hybrid",
       "martin/mac-viper-airfx",
-<<<<<<< HEAD
+      "martin/mac-viper-performance",
       "martin/mac-viper-wash",
-=======
-      "martin/mac-viper-performance",
->>>>>>> 33720f7b
       "martin/rush-mh-2-wash",
       "martin/rush-mh-3-beam",
       "martin/rush-mh-7-hybrid",
