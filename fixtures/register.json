--- conflicted
+++ resolved
@@ -141,12 +141,9 @@
     "prolights/diamond-19": {
       "name": "Diamond 19"
     },
-<<<<<<< HEAD
-=======
     "robe/colorspot-2500e-at": {
       "name": "ColorSpot 2500E AT"
     },
->>>>>>> 33720f7b
     "robe/dj-scan-250-xt": {
       "name": "DJ Scan 250 XT"
     },
