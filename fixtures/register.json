--- conflicted
+++ resolved
@@ -105,13 +105,12 @@
     "martin/magnum-2500-hz": {
       "name": "Magnum 2500 HZ"
     },
+    "martin/mac-viper-wash": {
+      "name": "MAC Viper Wash"
+    },
     "martin/roboscan-812": {
       "name": "RoboScan 812"
     },
-<<<<<<< HEAD
-    "martin/mac-viper-wash": {
-      "name": "MAC Viper Wash"
-=======
     "martin/rush-mh-2-wash": {
       "name": "Rush MH 2 Wash"
     },
@@ -120,7 +119,6 @@
     },
     "mdg/hazer-atmosphere-aps": {
       "name": "Hazer ATMOSPHERE APS"
->>>>>>> 0d1c1738
     },
     "robe/dj-scan-250-xt": {
       "name": "DJ Scan 250 XT"
@@ -202,10 +200,7 @@
       "mac-aura",
       "mac-axiom-hybrid",
       "mac-viper-airfx",
-<<<<<<< HEAD
       "mac-viper-wash",
-      "roboscan-812"
-=======
       "magnum-2500-hz",
       "roboscan-812",
       "rush-mh-2-wash",
@@ -213,7 +208,6 @@
     ],
     "mdg": [
       "hazer-atmosphere-aps"
->>>>>>> 0d1c1738
     ],
     "robe": [
       "dj-scan-250-xt"
@@ -244,12 +238,9 @@
       "martin/mac-aura",
       "martin/mac-axiom-hybrid",
       "martin/mac-viper-airfx",
-<<<<<<< HEAD
       "martin/mac-viper-wash",
-=======
       "martin/rush-mh-2-wash",
       "martin/rush-mh-3-beam",
->>>>>>> 0d1c1738
       "showtec/kanjo-wash-rgb",
       "showtec/phantom-140-led-spot",
       "showtec/phantom-50-led-spot"
