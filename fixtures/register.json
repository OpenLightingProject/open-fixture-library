--- conflicted
+++ resolved
@@ -90,6 +90,9 @@
     "martin/roboscan-812": {
       "name": "RoboScan 812"
     },
+    "martin/mac-viper-wash": {
+      "name": "MAC Viper Wash"
+    },
     "robe/dj-scan-250-xt": {
       "name": "DJ Scan 250 XT"
     },
@@ -107,15 +110,6 @@
     },
     "showtec/phantom-50-led-spot": {
       "name": "Phantom 50 LED Spot"
-<<<<<<< HEAD
-    },
-    "eurolite/led-svf-1": {
-      "name": "LED SVF-1"
-    },
-    "martin/mac-viper-wash": {
-      "name": "MAC Viper Wash"
-=======
->>>>>>> 44c2dc46
     }
   },
   "manufacturers": {
@@ -168,11 +162,8 @@
     ],
     "martin": [
       "atomic-3000",
-<<<<<<< HEAD
+      "mac-aura",
       "mac-viper-wash",
-=======
-      "mac-aura",
->>>>>>> 44c2dc46
       "roboscan-812"
     ],
     "robe": [
@@ -196,11 +187,8 @@
       "eurolite/led-tmh-x25",
       "generic/pan-tilt",
       "lightmaxx/vega-zoom-wash",
-<<<<<<< HEAD
+      "martin/mac-aura",
       "martin/mac-viper-wash",
-=======
-      "martin/mac-aura",
->>>>>>> 44c2dc46
       "showtec/kanjo-wash-rgb",
       "showtec/phantom-140-led-spot",
       "showtec/phantom-50-led-spot"
