{
  "filesystem": {
    "5star-systems/spica-250m": {
      "name": "Spica 250M",
      "lastModifyDate": "2017-10-16",
      "lastAction": "modified"
    },
    "abstract/twister-4": {
      "name": "Twister 4",
      "lastModifyDate": "2017-10-16",
      "lastAction": "modified"
    },
    "american-dj/boom-box-fx2": {
      "name": "Boom Box Fx2",
      "lastModifyDate": "2017-11-17",
      "lastAction": "created"
    },
    "american-dj/fog-fury-jett-pro": {
      "name": "Fog Fury Jett Pro",
      "lastModifyDate": "2017-08-06",
      "lastAction": "created"
    },
    "american-dj/galaxian-3d": {
      "name": "Galaxian 3D",
      "lastModifyDate": "2017-09-11",
      "lastAction": "created"
    },
    "american-dj/quad-phase-hp": {
      "name": "Quad Phase HP",
      "lastModifyDate": "2017-12-08",
      "lastAction": "modified"
    },
    "american-dj/revo-4-ir": {
      "name": "Revo 4 IR",
      "lastModifyDate": "2017-10-16",
      "lastAction": "modified"
    },
    "american-dj/xs-400": {
      "name": "XS 400",
      "lastModifyDate": "2017-10-16",
      "lastAction": "modified"
    },
    "cameo/flat-pro-18": {
      "name": "Flat Pro 18",
      "lastModifyDate": "2017-07-14",
      "lastAction": "created"
    },
    "cameo/gobo-scanner-80": {
      "name": "Gobo Scanner 80",
      "lastModifyDate": "2017-11-30",
      "lastAction": "created"
    },
    "cameo/hydrabeam-100": {
      "name": "Hydrabeam 100",
      "lastModifyDate": "2017-10-16",
      "lastAction": "modified"
    },
    "cameo/hydrabeam-300-rgbw": {
      "name": "Hydrabeam 300 RGBW",
      "lastModifyDate": "2017-07-25",
      "lastAction": "modified"
    },
    "cameo/nanospot-120": {
      "name": "NanoSpot 120",
      "lastModifyDate": "2017-10-16",
      "lastAction": "modified"
    },
    "cameo/outdoor-par-tri-12": {
      "name": "Outdoor PAR Tri 12",
      "lastModifyDate": "2017-03-09",
      "lastAction": "modified"
    },
    "cameo/thunder-wash-100-rgb": {
      "name": "Thunder Wash 100 RGB",
      "lastModifyDate": "2017-03-09",
      "lastAction": "modified"
    },
    "cameo/thunder-wash-100-w": {
      "name": "Thunder Wash 100 W",
      "lastModifyDate": "2017-03-09",
      "lastAction": "modified"
    },
    "cameo/thunder-wash-600-rgb": {
      "name": "Thunder Wash 600 RGB",
      "lastModifyDate": "2017-03-09",
      "lastAction": "modified"
    },
    "cameo/thunder-wash-600-w": {
      "name": "Thunder Wash 600 W",
      "lastModifyDate": "2017-03-09",
      "lastAction": "modified"
    },
    "chauvet-dj/gigbar-2": {
      "name": "GigBAR 2",
      "lastModifyDate": "2017-10-16",
      "lastAction": "created"
    },
    "chauvet-dj/slimpar-pro-h-usb": {
      "name": "SlimPAR Pro H USB",
      "lastModifyDate": "2017-08-09",
      "lastAction": "created"
    },
    "chauvet-dj/washfx": {
      "name": "WashFX",
      "lastModifyDate": "2017-11-21",
      "lastAction": "created"
    },
    "coemar/prospot-250-lx": {
      "name": "ProSpot 250 LX",
      "lastModifyDate": "2017-10-16",
      "lastAction": "modified"
    },
    "dts/xr1200-wash": {
      "name": "XR1200 WASH",
      "lastModifyDate": "2017-10-16",
      "lastAction": "modified"
    },
    "elation/platinum-hfx": {
      "name": "Platinum HFX",
      "lastModifyDate": "2017-10-16",
      "lastAction": "modified"
    },
    "elation/platinum-spot-15r-pro": {
      "name": "Platinum Spot 15R Pro",
      "lastModifyDate": "2017-10-16",
      "lastAction": "modified"
    },
    "eliminator/stealth-beam": {
      "name": "Stealth Beam",
      "lastModifyDate": "2017-10-16",
      "lastAction": "modified"
    },
    "equinox/gigabar": {
      "name": "Gigabar",
      "lastModifyDate": "2017-11-16",
      "lastAction": "created"
    },
    "eurolite/led-kls-801": {
      "name": "LED KLS-801",
      "lastModifyDate": "2017-07-16",
      "lastAction": "modified"
    },
    "eurolite/led-par-56-tcl": {
      "name": "LED PAR-56 TCL",
      "lastModifyDate": "2017-05-24",
      "lastAction": "created"
    },
    "eurolite/led-ps-4-hcl": {
      "name": "LED PS-4 HCL",
      "lastModifyDate": "2017-05-24",
      "lastAction": "created"
    },
    "eurolite/led-sls-6-uv-floor": {
      "name": "LED SLS-6 UV Floor",
      "lastModifyDate": "2017-10-16",
      "lastAction": "modified"
    },
    "eurolite/led-svf-1": {
      "name": "LED SVF-1",
      "lastModifyDate": "2017-10-16",
      "lastAction": "modified"
    },
    "eurolite/led-tmh-18": {
      "name": "LED TMH-18",
      "lastModifyDate": "2017-11-29",
      "lastAction": "modified"
    },
    "eurolite/led-tmh-7": {
      "name": "LED TMH-7",
      "lastModifyDate": "2017-10-16",
      "lastAction": "modified"
    },
    "eurolite/led-tmh-9": {
      "name": "LED TMH-9",
      "lastModifyDate": "2017-10-16",
      "lastAction": "modified"
    },
    "eurolite/led-tmh-x25": {
      "name": "LED TMH-X25",
      "lastModifyDate": "2017-10-16",
      "lastAction": "modified"
    },
    "futurelight/pro-slim-par-7-hcl": {
      "name": "PRO Slim PAR-7 HCL",
      "lastModifyDate": "2017-05-11",
      "lastAction": "created"
    },
    "generic/desk-channel": {
      "name": "Desk Channel",
      "lastModifyDate": "2017-07-17",
      "lastAction": "created"
    },
    "generic/drgb-fader": {
      "name": "DRGB Fader",
      "lastModifyDate": "2017-12-07",
      "lastAction": "created"
    },
    "generic/pan-tilt": {
      "name": "Pan/Tilt Fader",
      "lastModifyDate": "2017-10-16",
      "lastAction": "modified"
    },
    "generic/rgb-fader": {
      "name": "RGB Fader",
      "lastModifyDate": "2017-07-17",
      "lastAction": "created"
    },
    "generic/rgbd-fader": {
      "name": "RGBD Fader",
      "lastModifyDate": "2017-12-07",
      "lastAction": "created"
    },
    "glp/impression-spot-one": {
      "name": "impression Spot One",
      "lastModifyDate": "2017-10-16",
      "lastAction": "modified"
    },
    "gruft/ventilator": {
      "name": "Ventilator",
      "lastModifyDate": "2017-10-16",
      "lastAction": "modified"
    },
    "jb-systems/twin-effect-laser": {
      "name": "Twin Effect Laser",
      "lastModifyDate": "2017-10-16",
      "lastAction": "modified"
    },
    "kam/gobotracer": {
      "name": "GoboTracer",
      "lastModifyDate": "2017-11-16",
      "lastAction": "created"
    },
    "lightmaxx/platinum-mini-tri-par": {
      "name": "Platinum Mini TRI-PAR",
      "lastModifyDate": "2017-03-09",
      "lastAction": "modified"
    },
    "lightmaxx/vega-zoom-wash": {
      "name": "Vega Zoom Wash",
      "lastModifyDate": "2017-12-07",
      "lastAction": "modified"
    },
    "martin/atomic-3000": {
      "name": "Atomic 3000",
      "lastModifyDate": "2017-07-16",
      "lastAction": "modified"
    },
    "martin/mac-aura": {
      "name": "MAC Aura",
      "lastModifyDate": "2017-12-08",
      "lastAction": "modified"
    },
    "martin/mac-axiom-hybrid": {
      "name": "MAC Axiom Hybrid",
      "lastModifyDate": "2017-10-16",
      "lastAction": "modified"
    },
    "martin/mac-viper-airfx": {
      "name": "MAC Viper AirFX",
      "lastModifyDate": "2017-10-16",
      "lastAction": "modified"
    },
    "martin/mac-viper-performance": {
      "name": "MAC Viper Performance",
      "lastModifyDate": "2017-10-16",
      "lastAction": "modified"
    },
    "martin/mac-viper-wash": {
      "name": "MAC Viper Wash (DX)",
      "lastModifyDate": "2017-10-16",
      "lastAction": "modified"
    },
    "martin/magnum-2500-hz": {
      "name": "Magnum 2500 HZ",
      "lastModifyDate": "2017-08-08",
      "lastAction": "created"
    },
    "martin/roboscan-812": {
      "name": "RoboScan 812",
      "lastModifyDate": "2017-10-16",
      "lastAction": "modified"
    },
    "martin/rush-mh-2-wash": {
      "name": "Rush MH 2 Wash",
      "lastModifyDate": "2017-10-16",
      "lastAction": "modified"
    },
    "martin/rush-mh-3-beam": {
      "name": "Rush MH 3 Beam",
      "lastModifyDate": "2017-10-16",
      "lastAction": "modified"
    },
    "martin/rush-mh-7-hybrid": {
      "name": "Rush MH 7 Hybrid",
      "lastModifyDate": "2017-10-16",
      "lastAction": "modified"
    },
    "mdg/hazer-atmosphere-aps": {
      "name": "Hazer ATMOSPHERE APS",
      "lastModifyDate": "2017-08-08",
      "lastAction": "created"
    },
    "mdg/theone-atmospheric-generator": {
      "name": "theONE Atmospheric Generator",
      "lastModifyDate": "2017-10-13",
      "lastAction": "created"
    },
    "prolights/diamond-19": {
      "name": "Diamond 19",
      "lastModifyDate": "2017-10-16",
      "lastAction": "modified"
    },
    "qtx/lux-ld30w": {
      "name": "LUX-LD30W",
      "lastModifyDate": "2017-10-16",
      "lastAction": "modified"
    },
    "robe/colorspot-2500e-at": {
      "name": "ColorSpot 2500E AT",
      "lastModifyDate": "2017-10-16",
      "lastAction": "modified"
    },
    "robe/dj-scan-250-xt": {
      "name": "DJ Scan 250 XT",
      "lastModifyDate": "2017-10-16",
      "lastAction": "modified"
    },
    "showtec/dominator": {
      "name": "Dominator",
      "lastModifyDate": "2017-11-17",
      "lastAction": "created"
    },
    "showtec/horizon-8": {
      "name": "Horizon 8",
      "lastModifyDate": "2017-07-08",
      "lastAction": "created"
    },
    "showtec/kanjo-spot-60": {
      "name": "Kanjo Spot 60",
      "lastModifyDate": "2017-10-16",
      "lastAction": "modified"
    },
    "showtec/kanjo-wash-rgb": {
      "name": "Kanjo Wash RGB",
      "lastModifyDate": "2017-10-16",
      "lastAction": "modified"
    },
    "showtec/led-light-bar-rgb-v3": {
      "name": "LED Light Bar RGB V3",
      "lastModifyDate": "2017-07-16",
      "lastAction": "modified"
    },
    "showtec/phantom-140-led-spot": {
      "name": "Phantom 140 LED Beam",
      "lastModifyDate": "2017-10-16",
      "lastAction": "modified"
    },
    "showtec/phantom-50-led-spot": {
      "name": "Phantom 50 LED Spot",
      "lastModifyDate": "2017-10-16",
      "lastAction": "modified"
    },
    "stairville/mh-100": {
      "name": "MH-100",
      "lastModifyDate": "2017-10-28",
      "lastAction": "created"
    }
  },
  "manufacturers": {
    "5star-systems": [
      "spica-250m"
    ],
    "abstract": [
      "twister-4"
    ],
    "american-dj": [
      "boom-box-fx2",
      "fog-fury-jett-pro",
      "galaxian-3d",
      "quad-phase-hp",
      "revo-4-ir",
      "xs-400"
    ],
    "cameo": [
      "flat-pro-18",
      "gobo-scanner-80",
      "hydrabeam-100",
      "hydrabeam-300-rgbw",
      "nanospot-120",
      "outdoor-par-tri-12",
      "thunder-wash-100-rgb",
      "thunder-wash-100-w",
      "thunder-wash-600-rgb",
      "thunder-wash-600-w"
    ],
    "chauvet-dj": [
      "gigbar-2",
      "slimpar-pro-h-usb",
      "washfx"
    ],
    "coemar": [
      "prospot-250-lx"
    ],
    "dts": [
      "xr1200-wash"
    ],
    "elation": [
      "platinum-hfx",
      "platinum-spot-15r-pro"
    ],
    "eliminator": [
      "stealth-beam"
    ],
    "equinox": [
      "gigabar"
    ],
    "eurolite": [
      "led-kls-801",
      "led-par-56-tcl",
      "led-ps-4-hcl",
      "led-sls-6-uv-floor",
      "led-svf-1",
      "led-tmh-18",
      "led-tmh-7",
      "led-tmh-9",
      "led-tmh-x25"
    ],
    "futurelight": [
      "pro-slim-par-7-hcl"
    ],
    "generic": [
      "desk-channel",
      "drgb-fader",
      "pan-tilt",
      "rgb-fader",
      "rgbd-fader"
    ],
    "glp": [
      "impression-spot-one"
    ],
    "gruft": [
      "ventilator"
    ],
    "jb-systems": [
      "twin-effect-laser"
    ],
    "kam": [
      "gobotracer"
    ],
    "lightmaxx": [
      "platinum-mini-tri-par",
      "vega-zoom-wash"
    ],
    "martin": [
      "atomic-3000",
      "mac-aura",
      "mac-axiom-hybrid",
      "mac-viper-airfx",
      "mac-viper-performance",
      "mac-viper-wash",
      "magnum-2500-hz",
      "roboscan-812",
      "rush-mh-2-wash",
      "rush-mh-3-beam",
      "rush-mh-7-hybrid"
    ],
    "mdg": [
      "hazer-atmosphere-aps",
      "theone-atmospheric-generator"
    ],
    "prolights": [
      "diamond-19"
    ],
    "qtx": [
      "lux-ld30w"
    ],
    "robe": [
      "colorspot-2500e-at",
      "dj-scan-250-xt"
    ],
    "showtec": [
      "dominator",
      "horizon-8",
      "kanjo-spot-60",
      "kanjo-wash-rgb",
      "led-light-bar-rgb-v3",
      "phantom-140-led-spot",
      "phantom-50-led-spot"
    ],
    "stairville": [
      "mh-100"
    ]
  },
  "categories": {
    "Blinder": [
      "cameo/thunder-wash-100-rgb",
      "cameo/thunder-wash-100-w",
      "cameo/thunder-wash-600-rgb",
      "cameo/thunder-wash-600-w",
      "showtec/horizon-8"
    ],
    "Color Changer": [
      "5star-systems/spica-250m",
      "abstract/twister-4",
      "american-dj/boom-box-fx2",
      "american-dj/fog-fury-jett-pro",
      "american-dj/quad-phase-hp",
      "american-dj/revo-4-ir",
      "american-dj/xs-400",
      "cameo/flat-pro-18",
      "cameo/gobo-scanner-80",
      "cameo/hydrabeam-100",
      "cameo/hydrabeam-300-rgbw",
      "cameo/nanospot-120",
      "cameo/outdoor-par-tri-12",
      "cameo/thunder-wash-100-rgb",
      "cameo/thunder-wash-600-rgb",
      "chauvet-dj/gigbar-2",
      "chauvet-dj/slimpar-pro-h-usb",
      "chauvet-dj/washfx",
      "coemar/prospot-250-lx",
      "dts/xr1200-wash",
      "elation/platinum-hfx",
      "elation/platinum-spot-15r-pro",
      "eliminator/stealth-beam",
      "equinox/gigabar",
      "eurolite/led-kls-801",
      "eurolite/led-par-56-tcl",
      "eurolite/led-ps-4-hcl",
      "eurolite/led-tmh-18",
      "eurolite/led-tmh-7",
      "eurolite/led-tmh-9",
      "eurolite/led-tmh-x25",
      "futurelight/pro-slim-par-7-hcl",
      "generic/drgb-fader",
      "generic/rgb-fader",
      "generic/rgbd-fader",
      "glp/impression-spot-one",
      "gruft/ventilator",
      "jb-systems/twin-effect-laser",
      "kam/gobotracer",
      "lightmaxx/platinum-mini-tri-par",
      "lightmaxx/vega-zoom-wash",
      "martin/mac-aura",
      "martin/mac-axiom-hybrid",
      "martin/mac-viper-airfx",
      "martin/mac-viper-performance",
      "martin/mac-viper-wash",
      "martin/roboscan-812",
      "martin/rush-mh-2-wash",
      "martin/rush-mh-3-beam",
      "martin/rush-mh-7-hybrid",
      "prolights/diamond-19",
      "qtx/lux-ld30w",
      "robe/colorspot-2500e-at",
      "robe/dj-scan-250-xt",
      "showtec/horizon-8",
      "showtec/kanjo-spot-60",
      "showtec/kanjo-wash-rgb",
      "showtec/led-light-bar-rgb-v3",
      "showtec/phantom-140-led-spot",
      "showtec/phantom-50-led-spot",
      "stairville/mh-100"
    ],
    "Dimmer": [
      "eurolite/led-sls-6-uv-floor",
      "generic/desk-channel"
    ],
    "Fan": [
      "gruft/ventilator"
    ],
    "Flower": [
      "abstract/twister-4",
      "american-dj/quad-phase-hp",
      "american-dj/revo-4-ir",
      "eurolite/led-svf-1"
    ],
    "Hazer": [
      "martin/magnum-2500-hz",
      "mdg/hazer-atmosphere-aps",
      "mdg/theone-atmospheric-generator"
    ],
    "Laser": [
      "american-dj/boom-box-fx2",
      "american-dj/galaxian-3d",
      "chauvet-dj/gigbar-2",
      "jb-systems/twin-effect-laser",
      "showtec/dominator"
    ],
    "Moving Head": [
      "5star-systems/spica-250m",
      "american-dj/xs-400",
      "cameo/hydrabeam-100",
      "cameo/hydrabeam-300-rgbw",
      "cameo/nanospot-120",
      "coemar/prospot-250-lx",
      "dts/xr1200-wash",
      "elation/platinum-hfx",
      "elation/platinum-spot-15r-pro",
      "eliminator/stealth-beam",
      "eurolite/led-svf-1",
      "eurolite/led-tmh-18",
      "eurolite/led-tmh-7",
      "eurolite/led-tmh-9",
      "eurolite/led-tmh-x25",
      "generic/pan-tilt",
      "glp/impression-spot-one",
      "kam/gobotracer",
      "lightmaxx/vega-zoom-wash",
      "martin/mac-aura",
      "martin/mac-axiom-hybrid",
      "martin/mac-viper-airfx",
      "martin/mac-viper-performance",
      "martin/mac-viper-wash",
      "martin/rush-mh-2-wash",
      "martin/rush-mh-3-beam",
      "martin/rush-mh-7-hybrid",
      "prolights/diamond-19",
      "qtx/lux-ld30w",
      "robe/colorspot-2500e-at",
      "showtec/kanjo-spot-60",
      "showtec/kanjo-wash-rgb",
      "showtec/phantom-140-led-spot",
      "showtec/phantom-50-led-spot",
      "stairville/mh-100"
    ],
    "Scanner": [
      "cameo/gobo-scanner-80",
      "martin/roboscan-812",
      "robe/dj-scan-250-xt"
    ],
    "Smoke": [
      "american-dj/fog-fury-jett-pro",
      "mdg/theone-atmospheric-generator"
    ],
    "Strobe": [
      "cameo/thunder-wash-100-rgb",
      "cameo/thunder-wash-100-w",
      "cameo/thunder-wash-600-rgb",
      "cameo/thunder-wash-600-w",
      "martin/atomic-3000"
    ]
  },
  "contributors": {
    "Flo Edelmann": [
      "5star-systems/spica-250m",
      "abstract/twister-4",
      "american-dj/quad-phase-hp",
      "american-dj/revo-4-ir",
      "american-dj/xs-400",
      "cameo/hydrabeam-100",
      "cameo/hydrabeam-300-rgbw",
      "cameo/outdoor-par-tri-12",
      "cameo/thunder-wash-100-rgb",
      "cameo/thunder-wash-100-w",
      "cameo/thunder-wash-600-rgb",
      "cameo/thunder-wash-600-w",
      "chauvet-dj/gigbar-2",
      "coemar/prospot-250-lx",
      "elation/platinum-hfx",
      "eurolite/led-kls-801",
      "eurolite/led-par-56-tcl",
      "eurolite/led-ps-4-hcl",
      "eurolite/led-sls-6-uv-floor",
      "eurolite/led-tmh-7",
      "eurolite/led-tmh-9",
      "futurelight/pro-slim-par-7-hcl",
      "generic/desk-channel",
      "generic/drgb-fader",
      "generic/pan-tilt",
      "generic/rgb-fader",
      "generic/rgbd-fader",
      "gruft/ventilator",
      "jb-systems/twin-effect-laser",
      "lightmaxx/platinum-mini-tri-par",
      "lightmaxx/vega-zoom-wash",
      "martin/atomic-3000",
      "martin/roboscan-812",
      "mdg/theone-atmospheric-generator",
      "qtx/lux-ld30w",
      "robe/dj-scan-250-xt",
      "showtec/horizon-8",
      "showtec/kanjo-spot-60",
      "showtec/kanjo-wash-rgb",
      "showtec/led-light-bar-rgb-v3",
      "showtec/phantom-140-led-spot",
      "showtec/phantom-50-led-spot"
    ],
    "Felix Edelmann": [
      "5star-systems/spica-250m",
      "abstract/twister-4",
      "american-dj/boom-box-fx2",
      "american-dj/fog-fury-jett-pro",
      "american-dj/galaxian-3d",
      "cameo/flat-pro-18",
      "cameo/gobo-scanner-80",
      "cameo/hydrabeam-100",
      "cameo/nanospot-120",
      "cameo/outdoor-par-tri-12",
      "chauvet-dj/slimpar-pro-h-usb",
      "elation/platinum-spot-15r-pro",
      "equinox/gigabar",
      "eurolite/led-kls-801",
      "eurolite/led-par-56-tcl",
      "eurolite/led-svf-1",
      "eurolite/led-tmh-18",
      "eurolite/led-tmh-x25",
      "futurelight/pro-slim-par-7-hcl",
      "glp/impression-spot-one",
      "lightmaxx/platinum-mini-tri-par",
      "martin/atomic-3000",
      "robe/dj-scan-250-xt",
      "showtec/dominator",
      "showtec/kanjo-wash-rgb",
      "showtec/led-light-bar-rgb-v3",
      "showtec/phantom-140-led-spot",
      "showtec/phantom-50-led-spot"
    ],
    "novasfronteiras.co": [
      "dts/xr1200-wash",
      "martin/mac-aura",
      "martin/mac-axiom-hybrid",
      "martin/mac-viper-airfx",
      "martin/mac-viper-performance",
      "martin/mac-viper-wash",
      "martin/magnum-2500-hz",
      "martin/rush-mh-2-wash",
      "martin/rush-mh-3-beam",
      "martin/rush-mh-7-hybrid",
      "mdg/hazer-atmosphere-aps",
      "robe/colorspot-2500e-at"
    ],
    "Justin Hornsby": [
      "chauvet-dj/washfx",
      "equinox/gigabar",
      "kam/gobotracer"
    ],
    "Nerijus Mongirdas": [
      "jb-systems/twin-effect-laser",
      "qtx/lux-ld30w"
    ],
    "Anonymous": [
      "stairville/mh-100"
    ],
    "George Qualley IV": [
      "eliminator/stealth-beam"
    ],
    "eklynx": [
      "american-dj/galaxian-3d"
    ],
    "fueller": [
      "prolights/diamond-19"
    ]
  },
  "rdm": {
    "1808": {
      "key": "dts",
      "models": {}
    },
    "5584": {
      "key": "prolights",
      "models": {}
    },
    "8612": {
      "key": "chauvet-dj",
      "models": {}
    },
    "8870": {
      "key": "elation",
      "models": {}
    },
    "10676": {
      "key": "showtec",
      "models": {}
    },
    "17229": {
      "key": "coemar",
      "models": {}
    },
    "19780": {
      "key": "mdg",
      "models": {
        "1": "theone-atmospheric-generator"
      }
    },
    "19792": {
      "key": "martin",
      "models": {
        "4": "mac-aura",
        "43": "mac-viper-wash",
        "44": "mac-viper-airfx",
        "65": "mac-viper-performance"
      }
    },
    "21075": {
      "key": "robe",
      "models": {
        "7": "colorspot-2500e-at"
      }
    },
    "26476": {
      "key": "glp",
      "models": {
        "0": "impression-spot-one"
      }
    }
  },
  "lastUpdated": [
<<<<<<< HEAD
    "generic/drgb-fader",
=======
    "american-dj/quad-phase-hp",
    "martin/mac-aura",
    "generic/rgbd-fader",
    "lightmaxx/vega-zoom-wash",
>>>>>>> 0cd8bda8
    "cameo/gobo-scanner-80",
    "eurolite/led-tmh-18",
    "chauvet-dj/washfx",
    "american-dj/boom-box-fx2",
    "showtec/dominator",
    "equinox/gigabar",
    "kam/gobotracer",
    "stairville/mh-100",
    "chauvet-dj/gigbar-2",
    "5star-systems/spica-250m",
    "abstract/twister-4",
    "american-dj/revo-4-ir",
    "american-dj/xs-400",
    "cameo/hydrabeam-100",
    "cameo/nanospot-120",
    "coemar/prospot-250-lx",
    "dts/xr1200-wash",
    "elation/platinum-hfx",
    "elation/platinum-spot-15r-pro",
    "eliminator/stealth-beam",
    "eurolite/led-sls-6-uv-floor",
    "eurolite/led-svf-1",
    "eurolite/led-tmh-7",
    "eurolite/led-tmh-9",
    "eurolite/led-tmh-x25",
    "generic/pan-tilt",
    "glp/impression-spot-one",
    "gruft/ventilator",
    "jb-systems/twin-effect-laser",
    "martin/mac-axiom-hybrid",
    "martin/mac-viper-airfx",
    "martin/mac-viper-performance",
    "martin/mac-viper-wash",
    "martin/roboscan-812",
    "martin/rush-mh-2-wash",
    "martin/rush-mh-3-beam",
    "martin/rush-mh-7-hybrid",
    "prolights/diamond-19",
    "qtx/lux-ld30w",
    "robe/colorspot-2500e-at",
    "robe/dj-scan-250-xt",
    "showtec/kanjo-spot-60",
    "showtec/kanjo-wash-rgb",
    "showtec/phantom-140-led-spot",
    "showtec/phantom-50-led-spot",
    "mdg/theone-atmospheric-generator",
    "american-dj/galaxian-3d",
    "chauvet-dj/slimpar-pro-h-usb",
    "martin/magnum-2500-hz",
    "mdg/hazer-atmosphere-aps",
    "american-dj/fog-fury-jett-pro",
    "cameo/hydrabeam-300-rgbw",
    "generic/desk-channel",
    "generic/rgb-fader",
    "eurolite/led-kls-801",
    "martin/atomic-3000",
    "showtec/led-light-bar-rgb-v3",
    "cameo/flat-pro-18",
    "showtec/horizon-8",
    "eurolite/led-par-56-tcl",
    "eurolite/led-ps-4-hcl",
    "futurelight/pro-slim-par-7-hcl",
    "cameo/outdoor-par-tri-12",
    "cameo/thunder-wash-100-rgb",
    "cameo/thunder-wash-100-w",
    "cameo/thunder-wash-600-rgb",
    "cameo/thunder-wash-600-w",
    "lightmaxx/platinum-mini-tri-par"
  ]
}<|MERGE_RESOLUTION|>--- conflicted
+++ resolved
@@ -806,14 +806,11 @@
     }
   },
   "lastUpdated": [
-<<<<<<< HEAD
-    "generic/drgb-fader",
-=======
     "american-dj/quad-phase-hp",
     "martin/mac-aura",
+    "generic/drgb-fader",
     "generic/rgbd-fader",
     "lightmaxx/vega-zoom-wash",
->>>>>>> 0cd8bda8
     "cameo/gobo-scanner-80",
     "eurolite/led-tmh-18",
     "chauvet-dj/washfx",
