--- conflicted
+++ resolved
@@ -830,11 +830,8 @@
     }
   },
   "lastUpdated": [
-<<<<<<< HEAD
     "generic/cmy-fader",
-=======
     "generic/rgba-fader",
->>>>>>> 82543e01
     "martin/mac-aura",
     "american-dj/quad-phase-hp",
     "generic/drgb-fader",
