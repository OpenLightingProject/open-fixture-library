--- conflicted
+++ resolved
@@ -1968,11 +1968,8 @@
     "venue": "#78cc33"
   },
   "lastUpdated": [
-<<<<<<< HEAD
+    "dedolight/dled4-bi",
     "shehds/led-flat-par-12x3w-rgbw",
-=======
-    "dedolight/dled4-bi",
->>>>>>> 608dbdd1
     "epsilon/duo-q-beam-bar",
     "eurolite/led-h2o",
     "eurolite/led-tmh-x12",
