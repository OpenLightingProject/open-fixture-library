{
  "filesystem": {
    "5star-systems/spica-250m": {
      "name": "Spica 250M",
      "lastActionDate": "2018-08-09",
      "lastAction": "modified"
    },
    "abstract/twister-4": {
      "name": "Twister 4",
      "lastActionDate": "2018-08-06",
      "lastAction": "modified"
    },
    "adb/alc4": {
      "name": "ALC4",
      "lastActionDate": "2018-08-24",
      "lastAction": "modified"
    },
    "adb/europe-105": {
      "name": "Europe 105",
      "lastActionDate": "2018-07-21",
      "lastAction": "modified"
    },
    "adb/warp-m": {
      "name": "WARP/M",
      "lastActionDate": "2018-07-21",
      "lastAction": "modified"
    },
    "american-dj/auto-spot-150": {
      "name": "Auto Spot 150",
      "lastActionDate": "2018-07-21",
      "lastAction": "modified"
    },
    "american-dj/boom-box-fx2": {
      "name": "Boom Box Fx2",
      "lastActionDate": "2018-08-09",
      "lastAction": "modified"
    },
    "american-dj/dotz-par": {
      "name": "Dotz Par",
      "lastActionDate": "2018-08-09",
      "lastAction": "modified"
    },
    "american-dj/flat-par-qa12xs": {
      "name": "Flat Par QA12XS",
      "lastActionDate": "2018-08-09",
      "lastAction": "modified"
    },
    "american-dj/fog-fury-jett-pro": {
      "name": "Fog Fury Jett Pro",
      "lastActionDate": "2018-08-09",
      "lastAction": "modified"
    },
    "american-dj/galaxian-3d": {
      "name": "Galaxian 3D",
      "lastActionDate": "2018-08-09",
      "lastAction": "modified"
    },
    "american-dj/inno-pocket-fusion": {
      "name": "Inno Pocket Fusion",
      "lastActionDate": "2018-08-09",
      "lastAction": "modified"
    },
    "american-dj/quad-phase-hp": {
      "name": "Quad Phase HP",
      "lastActionDate": "2018-08-09",
      "lastAction": "modified"
    },
    "american-dj/revo-4-ir": {
      "name": "Revo 4 IR",
      "lastActionDate": "2018-08-09",
      "lastAction": "modified"
    },
    "american-dj/revo-burst": {
      "name": "Revo Burst",
      "lastActionDate": "2018-08-09",
      "lastAction": "modified"
    },
    "american-dj/revo-sweep": {
      "name": "Revo Sweep",
      "lastActionDate": "2018-08-24",
      "lastAction": "modified"
    },
    "american-dj/vizi-spot-led-pro": {
      "name": "Vizi Spot LED Pro",
      "lastActionDate": "2018-08-09",
      "lastAction": "modified"
    },
    "american-dj/xs-400": {
      "name": "XS 400",
      "lastActionDate": "2018-09-04",
      "lastAction": "modified"
    },
    "ayra/tdc-triple-burst": {
      "name": "TDC Triple Burst",
      "lastActionDate": "2018-08-09",
      "lastAction": "modified"
    },
    "ayrton/magicblade-fx": {
      "name": "MagicBlade FX",
      "lastActionDate": "2018-08-24",
      "lastAction": "modified"
    },
    "big-dipper/ls90": {
      "name": "LS90",
      "lastActionDate": "2018-09-12",
      "lastAction": "created"
    },
    "blizzard/puck-rgbaw": {
      "name": "Puck RGBAW",
      "lastActionDate": "2018-08-06",
      "lastAction": "modified"
    },
    "boomtonedj/crazy-spot-30": {
      "name": "Crazy Spot 30",
      "lastActionDate": "2018-09-04",
      "lastAction": "modified"
    },
    "boomtonedj/xtrem-led": {
      "name": "Xtrem LED",
      "lastActionDate": "2018-08-09",
      "lastAction": "modified"
    },
    "cameo/flash-matrix-250": {
      "name": "Flash Matrix 250",
      "lastActionDate": "2018-07-21",
      "lastAction": "modified"
    },
    "cameo/flat-par-can-tri-7-x-3w-ir": {
      "name": "Flat PAR CAN TRI 7 x 3W IR",
      "lastActionDate": "2018-09-22",
      "lastAction": "created"
    },
    "cameo/flat-pro-18": {
      "name": "Flat Pro 18",
      "lastActionDate": "2018-08-09",
      "lastAction": "modified"
    },
    "cameo/flat-pro-flood-ip65-tri": {
      "name": "Flat Pro Flood IP65 Tri",
      "lastActionDate": "2018-07-21",
      "lastAction": "modified"
    },
    "cameo/gobo-scanner-80": {
      "name": "Gobo Scanner 80",
      "lastActionDate": "2018-09-04",
      "lastAction": "modified"
    },
    "cameo/hydrabeam-100": {
      "name": "Hydrabeam 100",
      "lastActionDate": "2018-08-09",
      "lastAction": "modified"
    },
    "cameo/hydrabeam-300-rgbw": {
      "name": "Hydrabeam 300 RGBW",
      "lastActionDate": "2018-09-04",
      "lastAction": "modified"
    },
    "cameo/nanospot-120": {
      "name": "NanoSpot 120",
      "lastActionDate": "2018-08-09",
      "lastAction": "modified"
    },
    "cameo/outdoor-par-tri-12": {
      "name": "Outdoor PAR Tri 12",
      "lastActionDate": "2018-08-09",
      "lastAction": "modified"
    },
    "cameo/storm": {
      "name": "STORM",
      "lastActionDate": "2018-08-09",
      "lastAction": "modified"
    },
    "cameo/thunder-wash-100-rgb": {
      "name": "Thunder Wash 100 RGB",
      "lastActionDate": "2018-08-09",
      "lastAction": "modified"
    },
    "cameo/thunder-wash-100-w": {
      "name": "Thunder Wash 100 W",
      "lastActionDate": "2018-08-09",
      "lastAction": "modified"
    },
    "cameo/thunder-wash-600-rgb": {
      "name": "Thunder Wash 600 RGB",
      "lastActionDate": "2018-08-09",
      "lastAction": "modified"
    },
    "cameo/thunder-wash-600-w": {
      "name": "Thunder Wash 600 W",
      "lastActionDate": "2018-08-09",
      "lastAction": "modified"
    },
    "cameo/zenit-w600": {
      "name": "Zenit W600",
      "lastActionDate": "2018-08-10",
      "lastAction": "created"
    },
    "chauvet-dj/corepar-uv-usb": {
      "name": "COREpar UV USB",
      "lastActionDate": "2018-08-10",
      "lastAction": "modified"
    },
    "chauvet-dj/eve-p-100-ww": {
      "name": "EVE P-100 WW",
      "lastActionDate": "2018-09-14",
      "lastAction": "created"
    },
    "chauvet-dj/eve-p-130-rgb": {
      "name": "EVE P-130 RGB",
      "lastActionDate": "2018-09-14",
      "lastAction": "created"
    },
    "chauvet-dj/gigbar-2": {
      "name": "GigBAR 2",
      "lastActionDate": "2018-08-24",
      "lastAction": "modified"
    },
    "chauvet-dj/slimpar-pro-h-usb": {
      "name": "SlimPAR Pro H USB",
      "lastActionDate": "2018-08-10",
      "lastAction": "modified"
    },
    "chauvet-dj/slimpar-pro-qz12": {
      "name": "SlimPAR Pro QZ12",
      "lastActionDate": "2018-08-10",
      "lastAction": "modified"
    },
    "chauvet-dj/slimpar-pro-w": {
      "name": "SlimPAR Pro W",
      "lastActionDate": "2018-08-10",
      "lastAction": "modified"
    },
    "chauvet-dj/slimpar-q12-bt": {
      "name": "SlimPAR Q12 BT",
      "lastActionDate": "2018-08-10",
      "lastAction": "modified"
    },
    "chauvet-dj/slimpar-t12-bt": {
      "name": "SlimPAR T12 BT",
      "lastActionDate": "2018-08-10",
      "lastAction": "modified"
    },
    "chauvet-dj/washfx": {
      "name": "WashFX",
      "lastActionDate": "2018-08-10",
      "lastAction": "modified"
    },
    "chauvet-professional/colordash-batten-quad-6": {
      "name": "COLORdash Batten-Quad 6",
      "lastActionDate": "2018-09-14",
      "lastAction": "created"
    },
    "chroma-q/color-force-ii-12": {
      "name": "Color Force II 12",
      "lastActionDate": "2018-08-24",
      "lastAction": "modified"
    },
    "chroma-q/color-force-ii-48": {
      "name": "Color Force II 48",
      "lastActionDate": "2018-08-24",
      "lastAction": "modified"
    },
    "chroma-q/color-force-ii-72": {
      "name": "Color Force II 72",
      "lastActionDate": "2018-08-24",
      "lastAction": "modified"
    },
    "clay-paky/alpha-spot-qwo-800": {
      "name": "Alpha Spot QWO 800",
      "lastActionDate": "2018-09-11",
      "lastAction": "imported"
    },
    "clay-paky/sharpy": {
      "name": "Sharpy",
      "lastActionDate": "2018-09-04",
      "lastAction": "modified"
    },
    "clay-paky/show-batten-100": {
      "name": "Show-Batten 100",
      "lastActionDate": "2018-09-17",
      "lastAction": "imported"
    },
    "clay-paky/spheriscan": {
      "name": "Spheriscan",
      "lastActionDate": "2018-09-04",
      "lastAction": "modified"
    },
    "coemar/prospot-250-lx": {
      "name": "ProSpot 250 LX",
      "lastActionDate": "2018-09-04",
      "lastAction": "modified"
    },
    "dts/scena-led-150": {
      "name": "Scena LED 150",
      "lastActionDate": "2018-08-09",
      "lastAction": "modified"
    },
    "dts/xr1200-wash": {
      "name": "XR1200 WASH",
      "lastActionDate": "2018-09-04",
      "lastAction": "modified"
    },
    "elation/acl-360-roller": {
      "name": "ACL 360 Roller",
      "lastActionDate": "2018-09-04",
      "lastAction": "modified"
    },
    "elation/platinum-hfx": {
      "name": "Platinum HFX",
      "lastActionDate": "2018-09-04",
      "lastAction": "modified"
    },
    "elation/platinum-seven": {
      "name": "Platinum Seven",
      "lastActionDate": "2018-08-09",
      "lastAction": "modified"
    },
    "elation/platinum-spot-15r-pro": {
      "name": "Platinum Spot 15R Pro",
      "lastActionDate": "2018-09-04",
      "lastAction": "modified"
    },
    "eliminator/stealth-beam": {
      "name": "Stealth Beam",
      "lastActionDate": "2018-09-04",
      "lastAction": "modified"
    },
    "equinox/gigabar": {
      "name": "Gigabar",
      "lastActionDate": "2018-08-24",
      "lastAction": "modified"
    },
    "eurolite/led-fe-1500": {
      "name": "LED FE-1500",
      "lastActionDate": "2018-08-09",
      "lastAction": "modified"
    },
    "eurolite/led-kls-801": {
      "name": "LED KLS-801",
      "lastActionDate": "2018-08-24",
      "lastAction": "modified"
    },
    "eurolite/led-par-56-tcl": {
      "name": "LED PAR-56 TCL",
      "lastActionDate": "2018-08-09",
      "lastAction": "modified"
    },
    "eurolite/led-ps-4-hcl": {
      "name": "LED PS-4 HCL",
      "lastActionDate": "2018-08-09",
      "lastAction": "modified"
    },
    "eurolite/led-sls-6-uv-floor": {
      "name": "LED SLS-6 UV Floor",
      "lastActionDate": "2018-07-21",
      "lastAction": "modified"
    },
    "eurolite/led-svf-1": {
      "name": "LED SVF-1",
      "lastActionDate": "2018-08-09",
      "lastAction": "modified"
    },
    "eurolite/led-tmh-7": {
      "name": "LED TMH-7",
      "lastActionDate": "2018-09-04",
      "lastAction": "modified"
    },
    "eurolite/led-tmh-9": {
      "name": "LED TMH-9",
      "lastActionDate": "2018-09-04",
      "lastAction": "modified"
    },
    "eurolite/led-tmh-18": {
      "name": "LED TMH-18",
      "lastActionDate": "2018-08-09",
      "lastAction": "modified"
    },
    "eurolite/led-tmh-x25": {
      "name": "LED TMH-X25",
      "lastActionDate": "2018-09-04",
      "lastAction": "modified"
    },
    "futurelight/dmh-75-i-led-moving-head": {
      "name": "DMH-75.i LED Moving Head",
      "lastActionDate": "2018-09-04",
      "lastAction": "modified"
    },
    "futurelight/pro-slim-par-7-hcl": {
      "name": "PRO Slim PAR-7 HCL",
      "lastActionDate": "2018-08-09",
      "lastAction": "modified"
    },
    "futurelight/sc-250-scanner": {
      "name": "SC-250 Scanner",
      "lastActionDate": "2018-08-09",
      "lastAction": "modified"
    },
    "futurelight/stb-648-led-strobe-smd-5050": {
      "name": "STB-648 LED Strobe SMD 5050",
      "lastActionDate": "2018-08-09",
      "lastAction": "modified"
    },
    "generic/cmy-fader": {
      "name": "CMY Fader",
      "lastActionDate": "2018-07-21",
      "lastAction": "modified"
    },
    "generic/desk-channel": {
      "name": "Desk Channel",
      "lastActionDate": "2018-07-21",
      "lastAction": "modified"
    },
    "generic/drgb-fader": {
      "name": "DRGB Fader",
      "lastActionDate": "2018-07-21",
      "lastAction": "modified"
    },
    "generic/drgbw-fader": {
      "name": "DRGBW Fader",
      "lastActionDate": "2018-07-21",
      "lastAction": "modified"
    },
    "generic/pan-tilt": {
      "name": "Pan/Tilt Fader",
      "lastActionDate": "2018-09-04",
      "lastAction": "modified"
    },
    "generic/rgb-fader": {
      "name": "RGB Fader",
      "lastActionDate": "2018-07-21",
      "lastAction": "modified"
    },
    "generic/rgba-fader": {
      "name": "RGBA Fader",
      "lastActionDate": "2018-07-21",
      "lastAction": "modified"
    },
    "generic/rgbd-fader": {
      "name": "RGBD Fader",
      "lastActionDate": "2018-07-21",
      "lastAction": "modified"
    },
    "generic/rgbw-fader": {
      "name": "RGBW Fader",
      "lastActionDate": "2018-07-21",
      "lastAction": "modified"
    },
    "ghost/ip-spot-bat": {
      "name": "IP Spot Bat",
      "lastActionDate": "2018-08-09",
      "lastAction": "modified"
    },
    "glp/impression-laser": {
      "name": "impression Laser",
      "lastActionDate": "2018-08-09",
      "lastAction": "modified"
    },
    "glp/impression-spot-one": {
      "name": "impression Spot One",
      "lastActionDate": "2018-09-04",
      "lastAction": "modified"
    },
    "glp/impression-x4-bar-10": {
      "name": "Impression X4 Bar 10",
      "lastActionDate": "2018-09-04",
      "lastAction": "modified"
    },
    "glp/jdc1": {
      "name": "JDC1",
      "lastActionDate": "2018-09-04",
      "lastAction": "modified"
    },
    "gruft/ventilator": {
      "name": "Ventilator",
      "lastActionDate": "2018-07-21",
      "lastAction": "modified"
    },
    "jb-lighting/varyscan-p7": {
      "name": "Varyscan P7",
      "lastActionDate": "2018-08-09",
      "lastAction": "modified"
    },
    "jb-systems/twin-effect-laser": {
      "name": "Twin Effect Laser",
      "lastActionDate": "2018-08-09",
      "lastAction": "modified"
    },
    "kam/gobotracer": {
      "name": "GoboTracer",
      "lastActionDate": "2018-09-04",
      "lastAction": "modified"
    },
    "laserworld/cs-1000rgb": {
      "name": "CS-1000RGB",
      "lastActionDate": "2018-09-04",
      "lastAction": "modified"
    },
    "lightmaxx/dj-scan-led": {
      "name": "DJ Scan LED",
      "lastActionDate": "2018-08-09",
      "lastAction": "modified"
    },
    "lightmaxx/platinum-mini-tri-par": {
      "name": "Platinum Mini TRI-PAR",
      "lastActionDate": "2018-09-22",
      "lastAction": "modified"
    },
    "lightmaxx/vega-zoom-wash": {
      "name": "Vega Zoom Wash",
      "lastActionDate": "2018-09-22",
      "lastAction": "modified"
    },
    "look/viper-nt": {
      "name": "Viper NT",
      "lastActionDate": "2018-08-09",
      "lastAction": "modified"
    },
    "magicfx/psyco2jet": {
      "name": "PSYCO2JET",
      "lastActionDate": "2018-08-21",
      "lastAction": "modified"
    },
    "magicfx/smokejet": {
      "name": "SMOKEJET",
      "lastActionDate": "2018-09-06",
      "lastAction": "created"
    },
    "magicfx/stage-flame": {
      "name": "Stage Flame",
      "lastActionDate": "2018-08-21",
      "lastAction": "modified"
    },
    "martin/atomic-3000": {
      "name": "Atomic 3000",
      "lastActionDate": "2018-08-09",
      "lastAction": "modified"
    },
    "martin/mac-700-wash": {
      "name": "MAC 700 Wash",
      "lastActionDate": "2018-09-04",
      "lastAction": "modified"
    },
    "martin/mac-aura": {
      "name": "MAC Aura",
      "lastActionDate": "2018-09-04",
      "lastAction": "modified"
    },
    "martin/mac-axiom-hybrid": {
      "name": "MAC Axiom Hybrid",
      "lastActionDate": "2018-08-09",
      "lastAction": "modified"
    },
    "martin/mac-viper-airfx": {
      "name": "MAC Viper AirFX",
      "lastActionDate": "2018-08-09",
      "lastAction": "modified"
    },
    "martin/mac-viper-performance": {
      "name": "MAC Viper Performance",
      "lastActionDate": "2018-08-09",
      "lastAction": "modified"
    },
    "martin/mac-viper-wash": {
      "name": "MAC Viper Wash (DX)",
      "lastActionDate": "2018-08-09",
      "lastAction": "modified"
    },
    "martin/magnum-2500-hz": {
      "name": "Magnum 2500 HZ",
      "lastActionDate": "2018-08-09",
      "lastAction": "modified"
    },
    "martin/roboscan-812": {
      "name": "RoboScan 812",
      "lastActionDate": "2018-08-09",
      "lastAction": "modified"
    },
    "martin/rush-mh-2-wash": {
      "name": "Rush MH 2 Wash",
      "lastActionDate": "2018-09-04",
      "lastAction": "modified"
    },
    "martin/rush-mh-3-beam": {
      "name": "Rush MH 3 Beam",
      "lastActionDate": "2018-09-04",
      "lastAction": "modified"
    },
    "martin/rush-mh-7-hybrid": {
      "name": "Rush MH 7 Hybrid",
      "lastActionDate": "2018-09-04",
      "lastAction": "modified"
    },
    "mdg/hazer-atmosphere-aps": {
      "name": "Hazer ATMOSPHERE APS",
      "lastActionDate": "2018-08-09",
      "lastAction": "modified"
    },
    "mdg/theone-atmospheric-generator": {
      "name": "theONE Atmospheric Generator",
      "lastActionDate": "2018-08-09",
      "lastAction": "modified"
    },
    "minuit-une/ivl-carre": {
      "name": "IVL Carré",
      "lastActionDate": "2018-09-04",
      "lastAction": "modified"
    },
    "minuit-une/m-carre": {
      "name": "M-Carré",
      "redirectTo": "minuit-une/ivl-carre",
      "reason": "FixtureRenamed"
    },
    "nicols/led-bar-123-fc-ip": {
      "name": "LED BAR 123 FC IP",
      "lastActionDate": "2018-08-24",
      "lastAction": "modified"
    },
    "orion/orcan2": {
      "name": "ORCAN2",
      "lastActionDate": "2018-07-21",
      "lastAction": "modified"
    },
    "powerlighting/wash-84w": {
      "name": "Wash 84W",
      "lastActionDate": "2018-09-04",
      "lastAction": "modified"
    },
    "prolights/diamond19": {
      "name": "DIAMOND19",
      "lastActionDate": "2018-08-09",
      "lastAction": "modified"
    },
    "prolights/pixpan16": {
      "name": "PIXPAN16",
      "lastActionDate": "2018-08-09",
      "lastAction": "modified"
    },
    "qtx/lux-ld30w": {
      "name": "LUX-LD30W",
      "lastActionDate": "2018-09-04",
      "lastAction": "modified"
    },
    "renkforce/gm107": {
      "name": "GM107",
      "lastActionDate": "2018-09-13",
      "lastAction": "created"
    },
    "robe/colorspot-2500e-at": {
      "name": "ColorSpot 2500E AT",
      "lastActionDate": "2018-09-04",
      "lastAction": "modified"
    },
    "robe/dj-scan-250-xt": {
      "name": "DJ Scan 250 XT",
      "lastActionDate": "2018-08-09",
      "lastAction": "modified"
    },
    "robe/robin-600e-spot": {
      "name": "Robin 600E Spot",
      "lastActionDate": "2018-09-04",
      "lastAction": "modified"
    },
    "robe/robin-ledbeam-150": {
      "name": "Robin LEDBeam 150",
      "lastActionDate": "2018-08-09",
      "lastAction": "modified"
    },
    "robe/robin-ledwash-600": {
      "name": "Robin LEDWash 600",
      "lastActionDate": "2018-08-09",
      "lastAction": "modified"
    },
    "showtec/dominator": {
      "name": "Dominator",
      "lastActionDate": "2018-08-09",
      "lastAction": "modified"
    },
    "showtec/horizon-8": {
      "name": "Horizon 8",
      "lastActionDate": "2018-07-21",
      "lastAction": "modified"
    },
    "showtec/kanjo-spot-60": {
      "name": "Kanjo Spot 60",
      "lastActionDate": "2018-09-04",
      "lastAction": "modified"
    },
    "showtec/kanjo-wash-rgb": {
      "name": "Kanjo Wash RGB",
      "lastActionDate": "2018-09-04",
      "lastAction": "modified"
    },
    "showtec/led-light-bar-rgb-v3": {
      "name": "LED Light Bar RGB V3",
      "lastActionDate": "2018-08-24",
      "lastAction": "modified"
    },
    "showtec/phantom-50-led-spot": {
      "name": "Phantom 50 LED Spot",
      "lastActionDate": "2018-09-04",
      "lastAction": "modified"
    },
    "showtec/phantom-140-led-spot": {
      "name": "Phantom 140 LED Beam",
      "lastActionDate": "2018-09-04",
      "lastAction": "modified"
    },
    "showtec/pixel-bar-12-mkii": {
      "name": "Pixel Bar 12 MKII",
      "lastActionDate": "2018-08-24",
      "lastAction": "modified"
    },
    "showtec/sunraise-led": {
      "name": "Sunraise LED",
      "lastActionDate": "2018-08-09",
      "lastAction": "modified"
    },
    "showtec/xs-1-rgbw": {
      "name": "XS-1 RGBW",
      "lastActionDate": "2018-09-04",
      "lastAction": "modified"
    },
    "showven/sparkular": {
      "name": "Sparkular",
      "lastActionDate": "2018-08-09",
      "lastAction": "modified"
    },
    "showven/sparkular-fall": {
      "name": "Sparkular Fall",
      "lastActionDate": "2018-08-09",
      "lastAction": "modified"
    },
    "stairville/led-flood-panel-150": {
      "name": "LED Flood Panel 150",
      "lastActionDate": "2018-08-09",
      "lastAction": "modified"
    },
    "stairville/mh-100": {
      "name": "MH-100",
      "lastActionDate": "2018-09-04",
      "lastAction": "modified"
    },
    "stairville/mh-x25": {
      "name": "MH-X25",
      "lastActionDate": "2018-09-04",
      "lastAction": "modified"
    },
    "stairville/stage-tri-led": {
      "name": "Stage TRI LED",
      "lastActionDate": "2018-08-09",
      "lastAction": "modified"
    },
    "tmb/solaris-flare": {
      "name": "Solaris Flare",
      "lastActionDate": "2018-08-09",
      "lastAction": "modified"
    },
    "venue/thintri64": {
      "name": "ThinTri64",
      "lastActionDate": "2018-07-21",
      "lastAction": "modified"
    },
    "venue/tristrip3z": {
      "name": "TriStrip3Z",
      "lastActionDate": "2018-08-24",
      "lastAction": "modified"
    }
  },
  "manufacturers": {
    "5star-systems": [
      "spica-250m"
    ],
    "abstract": [
      "twister-4"
    ],
    "adb": [
      "alc4",
      "europe-105",
      "warp-m"
    ],
    "american-dj": [
      "auto-spot-150",
      "boom-box-fx2",
      "dotz-par",
      "flat-par-qa12xs",
      "fog-fury-jett-pro",
      "galaxian-3d",
      "inno-pocket-fusion",
      "quad-phase-hp",
      "revo-4-ir",
      "revo-burst",
      "revo-sweep",
      "vizi-spot-led-pro",
      "xs-400"
    ],
    "ayra": [
      "tdc-triple-burst"
    ],
    "ayrton": [
      "magicblade-fx"
    ],
    "big-dipper": [
      "ls90"
    ],
    "blizzard": [
      "puck-rgbaw"
    ],
    "boomtonedj": [
      "crazy-spot-30",
      "xtrem-led"
    ],
    "cameo": [
      "flash-matrix-250",
      "flat-par-can-tri-7-x-3w-ir",
      "flat-pro-18",
      "flat-pro-flood-ip65-tri",
      "gobo-scanner-80",
      "hydrabeam-100",
      "hydrabeam-300-rgbw",
      "nanospot-120",
      "outdoor-par-tri-12",
      "storm",
      "thunder-wash-100-rgb",
      "thunder-wash-100-w",
      "thunder-wash-600-rgb",
      "thunder-wash-600-w",
      "zenit-w600"
    ],
    "chauvet-dj": [
      "corepar-uv-usb",
      "eve-p-100-ww",
      "eve-p-130-rgb",
      "gigbar-2",
      "slimpar-pro-h-usb",
      "slimpar-pro-qz12",
      "slimpar-pro-w",
      "slimpar-q12-bt",
      "slimpar-t12-bt",
      "washfx"
    ],
    "chauvet-professional": [
      "colordash-batten-quad-6"
    ],
    "chroma-q": [
      "color-force-ii-12",
      "color-force-ii-48",
      "color-force-ii-72"
    ],
    "clay-paky": [
      "alpha-spot-qwo-800",
      "sharpy",
      "show-batten-100",
      "spheriscan"
    ],
    "coemar": [
      "prospot-250-lx"
    ],
    "dts": [
      "scena-led-150",
      "xr1200-wash"
    ],
    "elation": [
      "acl-360-roller",
      "platinum-hfx",
      "platinum-seven",
      "platinum-spot-15r-pro"
    ],
    "eliminator": [
      "stealth-beam"
    ],
    "equinox": [
      "gigabar"
    ],
    "eurolite": [
      "led-fe-1500",
      "led-kls-801",
      "led-par-56-tcl",
      "led-ps-4-hcl",
      "led-sls-6-uv-floor",
      "led-svf-1",
      "led-tmh-7",
      "led-tmh-9",
      "led-tmh-18",
      "led-tmh-x25"
    ],
    "futurelight": [
      "dmh-75-i-led-moving-head",
      "pro-slim-par-7-hcl",
      "sc-250-scanner",
      "stb-648-led-strobe-smd-5050"
    ],
    "generic": [
      "cmy-fader",
      "desk-channel",
      "drgb-fader",
      "drgbw-fader",
      "pan-tilt",
      "rgb-fader",
      "rgba-fader",
      "rgbd-fader",
      "rgbw-fader"
    ],
    "ghost": [
      "ip-spot-bat"
    ],
    "glp": [
      "impression-laser",
      "impression-spot-one",
      "impression-x4-bar-10",
      "jdc1"
    ],
    "gruft": [
      "ventilator"
    ],
    "jb-lighting": [
      "varyscan-p7"
    ],
    "jb-systems": [
      "twin-effect-laser"
    ],
    "kam": [
      "gobotracer"
    ],
    "laserworld": [
      "cs-1000rgb"
    ],
    "lightmaxx": [
      "dj-scan-led",
      "platinum-mini-tri-par",
      "vega-zoom-wash"
    ],
    "look": [
      "viper-nt"
    ],
    "magicfx": [
      "psyco2jet",
      "smokejet",
      "stage-flame"
    ],
    "martin": [
      "atomic-3000",
      "mac-700-wash",
      "mac-aura",
      "mac-axiom-hybrid",
      "mac-viper-airfx",
      "mac-viper-performance",
      "mac-viper-wash",
      "magnum-2500-hz",
      "roboscan-812",
      "rush-mh-2-wash",
      "rush-mh-3-beam",
      "rush-mh-7-hybrid"
    ],
    "mdg": [
      "hazer-atmosphere-aps",
      "theone-atmospheric-generator"
    ],
    "minuit-une": [
      "ivl-carre"
    ],
    "nicols": [
      "led-bar-123-fc-ip"
    ],
    "orion": [
      "orcan2"
    ],
    "powerlighting": [
      "wash-84w"
    ],
    "prolights": [
      "diamond19",
      "pixpan16"
    ],
    "qtx": [
      "lux-ld30w"
    ],
    "renkforce": [
      "gm107"
    ],
    "robe": [
      "colorspot-2500e-at",
      "dj-scan-250-xt",
      "robin-600e-spot",
      "robin-ledbeam-150",
      "robin-ledwash-600"
    ],
    "showtec": [
      "dominator",
      "horizon-8",
      "kanjo-spot-60",
      "kanjo-wash-rgb",
      "led-light-bar-rgb-v3",
      "phantom-50-led-spot",
      "phantom-140-led-spot",
      "pixel-bar-12-mkii",
      "sunraise-led",
      "xs-1-rgbw"
    ],
    "showven": [
      "sparkular",
      "sparkular-fall"
    ],
    "stairville": [
      "led-flood-panel-150",
      "mh-100",
      "mh-x25",
      "stage-tri-led"
    ],
    "tmb": [
      "solaris-flare"
    ],
    "venue": [
      "thintri64",
      "tristrip3z"
    ]
  },
  "categories": {
    "Blinder": [
      "adb/alc4",
      "american-dj/dotz-par",
      "american-dj/flat-par-qa12xs",
      "cameo/flash-matrix-250",
      "cameo/flat-pro-flood-ip65-tri",
      "cameo/thunder-wash-100-rgb",
      "cameo/thunder-wash-100-w",
      "cameo/thunder-wash-600-rgb",
      "cameo/thunder-wash-600-w",
      "glp/jdc1",
      "showtec/horizon-8",
      "stairville/led-flood-panel-150",
      "tmb/solaris-flare"
    ],
    "Color Changer": [
      "5star-systems/spica-250m",
      "abstract/twister-4",
      "adb/alc4",
      "american-dj/auto-spot-150",
      "american-dj/boom-box-fx2",
      "american-dj/dotz-par",
      "american-dj/flat-par-qa12xs",
      "american-dj/fog-fury-jett-pro",
      "american-dj/inno-pocket-fusion",
      "american-dj/quad-phase-hp",
      "american-dj/revo-4-ir",
      "american-dj/revo-sweep",
      "american-dj/vizi-spot-led-pro",
      "american-dj/xs-400",
      "ayra/tdc-triple-burst",
      "ayrton/magicblade-fx",
      "big-dipper/ls90",
      "blizzard/puck-rgbaw",
      "boomtonedj/crazy-spot-30",
      "boomtonedj/xtrem-led",
      "cameo/flat-par-can-tri-7-x-3w-ir",
      "cameo/flat-pro-18",
      "cameo/flat-pro-flood-ip65-tri",
      "cameo/gobo-scanner-80",
      "cameo/hydrabeam-100",
      "cameo/hydrabeam-300-rgbw",
      "cameo/nanospot-120",
      "cameo/outdoor-par-tri-12",
      "cameo/storm",
      "cameo/thunder-wash-100-rgb",
      "cameo/thunder-wash-600-rgb",
      "cameo/zenit-w600",
      "chauvet-dj/eve-p-130-rgb",
      "chauvet-dj/gigbar-2",
      "chauvet-dj/slimpar-pro-h-usb",
      "chauvet-dj/slimpar-pro-qz12",
      "chauvet-dj/slimpar-pro-w",
      "chauvet-dj/slimpar-q12-bt",
      "chauvet-dj/slimpar-t12-bt",
      "chauvet-dj/washfx",
      "chauvet-professional/colordash-batten-quad-6",
      "chroma-q/color-force-ii-12",
      "chroma-q/color-force-ii-48",
      "chroma-q/color-force-ii-72",
      "clay-paky/alpha-spot-qwo-800",
      "clay-paky/sharpy",
      "clay-paky/show-batten-100",
      "clay-paky/spheriscan",
      "coemar/prospot-250-lx",
      "dts/xr1200-wash",
      "elation/acl-360-roller",
      "elation/platinum-hfx",
      "elation/platinum-seven",
      "elation/platinum-spot-15r-pro",
      "eliminator/stealth-beam",
      "equinox/gigabar",
      "eurolite/led-fe-1500",
      "eurolite/led-kls-801",
      "eurolite/led-par-56-tcl",
      "eurolite/led-ps-4-hcl",
      "eurolite/led-tmh-7",
      "eurolite/led-tmh-9",
      "eurolite/led-tmh-18",
      "eurolite/led-tmh-x25",
      "futurelight/dmh-75-i-led-moving-head",
      "futurelight/pro-slim-par-7-hcl",
      "futurelight/sc-250-scanner",
      "generic/cmy-fader",
      "generic/drgb-fader",
      "generic/drgbw-fader",
      "generic/rgb-fader",
      "generic/rgba-fader",
      "generic/rgbd-fader",
      "generic/rgbw-fader",
      "ghost/ip-spot-bat",
      "glp/impression-laser",
      "glp/impression-spot-one",
      "glp/impression-x4-bar-10",
      "glp/jdc1",
      "gruft/ventilator",
      "jb-lighting/varyscan-p7",
      "jb-systems/twin-effect-laser",
      "kam/gobotracer",
      "laserworld/cs-1000rgb",
      "lightmaxx/dj-scan-led",
      "lightmaxx/platinum-mini-tri-par",
      "lightmaxx/vega-zoom-wash",
      "magicfx/smokejet",
      "martin/mac-700-wash",
      "martin/mac-aura",
      "martin/mac-axiom-hybrid",
      "martin/mac-viper-airfx",
      "martin/mac-viper-performance",
      "martin/mac-viper-wash",
      "martin/roboscan-812",
      "martin/rush-mh-2-wash",
      "martin/rush-mh-3-beam",
      "martin/rush-mh-7-hybrid",
      "minuit-une/ivl-carre",
      "nicols/led-bar-123-fc-ip",
      "orion/orcan2",
      "powerlighting/wash-84w",
      "prolights/diamond19",
      "prolights/pixpan16",
      "qtx/lux-ld30w",
      "renkforce/gm107",
      "robe/colorspot-2500e-at",
      "robe/dj-scan-250-xt",
      "robe/robin-600e-spot",
      "robe/robin-ledbeam-150",
      "robe/robin-ledwash-600",
      "showtec/dominator",
      "showtec/horizon-8",
      "showtec/kanjo-spot-60",
      "showtec/kanjo-wash-rgb",
      "showtec/led-light-bar-rgb-v3",
      "showtec/phantom-50-led-spot",
      "showtec/phantom-140-led-spot",
      "showtec/pixel-bar-12-mkii",
      "showtec/sunraise-led",
      "showtec/xs-1-rgbw",
      "stairville/led-flood-panel-150",
      "stairville/mh-100",
      "stairville/mh-x25",
      "stairville/stage-tri-led",
      "tmb/solaris-flare",
      "venue/thintri64",
      "venue/tristrip3z"
    ],
    "Dimmer": [
      "adb/europe-105",
      "american-dj/flat-par-qa12xs",
      "cameo/flat-par-can-tri-7-x-3w-ir",
      "chauvet-dj/eve-p-100-ww",
      "dts/scena-led-150",
      "eurolite/led-sls-6-uv-floor",
      "generic/desk-channel",
      "magicfx/smokejet"
    ],
    "Effect": [
      "american-dj/revo-burst",
      "ayra/tdc-triple-burst",
      "magicfx/psyco2jet",
      "magicfx/stage-flame",
      "minuit-une/ivl-carre",
      "showven/sparkular",
      "showven/sparkular-fall",
      "venue/tristrip3z"
    ],
    "Fan": [
      "gruft/ventilator"
    ],
    "Flower": [
      "abstract/twister-4",
      "american-dj/inno-pocket-fusion",
      "american-dj/quad-phase-hp",
      "american-dj/revo-4-ir",
      "american-dj/revo-burst",
      "american-dj/revo-sweep",
      "boomtonedj/xtrem-led",
      "cameo/storm",
      "eurolite/led-fe-1500",
      "eurolite/led-svf-1",
      "showtec/sunraise-led"
    ],
    "Hazer": [
      "martin/magnum-2500-hz",
      "mdg/hazer-atmosphere-aps",
      "mdg/theone-atmospheric-generator"
    ],
    "Laser": [
      "american-dj/boom-box-fx2",
      "american-dj/galaxian-3d",
      "american-dj/inno-pocket-fusion",
      "cameo/storm",
      "chauvet-dj/gigbar-2",
      "eurolite/led-fe-1500",
      "glp/impression-laser",
      "jb-systems/twin-effect-laser",
      "laserworld/cs-1000rgb",
      "minuit-une/ivl-carre",
      "showtec/dominator"
    ],
    "Matrix": [
      "american-dj/revo-4-ir",
      "cameo/flash-matrix-250",
      "eurolite/led-tmh-18",
      "eurolite/led-tmh-x25",
      "glp/jdc1",
      "prolights/pixpan16"
    ],
    "Moving Head": [
      "5star-systems/spica-250m",
      "adb/warp-m",
      "american-dj/auto-spot-150",
      "american-dj/vizi-spot-led-pro",
      "american-dj/xs-400",
      "ayrton/magicblade-fx",
      "big-dipper/ls90",
      "boomtonedj/crazy-spot-30",
      "cameo/hydrabeam-100",
      "cameo/hydrabeam-300-rgbw",
      "cameo/nanospot-120",
      "clay-paky/alpha-spot-qwo-800",
      "clay-paky/sharpy",
      "clay-paky/show-batten-100",
      "coemar/prospot-250-lx",
      "dts/xr1200-wash",
      "elation/acl-360-roller",
      "elation/platinum-hfx",
      "elation/platinum-seven",
      "elation/platinum-spot-15r-pro",
      "eliminator/stealth-beam",
      "eurolite/led-svf-1",
      "eurolite/led-tmh-7",
      "eurolite/led-tmh-9",
      "eurolite/led-tmh-18",
      "eurolite/led-tmh-x25",
      "futurelight/dmh-75-i-led-moving-head",
      "generic/pan-tilt",
      "glp/impression-laser",
      "glp/impression-spot-one",
      "glp/impression-x4-bar-10",
      "glp/jdc1",
      "jb-lighting/varyscan-p7",
      "kam/gobotracer",
      "lightmaxx/vega-zoom-wash",
      "martin/mac-700-wash",
      "martin/mac-aura",
      "martin/mac-axiom-hybrid",
      "martin/mac-viper-airfx",
      "martin/mac-viper-performance",
      "martin/mac-viper-wash",
      "martin/rush-mh-2-wash",
      "martin/rush-mh-3-beam",
      "martin/rush-mh-7-hybrid",
      "powerlighting/wash-84w",
      "prolights/diamond19",
      "qtx/lux-ld30w",
      "renkforce/gm107",
      "robe/colorspot-2500e-at",
      "robe/robin-600e-spot",
      "robe/robin-ledbeam-150",
      "robe/robin-ledwash-600",
      "showtec/kanjo-spot-60",
      "showtec/kanjo-wash-rgb",
      "showtec/phantom-50-led-spot",
      "showtec/phantom-140-led-spot",
      "showtec/xs-1-rgbw",
      "stairville/mh-100",
      "stairville/mh-x25"
    ],
    "Other": [
      "chauvet-dj/corepar-uv-usb"
    ],
    "Pixel Bar": [
      "adb/alc4",
      "ayrton/magicblade-fx",
      "chauvet-professional/colordash-batten-quad-6",
      "chroma-q/color-force-ii-12",
      "chroma-q/color-force-ii-48",
      "chroma-q/color-force-ii-72",
      "clay-paky/show-batten-100",
      "glp/impression-x4-bar-10",
      "nicols/led-bar-123-fc-ip",
      "showtec/led-light-bar-rgb-v3",
      "showtec/pixel-bar-12-mkii",
      "venue/tristrip3z"
    ],
    "Scanner": [
      "cameo/gobo-scanner-80",
      "clay-paky/spheriscan",
      "futurelight/sc-250-scanner",
      "lightmaxx/dj-scan-led",
      "martin/roboscan-812",
      "robe/dj-scan-250-xt"
    ],
    "Smoke": [
      "american-dj/fog-fury-jett-pro",
      "look/viper-nt",
      "magicfx/smokejet",
      "mdg/theone-atmospheric-generator"
    ],
    "Stand": [
      "chauvet-dj/gigbar-2",
      "equinox/gigabar",
      "eurolite/led-kls-801"
    ],
    "Strobe": [
      "cameo/flash-matrix-250",
      "cameo/flat-par-can-tri-7-x-3w-ir",
      "cameo/storm",
      "cameo/thunder-wash-100-rgb",
      "cameo/thunder-wash-100-w",
      "cameo/thunder-wash-600-rgb",
      "cameo/thunder-wash-600-w",
      "eurolite/led-fe-1500",
      "futurelight/stb-648-led-strobe-smd-5050",
      "glp/impression-x4-bar-10",
      "glp/jdc1",
      "martin/atomic-3000",
      "tmb/solaris-flare"
    ]
  },
  "contributors": {
    "Flo Edelmann": [
      "5star-systems/spica-250m",
      "abstract/twister-4",
      "american-dj/flat-par-qa12xs",
      "american-dj/inno-pocket-fusion",
      "american-dj/quad-phase-hp",
      "american-dj/revo-4-ir",
      "american-dj/revo-burst",
      "american-dj/xs-400",
      "ayra/tdc-triple-burst",
      "big-dipper/ls90",
      "boomtonedj/xtrem-led",
      "cameo/hydrabeam-100",
      "cameo/hydrabeam-300-rgbw",
      "cameo/outdoor-par-tri-12",
      "cameo/thunder-wash-100-rgb",
      "cameo/thunder-wash-100-w",
      "cameo/thunder-wash-600-rgb",
      "cameo/thunder-wash-600-w",
      "cameo/zenit-w600",
      "chauvet-dj/eve-p-100-ww",
      "chauvet-dj/eve-p-130-rgb",
      "chauvet-dj/gigbar-2",
      "chauvet-dj/slimpar-q12-bt",
      "chauvet-dj/slimpar-t12-bt",
      "chauvet-professional/colordash-batten-quad-6",
      "clay-paky/alpha-spot-qwo-800",
      "clay-paky/sharpy",
      "clay-paky/show-batten-100",
      "coemar/prospot-250-lx",
      "dts/scena-led-150",
      "elation/platinum-hfx",
      "eurolite/led-kls-801",
      "eurolite/led-par-56-tcl",
      "eurolite/led-ps-4-hcl",
      "eurolite/led-sls-6-uv-floor",
      "eurolite/led-tmh-7",
      "eurolite/led-tmh-9",
      "eurolite/led-tmh-18",
      "futurelight/dmh-75-i-led-moving-head",
      "futurelight/pro-slim-par-7-hcl",
      "generic/cmy-fader",
      "generic/desk-channel",
      "generic/drgb-fader",
      "generic/pan-tilt",
      "generic/rgb-fader",
      "generic/rgba-fader",
      "generic/rgbd-fader",
      "generic/rgbw-fader",
      "glp/jdc1",
      "gruft/ventilator",
      "jb-systems/twin-effect-laser",
      "lightmaxx/platinum-mini-tri-par",
      "lightmaxx/vega-zoom-wash",
      "look/viper-nt",
      "martin/atomic-3000",
      "martin/roboscan-812",
      "mdg/theone-atmospheric-generator",
      "qtx/lux-ld30w",
      "robe/dj-scan-250-xt",
      "robe/robin-600e-spot",
      "showtec/horizon-8",
      "showtec/kanjo-spot-60",
      "showtec/kanjo-wash-rgb",
      "showtec/led-light-bar-rgb-v3",
      "showtec/phantom-50-led-spot",
      "showtec/phantom-140-led-spot",
      "stairville/mh-x25",
      "stairville/stage-tri-led",
      "tmb/solaris-flare",
      "venue/tristrip3z"
    ],
    "Felix Edelmann": [
      "5star-systems/spica-250m",
      "abstract/twister-4",
      "american-dj/auto-spot-150",
      "american-dj/boom-box-fx2",
      "american-dj/dotz-par",
      "american-dj/fog-fury-jett-pro",
      "american-dj/galaxian-3d",
      "american-dj/revo-4-ir",
      "american-dj/revo-sweep",
      "ayrton/magicblade-fx",
      "cameo/flash-matrix-250",
      "cameo/flat-pro-18",
      "cameo/flat-pro-flood-ip65-tri",
      "cameo/gobo-scanner-80",
      "cameo/hydrabeam-100",
      "cameo/nanospot-120",
      "cameo/outdoor-par-tri-12",
      "cameo/storm",
      "cameo/zenit-w600",
      "chauvet-dj/corepar-uv-usb",
      "chauvet-dj/gigbar-2",
      "chauvet-dj/slimpar-pro-h-usb",
      "chauvet-dj/slimpar-pro-qz12",
      "chauvet-dj/slimpar-pro-w",
      "chauvet-dj/washfx",
      "chroma-q/color-force-ii-12",
      "chroma-q/color-force-ii-48",
      "chroma-q/color-force-ii-72",
      "clay-paky/spheriscan",
      "elation/acl-360-roller",
      "elation/platinum-seven",
      "elation/platinum-spot-15r-pro",
      "equinox/gigabar",
      "eurolite/led-fe-1500",
      "eurolite/led-kls-801",
      "eurolite/led-par-56-tcl",
      "eurolite/led-svf-1",
      "eurolite/led-tmh-18",
      "eurolite/led-tmh-x25",
      "futurelight/pro-slim-par-7-hcl",
      "futurelight/sc-250-scanner",
      "futurelight/stb-648-led-strobe-smd-5050",
      "glp/impression-laser",
      "glp/impression-spot-one",
      "jb-lighting/varyscan-p7",
      "lightmaxx/platinum-mini-tri-par",
      "martin/atomic-3000",
      "orion/orcan2",
      "prolights/pixpan16",
      "robe/dj-scan-250-xt",
      "robe/robin-ledbeam-150",
      "robe/robin-ledwash-600",
      "showtec/dominator",
      "showtec/kanjo-wash-rgb",
      "showtec/led-light-bar-rgb-v3",
      "showtec/phantom-50-led-spot",
      "showtec/phantom-140-led-spot",
      "showtec/pixel-bar-12-mkii",
      "showtec/sunraise-led",
      "stairville/led-flood-panel-150",
      "venue/thintri64"
    ],
    "novasfronteiras.co": [
      "dts/xr1200-wash",
      "martin/mac-aura",
      "martin/mac-axiom-hybrid",
      "martin/mac-viper-airfx",
      "martin/mac-viper-performance",
      "martin/mac-viper-wash",
      "martin/magnum-2500-hz",
      "martin/rush-mh-2-wash",
      "martin/rush-mh-3-beam",
      "martin/rush-mh-7-hybrid",
      "mdg/hazer-atmosphere-aps",
      "robe/colorspot-2500e-at"
    ],
    "ameisso": [
      "adb/alc4",
      "adb/europe-105",
      "adb/warp-m",
      "generic/drgbw-fader",
      "minuit-une/ivl-carre",
      "prolights/diamond19"
    ],
    "Alejo Cervera": [
      "magicfx/stage-flame",
      "showven/sparkular",
      "showven/sparkular-fall"
    ],
    "Justin Hornsby": [
      "chauvet-dj/washfx",
      "equinox/gigabar",
      "kam/gobotracer"
    ],
    "Jo": [
      "laserworld/cs-1000rgb",
      "showtec/xs-1-rgbw"
    ],
    "Karl Humbug": [
      "dts/scena-led-150",
      "martin/mac-700-wash"
    ],
    "MAGIC FX B.V.": [
      "magicfx/psyco2jet",
      "magicfx/smokejet"
    ],
    "Nerijus Mongirdas": [
      "jb-systems/twin-effect-laser",
      "qtx/lux-ld30w"
    ],
    "p_0g_8mm3_": [
      "stairville/mh-x25",
      "stairville/stage-tri-led"
    ],
    "TAKU": [
      "american-dj/dotz-par",
      "american-dj/flat-par-qa12xs"
    ],
    "zampano": [
      "boomtonedj/crazy-spot-30",
      "ghost/ip-spot-bat"
    ],
    "Anonymous": [
      "stairville/mh-100"
    ],
    "Bram Nauta": [
      "american-dj/vizi-spot-led-pro"
    ],
    "Edgar Aichinger": [
      "renkforce/gm107"
    ],
    "eklynx": [
      "american-dj/galaxian-3d"
    ],
    "EXELBONSAI": [
      "american-dj/inno-pocket-fusion"
    ],
    "Fabian": [
      "cameo/flat-par-can-tri-7-x-3w-ir"
    ],
    "fueller": [
      "prolights/diamond19"
    ],
    "George Qualley IV": [
      "eliminator/stealth-beam"
    ],
    "Massimo Callegari": [
      "clay-paky/sharpy"
    ],
    "Millumin": [
      "powerlighting/wash-84w"
    ],
    "NiKoyes": [
      "robe/robin-600e-spot"
    ],
    "Nils Van Zuijlen": [
      "nicols/led-bar-123-fc-ip"
    ],
    "Rummels Bucht Berlin": [
      "glp/impression-x4-bar-10"
    ],
    "smokris": [
      "blizzard/puck-rgbaw"
    ],
    "Thilo Billerbeck": [
      "lightmaxx/dj-scan-led"
    ],
    "Tsunoo": [
      "boomtonedj/xtrem-led"
    ],
    "zhefskie": [
      "big-dipper/ls90"
    ]
  },
  "rdm": {
    "1808": {
      "key": "dts",
      "models": {}
    },
    "5584": {
      "key": "prolights",
      "models": {}
    },
    "6906": {
      "key": "tmb",
      "models": {
        "1703": "solaris-flare"
      }
    },
    "8612": {
      "key": "chauvet-dj",
      "models": {}
    },
    "8870": {
      "key": "elation",
      "models": {}
    },
    "10676": {
      "key": "showtec",
      "models": {}
    },
    "16708": {
      "key": "adb",
      "models": {}
    },
    "17229": {
      "key": "coemar",
      "models": {}
    },
    "17232": {
      "key": "clay-paky",
      "models": {}
    },
    "18008": {
      "key": "magicfx",
      "models": {
        "1": "psyco2jet"
      }
    },
    "19780": {
      "key": "mdg",
      "models": {
        "1": "theone-atmospheric-generator"
      }
    },
    "19792": {
      "key": "martin",
      "models": {
        "4": "mac-aura",
        "43": "mac-viper-wash",
        "44": "mac-viper-airfx",
        "65": "mac-viper-performance"
      }
    },
    "21075": {
      "key": "robe",
      "models": {
        "7": "colorspot-2500e-at",
        "57": "robin-600e-spot",
        "118": "robin-ledwash-600"
      }
    },
    "21360": {
      "key": "chroma-q",
      "models": {}
    },
    "26476": {
      "key": "glp",
      "models": {
        "0": "impression-spot-one"
      }
    }
  },
  "lastUpdated": [
<<<<<<< HEAD
    "cameo/flat-par-can-tri-7-x-3w-ir",
=======
    "lightmaxx/platinum-mini-tri-par",
    "lightmaxx/vega-zoom-wash",
>>>>>>> 37141ab6
    "clay-paky/show-batten-100",
    "chauvet-dj/eve-p-100-ww",
    "chauvet-dj/eve-p-130-rgb",
    "chauvet-professional/colordash-batten-quad-6",
    "renkforce/gm107",
    "big-dipper/ls90",
    "clay-paky/alpha-spot-qwo-800",
    "magicfx/smokejet",
    "american-dj/xs-400",
    "boomtonedj/crazy-spot-30",
    "cameo/gobo-scanner-80",
    "cameo/hydrabeam-300-rgbw",
    "clay-paky/sharpy",
    "clay-paky/spheriscan",
    "coemar/prospot-250-lx",
    "dts/xr1200-wash",
    "elation/acl-360-roller",
    "elation/platinum-hfx",
    "elation/platinum-spot-15r-pro",
    "eliminator/stealth-beam",
    "eurolite/led-tmh-7",
    "eurolite/led-tmh-9",
    "eurolite/led-tmh-x25",
    "futurelight/dmh-75-i-led-moving-head",
    "generic/pan-tilt",
    "glp/impression-spot-one",
    "glp/impression-x4-bar-10",
    "glp/jdc1",
    "kam/gobotracer",
    "laserworld/cs-1000rgb",
    "martin/mac-700-wash",
    "martin/mac-aura",
    "martin/rush-mh-2-wash",
    "martin/rush-mh-3-beam",
    "martin/rush-mh-7-hybrid",
    "minuit-une/ivl-carre",
    "powerlighting/wash-84w",
    "qtx/lux-ld30w",
    "robe/colorspot-2500e-at",
    "robe/robin-600e-spot",
    "showtec/kanjo-spot-60",
    "showtec/kanjo-wash-rgb",
    "showtec/phantom-50-led-spot",
    "showtec/phantom-140-led-spot",
    "showtec/xs-1-rgbw",
    "stairville/mh-100",
    "stairville/mh-x25",
    "adb/alc4",
    "american-dj/revo-sweep",
    "ayrton/magicblade-fx",
    "chauvet-dj/gigbar-2",
    "chroma-q/color-force-ii-12",
    "chroma-q/color-force-ii-48",
    "chroma-q/color-force-ii-72",
    "equinox/gigabar",
    "eurolite/led-kls-801",
    "nicols/led-bar-123-fc-ip",
    "showtec/led-light-bar-rgb-v3",
    "showtec/pixel-bar-12-mkii",
    "venue/tristrip3z",
    "magicfx/psyco2jet",
    "magicfx/stage-flame",
    "cameo/zenit-w600",
    "chauvet-dj/corepar-uv-usb",
    "chauvet-dj/slimpar-pro-h-usb",
    "chauvet-dj/slimpar-pro-qz12",
    "chauvet-dj/slimpar-pro-w",
    "chauvet-dj/slimpar-q12-bt",
    "chauvet-dj/slimpar-t12-bt",
    "chauvet-dj/washfx",
    "5star-systems/spica-250m",
    "american-dj/boom-box-fx2",
    "american-dj/dotz-par",
    "american-dj/flat-par-qa12xs",
    "american-dj/fog-fury-jett-pro",
    "american-dj/galaxian-3d",
    "american-dj/inno-pocket-fusion",
    "american-dj/quad-phase-hp",
    "american-dj/revo-4-ir",
    "american-dj/revo-burst",
    "american-dj/vizi-spot-led-pro",
    "ayra/tdc-triple-burst",
    "boomtonedj/xtrem-led",
    "cameo/flat-pro-18",
    "cameo/hydrabeam-100",
    "cameo/nanospot-120",
    "cameo/outdoor-par-tri-12",
    "cameo/storm",
    "cameo/thunder-wash-100-rgb",
    "cameo/thunder-wash-100-w",
    "cameo/thunder-wash-600-rgb",
    "cameo/thunder-wash-600-w",
    "dts/scena-led-150",
    "elation/platinum-seven",
    "eurolite/led-fe-1500",
    "eurolite/led-par-56-tcl",
    "eurolite/led-ps-4-hcl",
    "eurolite/led-svf-1",
    "eurolite/led-tmh-18",
    "futurelight/pro-slim-par-7-hcl",
    "futurelight/sc-250-scanner",
    "futurelight/stb-648-led-strobe-smd-5050",
    "ghost/ip-spot-bat",
    "glp/impression-laser",
    "jb-lighting/varyscan-p7",
    "jb-systems/twin-effect-laser",
    "lightmaxx/dj-scan-led",
    "look/viper-nt",
    "martin/atomic-3000",
    "martin/mac-axiom-hybrid",
    "martin/mac-viper-airfx",
    "martin/mac-viper-performance",
    "martin/mac-viper-wash",
    "martin/magnum-2500-hz",
    "martin/roboscan-812",
    "mdg/hazer-atmosphere-aps",
    "mdg/theone-atmospheric-generator",
    "prolights/diamond19",
    "prolights/pixpan16",
    "robe/dj-scan-250-xt",
    "robe/robin-ledbeam-150",
    "robe/robin-ledwash-600",
    "showtec/dominator",
    "showtec/sunraise-led",
    "showven/sparkular",
    "showven/sparkular-fall",
    "stairville/led-flood-panel-150",
    "stairville/stage-tri-led",
    "tmb/solaris-flare",
    "abstract/twister-4",
    "blizzard/puck-rgbaw",
    "adb/europe-105",
    "adb/warp-m",
    "american-dj/auto-spot-150",
    "cameo/flash-matrix-250",
    "cameo/flat-pro-flood-ip65-tri",
    "eurolite/led-sls-6-uv-floor",
    "generic/cmy-fader",
    "generic/desk-channel",
    "generic/drgb-fader",
    "generic/drgbw-fader",
    "generic/rgb-fader",
    "generic/rgba-fader",
    "generic/rgbd-fader",
    "generic/rgbw-fader",
    "gruft/ventilator",
    "orion/orcan2",
    "showtec/horizon-8",
    "venue/thintri64"
  ]
}<|MERGE_RESOLUTION|>--- conflicted
+++ resolved
@@ -1663,12 +1663,9 @@
     }
   },
   "lastUpdated": [
-<<<<<<< HEAD
     "cameo/flat-par-can-tri-7-x-3w-ir",
-=======
     "lightmaxx/platinum-mini-tri-par",
     "lightmaxx/vega-zoom-wash",
->>>>>>> 37141ab6
     "clay-paky/show-batten-100",
     "chauvet-dj/eve-p-100-ww",
     "chauvet-dj/eve-p-130-rgb",
