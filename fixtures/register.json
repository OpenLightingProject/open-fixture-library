{
  "filesystem": {
    "american-dj/quad-phase-hp": {
      "name": "Quad Phase HP"
    },
    "cameo/outdoor-par-tri-12": {
      "name": "Outdoor PAR Tri 12"
    },
    "cameo/thunder-wash-100-rgb": {
      "name": "Thunder Wash 100 RGB"
    },
    "cameo/thunder-wash-100-w": {
      "name": "Thunder Wash 100 W"
    },
    "cameo/thunder-wash-600-rgb": {
      "name": "Thunder Wash 600 RGB"
    },
    "cameo/thunder-wash-600-w": {
      "name": "Thunder Wash 600 W"
    },
    "elation/platinum-spot-15r-pro": {
      "name": "Platinum Spot 15R Pro"
    },
    "eurolite/led-tmh-18": {
      "name": "LED TMH-18"
    },
    "eurolite/led-tmh-x25": {
      "name": "LED TMH-X25"
    },
    "gruft/ventilator": {
      "name": "Ventilator"
    },
    "lightmaxx/platinum-mini-tri-par": {
      "name": "Platinum Mini TRI-PAR"
    },
    "lightmaxx/vega-zoom-wash": {
      "name": "Vega Zoom Wash"
    },
    "martin/roboscan-812": {
      "name": "RoboScan 812"
    },
    "showtec/phantom-50-led-spot": {
      "name": "Phantom 50 LED Spot"
    },
<<<<<<< HEAD
    "eurolite/led-sls-6-uv-floor": {
      "name": "LED SLS-6 UV Floor"
=======
    "eurolite/led-ps-4-hcl": {
      "name": "LED PS-4 HCL"
>>>>>>> 6116747d
    }
  },
  "manufacturers": {
    "american-dj": [
      "quad-phase-hp"
    ],
    "cameo": [
      "outdoor-par-tri-12",
      "thunder-wash-100-rgb",
      "thunder-wash-100-w",
      "thunder-wash-600-rgb",
      "thunder-wash-600-w"
    ],
    "elation": [
      "platinum-spot-15r-pro"
    ],
    "eurolite": [
<<<<<<< HEAD
      "led-sls-6-uv-floor",
=======
      "led-ps-4-hcl",
>>>>>>> 6116747d
      "led-tmh-18",
      "led-tmh-x25"
    ],
    "gruft": [
      "ventilator"
    ],
    "lightmaxx": [
      "platinum-mini-tri-par",
      "vega-zoom-wash"
    ],
    "martin": [
      "roboscan-812"
    ],
    "showtec": [
      "phantom-50-led-spot"
    ]
  },
  "categories": {
    "Flower": [
      "american-dj/quad-phase-hp"
    ],
    "Color Changer": [
      "cameo/outdoor-par-tri-12",
      "cameo/thunder-wash-100-rgb",
      "cameo/thunder-wash-600-rgb",
<<<<<<< HEAD
      "eurolite/led-sls-6-uv-floor",
=======
      "eurolite/led-ps-4-hcl",
>>>>>>> 6116747d
      "lightmaxx/platinum-mini-tri-par",
      "lightmaxx/vega-zoom-wash"
    ],
    "Strobe": [
      "cameo/thunder-wash-100-rgb",
      "cameo/thunder-wash-100-w",
      "cameo/thunder-wash-600-rgb",
      "cameo/thunder-wash-600-w"
    ],
    "Blinder": [
      "cameo/thunder-wash-100-rgb",
      "cameo/thunder-wash-100-w",
      "cameo/thunder-wash-600-rgb",
      "cameo/thunder-wash-600-w"
    ],
    "Moving Head": [
      "elation/platinum-spot-15r-pro",
      "eurolite/led-tmh-18",
      "eurolite/led-tmh-x25",
      "lightmaxx/vega-zoom-wash",
      "showtec/phantom-50-led-spot"
    ],
    "Fan": [
      "gruft/ventilator"
    ],
    "Scanner": [
      "martin/roboscan-812"
    ]
  }
}<|MERGE_RESOLUTION|>--- conflicted
+++ resolved
@@ -21,6 +21,12 @@
     "elation/platinum-spot-15r-pro": {
       "name": "Platinum Spot 15R Pro"
     },
+    "eurolite/led-ps-4-hcl": {
+      "name": "LED PS-4 HCL"
+    },
+    "eurolite/led-sls-6-uv-floor": {
+      "name": "LED SLS-6 UV Floor"
+    },
     "eurolite/led-tmh-18": {
       "name": "LED TMH-18"
     },
@@ -39,16 +45,11 @@
     "martin/roboscan-812": {
       "name": "RoboScan 812"
     },
+    "showtec/phantom-140-led-spot": {
+      "name": "Phantom 140 LED Beam"
+    },
     "showtec/phantom-50-led-spot": {
       "name": "Phantom 50 LED Spot"
-    },
-<<<<<<< HEAD
-    "eurolite/led-sls-6-uv-floor": {
-      "name": "LED SLS-6 UV Floor"
-=======
-    "eurolite/led-ps-4-hcl": {
-      "name": "LED PS-4 HCL"
->>>>>>> 6116747d
     }
   },
   "manufacturers": {
@@ -66,11 +67,8 @@
       "platinum-spot-15r-pro"
     ],
     "eurolite": [
-<<<<<<< HEAD
+      "led-ps-4-hcl",
       "led-sls-6-uv-floor",
-=======
-      "led-ps-4-hcl",
->>>>>>> 6116747d
       "led-tmh-18",
       "led-tmh-x25"
     ],
@@ -85,6 +83,7 @@
       "roboscan-812"
     ],
     "showtec": [
+      "phantom-140-led-spot",
       "phantom-50-led-spot"
     ]
   },
@@ -96,11 +95,8 @@
       "cameo/outdoor-par-tri-12",
       "cameo/thunder-wash-100-rgb",
       "cameo/thunder-wash-600-rgb",
-<<<<<<< HEAD
+      "eurolite/led-ps-4-hcl",
       "eurolite/led-sls-6-uv-floor",
-=======
-      "eurolite/led-ps-4-hcl",
->>>>>>> 6116747d
       "lightmaxx/platinum-mini-tri-par",
       "lightmaxx/vega-zoom-wash"
     ],
@@ -121,6 +117,7 @@
       "eurolite/led-tmh-18",
       "eurolite/led-tmh-x25",
       "lightmaxx/vega-zoom-wash",
+      "showtec/phantom-140-led-spot",
       "showtec/phantom-50-led-spot"
     ],
     "Fan": [
