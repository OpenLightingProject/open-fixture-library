--- conflicted
+++ resolved
@@ -195,13 +195,13 @@
       "lastModifyDate": "2018-08-10",
       "lastAction": "modified"
     },
-<<<<<<< HEAD
+    "chauvet-dj/eve-p-100-ww": {
+      "name": "EVE P-100 WW",
+      "lastModifyDate": "2018-09-14",
+      "lastAction": "created"
+    },
     "chauvet-dj/eve-p-130-rgb": {
       "name": "EVE P-130 RGB",
-=======
-    "chauvet-dj/eve-p-100-ww": {
-      "name": "EVE P-100 WW",
->>>>>>> 8261ea32
       "lastModifyDate": "2018-09-14",
       "lastAction": "created"
     },
@@ -812,11 +812,8 @@
     ],
     "chauvet-dj": [
       "corepar-uv-usb",
-<<<<<<< HEAD
+      "eve-p-100-ww",
       "eve-p-130-rgb",
-=======
-      "eve-p-100-ww",
->>>>>>> 8261ea32
       "gigbar-2",
       "slimpar-pro-h-usb",
       "slimpar-pro-qz12",
@@ -1331,11 +1328,8 @@
       "cameo/thunder-wash-600-rgb",
       "cameo/thunder-wash-600-w",
       "cameo/zenit-w600",
-<<<<<<< HEAD
+      "chauvet-dj/eve-p-100-ww",
       "chauvet-dj/eve-p-130-rgb",
-=======
-      "chauvet-dj/eve-p-100-ww",
->>>>>>> 8261ea32
       "chauvet-dj/gigbar-2",
       "chauvet-dj/slimpar-q12-bt",
       "chauvet-dj/slimpar-t12-bt",
@@ -1636,12 +1630,9 @@
     }
   },
   "lastUpdated": [
-<<<<<<< HEAD
+    "chauvet-dj/eve-p-100-ww",
     "chauvet-dj/eve-p-130-rgb",
-=======
-    "chauvet-dj/eve-p-100-ww",
     "renkforce/gm107",
->>>>>>> 8261ea32
     "big-dipper/ls90",
     "clay-paky/alpha-spot-qwo-800",
     "magicfx/smokejet",
