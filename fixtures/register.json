{
  "filesystem": {
    "5star-systems/spica-250m": {
      "name": "Spica 250M",
      "lastModifyDate": "2017-10-16",
      "lastAction": "modified"
    },
    "abstract/twister-4": {
      "name": "Twister 4",
      "lastModifyDate": "2017-10-16",
      "lastAction": "modified"
    },
    "adb/alc4": {
      "name": "ALC4",
      "lastModifyDate": "2018-02-19",
      "lastAction": "created"
    },
    "adb/europe-105": {
      "name": "Europe 105",
      "lastModifyDate": "2018-02-15",
      "lastAction": "created"
    },
    "adb/warp-m": {
      "name": "WARP/M",
      "lastModifyDate": "2018-03-29",
      "lastAction": "created"
    },
    "american-dj/auto-spot-150": {
      "name": "Auto Spot 150",
      "lastModifyDate": "2018-01-18",
      "lastAction": "created"
    },
    "american-dj/boom-box-fx2": {
      "name": "Boom Box Fx2",
      "lastModifyDate": "2017-11-17",
      "lastAction": "created"
    },
    "american-dj/dotz-par": {
      "name": "Dotz Par",
      "lastModifyDate": "2018-04-09",
      "lastAction": "created"
    },
    "american-dj/fog-fury-jett-pro": {
      "name": "Fog Fury Jett Pro",
      "lastModifyDate": "2017-08-06",
      "lastAction": "created"
    },
    "american-dj/galaxian-3d": {
      "name": "Galaxian 3D",
      "lastModifyDate": "2017-12-31",
      "lastAction": "modified"
    },
    "american-dj/quad-phase-hp": {
      "name": "Quad Phase HP",
      "lastModifyDate": "2017-12-08",
      "lastAction": "modified"
    },
    "american-dj/revo-4-ir": {
      "name": "Revo 4 IR",
      "lastModifyDate": "2017-12-31",
      "lastAction": "modified"
    },
    "american-dj/revo-burst": {
      "name": "Revo Burst",
      "lastModifyDate": "2018-01-27",
      "lastAction": "modified"
    },
    "american-dj/revo-sweep": {
      "name": "Revo Sweep",
      "lastModifyDate": "2018-02-06",
      "lastAction": "created"
    },
    "american-dj/xs-400": {
      "name": "XS 400",
      "lastModifyDate": "2017-10-16",
      "lastAction": "modified"
    },
    "ayra/tdc-triple-burst": {
      "name": "TDC Triple Burst",
      "lastModifyDate": "2017-12-14",
      "lastAction": "created"
    },
    "blizzard/puck-rgbaw": {
      "name": "Puck RGBAW",
      "lastModifyDate": "2018-04-23",
      "lastAction": "created"
    },
    "cameo/flash-matrix-250": {
      "name": "Flash Matrix 250",
      "lastModifyDate": "2017-12-28",
      "lastAction": "created"
    },
    "cameo/flat-pro-18": {
      "name": "Flat Pro 18",
      "lastModifyDate": "2017-07-14",
      "lastAction": "created"
    },
    "cameo/flat-pro-flood-ip65-tri": {
      "name": "Flat Pro Flood IP65 Tri",
      "lastModifyDate": "2017-12-25",
      "lastAction": "created"
    },
    "cameo/gobo-scanner-80": {
      "name": "Gobo Scanner 80",
      "lastModifyDate": "2017-11-30",
      "lastAction": "created"
    },
    "cameo/hydrabeam-100": {
      "name": "Hydrabeam 100",
      "lastModifyDate": "2017-10-16",
      "lastAction": "modified"
    },
    "cameo/hydrabeam-300-rgbw": {
      "name": "Hydrabeam 300 RGBW",
      "lastModifyDate": "2017-07-25",
      "lastAction": "modified"
    },
    "cameo/nanospot-120": {
      "name": "NanoSpot 120",
      "lastModifyDate": "2017-10-16",
      "lastAction": "modified"
    },
    "cameo/outdoor-par-tri-12": {
      "name": "Outdoor PAR Tri 12",
      "lastModifyDate": "2017-12-26",
      "lastAction": "modified"
    },
    "cameo/storm": {
      "name": "STORM",
      "lastModifyDate": "2018-02-03",
      "lastAction": "created"
    },
    "cameo/thunder-wash-100-rgb": {
      "name": "Thunder Wash 100 RGB",
      "lastModifyDate": "2017-03-09",
      "lastAction": "modified"
    },
    "cameo/thunder-wash-100-w": {
      "name": "Thunder Wash 100 W",
      "lastModifyDate": "2017-03-09",
      "lastAction": "modified"
    },
    "cameo/thunder-wash-600-rgb": {
      "name": "Thunder Wash 600 RGB",
      "lastModifyDate": "2017-03-09",
      "lastAction": "modified"
    },
    "cameo/thunder-wash-600-w": {
      "name": "Thunder Wash 600 W",
      "lastModifyDate": "2017-03-09",
      "lastAction": "modified"
    },
    "chauvet-dj/corepar-uv-usb": {
      "name": "COREpar UV USB",
      "lastModifyDate": "2018-03-15",
      "lastAction": "created"
    },
    "chauvet-dj/gigbar-2": {
      "name": "GigBAR 2",
      "lastModifyDate": "2017-12-31",
      "lastAction": "modified"
    },
    "chauvet-dj/slimpar-pro-h-usb": {
      "name": "SlimPAR Pro H USB",
      "lastModifyDate": "2017-08-09",
      "lastAction": "created"
    },
    "chauvet-dj/slimpar-pro-qz12": {
      "name": "SlimPAR Pro QZ12",
      "lastModifyDate": "2018-01-01",
      "lastAction": "created"
    },
    "chauvet-dj/slimpar-pro-w": {
      "name": "SlimPAR Pro W",
      "lastModifyDate": "2018-01-01",
      "lastAction": "created"
    },
    "chauvet-dj/slimpar-q12-bt": {
      "name": "SlimPAR Q12 BT",
      "lastModifyDate": "2018-03-28",
      "lastAction": "created"
    },
    "chauvet-dj/slimpar-t12-bt": {
      "name": "SlimPAR T12 BT",
      "lastModifyDate": "2018-03-27",
      "lastAction": "created"
    },
    "chauvet-dj/washfx": {
      "name": "WashFX",
      "lastModifyDate": "2017-12-31",
      "lastAction": "modified"
    },
    "chroma-q/color-force-ii-12": {
      "name": "Color Force II 12",
      "lastModifyDate": "2018-02-13",
      "lastAction": "created"
    },
    "chroma-q/color-force-ii-48": {
      "name": "Color Force II 48",
      "lastModifyDate": "2018-02-13",
      "lastAction": "created"
    },
    "chroma-q/color-force-ii-72": {
      "name": "Color Force II 72",
      "lastModifyDate": "2018-02-13",
      "lastAction": "created"
    },
    "clay-paky/sharpy": {
      "name": "Sharpy",
      "lastModifyDate": "2018-01-30",
      "lastAction": "created"
    },
    "coemar/prospot-250-lx": {
      "name": "ProSpot 250 LX",
      "lastModifyDate": "2017-10-16",
      "lastAction": "modified"
    },
    "dts/xr1200-wash": {
      "name": "XR1200 WASH",
      "lastModifyDate": "2017-10-16",
      "lastAction": "modified"
    },
    "elation/platinum-hfx": {
      "name": "Platinum HFX",
      "lastModifyDate": "2017-10-16",
      "lastAction": "modified"
    },
    "elation/platinum-seven": {
      "name": "Platinum Seven",
      "lastModifyDate": "2018-02-05",
      "lastAction": "created"
    },
    "elation/platinum-spot-15r-pro": {
      "name": "Platinum Spot 15R Pro",
      "lastModifyDate": "2017-10-16",
      "lastAction": "modified"
    },
    "eliminator/stealth-beam": {
      "name": "Stealth Beam",
      "lastModifyDate": "2017-10-16",
      "lastAction": "modified"
    },
    "equinox/gigabar": {
      "name": "Gigabar",
      "lastModifyDate": "2017-12-31",
      "lastAction": "modified"
    },
    "eurolite/led-fe-1500": {
      "name": "LED FE-1500",
      "lastModifyDate": "2017-12-31",
      "lastAction": "created"
    },
    "eurolite/led-kls-801": {
      "name": "LED KLS-801",
      "lastModifyDate": "2017-12-31",
      "lastAction": "modified"
    },
    "eurolite/led-par-56-tcl": {
      "name": "LED PAR-56 TCL",
      "lastModifyDate": "2017-05-24",
      "lastAction": "created"
    },
    "eurolite/led-ps-4-hcl": {
      "name": "LED PS-4 HCL",
      "lastModifyDate": "2017-05-24",
      "lastAction": "created"
    },
    "eurolite/led-sls-6-uv-floor": {
      "name": "LED SLS-6 UV Floor",
      "lastModifyDate": "2017-10-16",
      "lastAction": "modified"
    },
    "eurolite/led-svf-1": {
      "name": "LED SVF-1",
      "lastModifyDate": "2017-10-16",
      "lastAction": "modified"
    },
    "eurolite/led-tmh-18": {
      "name": "LED TMH-18",
      "lastModifyDate": "2017-12-31",
      "lastAction": "modified"
    },
    "eurolite/led-tmh-7": {
      "name": "LED TMH-7",
      "lastModifyDate": "2017-10-16",
      "lastAction": "modified"
    },
    "eurolite/led-tmh-9": {
      "name": "LED TMH-9",
      "lastModifyDate": "2017-10-16",
      "lastAction": "modified"
    },
    "eurolite/led-tmh-x25": {
      "name": "LED TMH-X25",
      "lastModifyDate": "2017-12-31",
      "lastAction": "modified"
    },
    "futurelight/dmh-75-i-led-moving-head": {
      "name": "DMH-75.i LED Moving Head",
      "lastModifyDate": "2017-12-12",
      "lastAction": "created"
    },
    "futurelight/pro-slim-par-7-hcl": {
      "name": "PRO Slim PAR-7 HCL",
      "lastModifyDate": "2017-05-11",
      "lastAction": "created"
    },
    "futurelight/sc-250-scanner": {
      "name": "SC-250 Scanner",
      "lastModifyDate": "2017-12-21",
      "lastAction": "created"
    },
    "futurelight/stb-648-led-strobe-smd-5050": {
      "name": "STB-648 LED Strobe SMD 5050",
      "lastModifyDate": "2018-02-03",
      "lastAction": "created"
    },
    "generic/cmy-fader": {
      "name": "CMY Fader",
      "lastModifyDate": "2017-12-12",
      "lastAction": "created"
    },
    "generic/desk-channel": {
      "name": "Desk Channel",
      "lastModifyDate": "2017-07-17",
      "lastAction": "created"
    },
    "generic/drgb-fader": {
      "name": "DRGB Fader",
      "lastModifyDate": "2017-12-07",
      "lastAction": "created"
    },
    "generic/drgbw-fader": {
      "name": "DRGBW Fader",
      "lastModifyDate": "2018-02-15",
      "lastAction": "created"
    },
    "generic/pan-tilt": {
      "name": "Pan/Tilt Fader",
      "lastModifyDate": "2017-10-16",
      "lastAction": "modified"
    },
    "generic/rgb-fader": {
      "name": "RGB Fader",
      "lastModifyDate": "2017-07-17",
      "lastAction": "created"
    },
    "generic/rgba-fader": {
      "name": "RGBA Fader",
      "lastModifyDate": "2017-12-12",
      "lastAction": "created"
    },
    "generic/rgbd-fader": {
      "name": "RGBD Fader",
      "lastModifyDate": "2017-12-07",
      "lastAction": "created"
    },
    "generic/rgbw-fader": {
      "name": "RGBW Fader",
      "lastModifyDate": "2017-12-07",
      "lastAction": "created"
    },
    "glp/impression-laser": {
      "name": "impression Laser",
      "lastModifyDate": "2018-02-02",
      "lastAction": "created"
    },
    "glp/impression-spot-one": {
      "name": "impression Spot One",
      "lastModifyDate": "2017-10-16",
      "lastAction": "modified"
    },
    "glp/impression-x4-bar-10": {
      "name": "Impression X4 Bar 10",
      "lastModifyDate": "2018-05-26",
      "lastAction": "created"
    },
    "gruft/ventilator": {
      "name": "Ventilator",
      "lastModifyDate": "2017-10-16",
      "lastAction": "modified"
    },
    "jb-lighting/varyscan-p7": {
      "name": "Varyscan P7",
      "lastModifyDate": "2018-01-08",
      "lastAction": "created"
    },
    "jb-systems/twin-effect-laser": {
      "name": "Twin Effect Laser",
      "lastModifyDate": "2017-10-16",
      "lastAction": "modified"
    },
    "kam/gobotracer": {
      "name": "GoboTracer",
      "lastModifyDate": "2017-11-16",
      "lastAction": "created"
    },
    "lightmaxx/dj-scan-led": {
      "name": "DJ Scan LED",
      "lastModifyDate": "2018-02-06",
      "lastAction": "created"
    },
    "lightmaxx/platinum-mini-tri-par": {
      "name": "Platinum Mini TRI-PAR",
      "lastModifyDate": "2017-03-09",
      "lastAction": "modified"
    },
    "lightmaxx/vega-zoom-wash": {
      "name": "Vega Zoom Wash",
      "lastModifyDate": "2017-12-07",
      "lastAction": "modified"
    },
    "look/viper-nt": {
      "name": "Viper NT",
      "lastModifyDate": "2018-02-18",
      "lastAction": "created"
    },
    "martin/atomic-3000": {
      "name": "Atomic 3000",
      "lastModifyDate": "2017-07-16",
      "lastAction": "modified"
    },
    "martin/mac-aura": {
      "name": "MAC Aura",
      "lastModifyDate": "2017-12-09",
      "lastAction": "modified"
    },
    "martin/mac-axiom-hybrid": {
      "name": "MAC Axiom Hybrid",
      "lastModifyDate": "2017-10-16",
      "lastAction": "modified"
    },
    "martin/mac-viper-airfx": {
      "name": "MAC Viper AirFX",
      "lastModifyDate": "2017-10-16",
      "lastAction": "modified"
    },
    "martin/mac-viper-performance": {
      "name": "MAC Viper Performance",
      "lastModifyDate": "2017-10-16",
      "lastAction": "modified"
    },
    "martin/mac-viper-wash": {
      "name": "MAC Viper Wash (DX)",
      "lastModifyDate": "2017-10-16",
      "lastAction": "modified"
    },
    "martin/magnum-2500-hz": {
      "name": "Magnum 2500 HZ",
      "lastModifyDate": "2017-08-08",
      "lastAction": "created"
    },
    "martin/roboscan-812": {
      "name": "RoboScan 812",
      "lastModifyDate": "2017-10-16",
      "lastAction": "modified"
    },
    "martin/rush-mh-2-wash": {
      "name": "Rush MH 2 Wash",
      "lastModifyDate": "2017-10-16",
      "lastAction": "modified"
    },
    "martin/rush-mh-3-beam": {
      "name": "Rush MH 3 Beam",
      "lastModifyDate": "2017-10-16",
      "lastAction": "modified"
    },
    "martin/rush-mh-7-hybrid": {
      "name": "Rush MH 7 Hybrid",
      "lastModifyDate": "2017-10-16",
      "lastAction": "modified"
    },
    "mdg/hazer-atmosphere-aps": {
      "name": "Hazer ATMOSPHERE APS",
      "lastModifyDate": "2017-08-08",
      "lastAction": "created"
    },
    "mdg/theone-atmospheric-generator": {
      "name": "theONE Atmospheric Generator",
      "lastModifyDate": "2017-10-13",
      "lastAction": "created"
    },
    "minuit-une/ivl-carre": {
      "name": "IVL Carré",
      "lastModifyDate": "2018-04-20",
      "lastAction": "modified"
    },
    "minuit-une/m-carre": {
      "name": "M-Carré",
      "redirectTo": "minuit-une/ivl-carre",
      "reason": "FixtureRenamed"
    },
    "nicols/led-bar-123-fc-ip": {
      "name": "LED BAR 123 FC IP",
      "lastModifyDate": "2018-04-22",
      "lastAction": "created"
    },
    "orion/orcan2": {
      "name": "ORCAN2",
      "lastModifyDate": "2018-04-04",
      "lastAction": "created"
    },
    "powerlighting/wash-84w": {
      "name": "Wash 84W",
      "lastModifyDate": "2018-04-04",
      "lastAction": "created"
    },
    "prolights/diamond19": {
      "name": "DIAMOND19",
      "lastModifyDate": "2018-04-06",
      "lastAction": "modified"
    },
    "prolights/pixpan16": {
      "name": "PIXPAN16",
      "lastModifyDate": "2018-02-02",
      "lastAction": "created"
    },
    "qtx/lux-ld30w": {
      "name": "LUX-LD30W",
      "lastModifyDate": "2017-10-16",
      "lastAction": "modified"
    },
    "robe/colorspot-2500e-at": {
      "name": "ColorSpot 2500E AT",
      "lastModifyDate": "2017-10-16",
      "lastAction": "modified"
    },
    "robe/dj-scan-250-xt": {
      "name": "DJ Scan 250 XT",
      "lastModifyDate": "2017-10-16",
      "lastAction": "modified"
    },
    "robe/robin-600e-spot": {
      "name": "Robin 600E Spot",
      "lastModifyDate": "2018-02-02",
      "lastAction": "created"
    },
    "robe/robin-ledbeam-150": {
      "name": "Robin LEDBeam 150",
      "lastModifyDate": "2018-01-05",
      "lastAction": "created"
    },
    "robe/robin-ledwash-600": {
      "name": "Robin LEDWash 600",
      "lastModifyDate": "2018-01-05",
      "lastAction": "modified"
    },
    "showtec/dominator": {
      "name": "Dominator",
      "lastModifyDate": "2017-11-17",
      "lastAction": "created"
    },
    "showtec/horizon-8": {
      "name": "Horizon 8",
      "lastModifyDate": "2017-07-08",
      "lastAction": "created"
    },
    "showtec/kanjo-spot-60": {
      "name": "Kanjo Spot 60",
      "lastModifyDate": "2017-10-16",
      "lastAction": "modified"
    },
    "showtec/kanjo-wash-rgb": {
      "name": "Kanjo Wash RGB",
      "lastModifyDate": "2017-10-16",
      "lastAction": "modified"
    },
    "showtec/led-light-bar-rgb-v3": {
      "name": "LED Light Bar RGB V3",
      "lastModifyDate": "2017-07-16",
      "lastAction": "modified"
    },
    "showtec/phantom-140-led-spot": {
      "name": "Phantom 140 LED Beam",
      "lastModifyDate": "2017-10-16",
      "lastAction": "modified"
    },
    "showtec/phantom-50-led-spot": {
      "name": "Phantom 50 LED Spot",
      "lastModifyDate": "2017-10-16",
      "lastAction": "modified"
    },
    "showtec/pixel-bar-12-mkii": {
      "name": "Pixel Bar 12 MKII",
      "lastModifyDate": "2018-02-08",
      "lastAction": "created"
    },
    "showtec/sunraise-led": {
      "name": "Sunraise LED",
      "lastModifyDate": "2018-02-06",
      "lastAction": "created"
    },
    "showtec/xs-1-rgbw": {
      "name": "XS-1 RGBW",
      "lastModifyDate": "2018-05-28",
      "lastAction": "created"
    },
    "stairville/led-flood-panel-150": {
      "name": "LED Flood Panel 150",
      "lastModifyDate": "2018-03-10",
      "lastAction": "created"
    },
    "stairville/mh-100": {
      "name": "MH-100",
      "lastModifyDate": "2017-10-28",
      "lastAction": "created"
    },
    "stairville/mh-x25": {
      "name": "MH-X25",
      "lastModifyDate": "2018-01-30",
      "lastAction": "created"
    },
    "stairville/stage-tri-led": {
      "name": "Stage TRI LED",
      "lastModifyDate": "2018-01-30",
      "lastAction": "created"
    },
    "tmb/solaris-flare": {
      "name": "Solaris Flare",
      "lastModifyDate": "2018-03-15",
      "lastAction": "created"
    },
    "venue/thintri64": {
      "name": "ThinTri64",
      "lastModifyDate": "2018-02-04",
      "lastAction": "created"
    },
    "venue/tristrip3z": {
      "name": "TriStrip3Z",
      "lastModifyDate": "2018-01-27",
      "lastAction": "modified"
    }
  },
  "manufacturers": {
    "5star-systems": [
      "spica-250m"
    ],
    "abstract": [
      "twister-4"
    ],
    "adb": [
      "alc4",
      "europe-105",
      "warp-m"
    ],
    "american-dj": [
      "auto-spot-150",
      "boom-box-fx2",
      "dotz-par",
      "fog-fury-jett-pro",
      "galaxian-3d",
      "quad-phase-hp",
      "revo-4-ir",
      "revo-burst",
      "revo-sweep",
      "xs-400"
    ],
    "ayra": [
      "tdc-triple-burst"
    ],
    "blizzard": [
      "puck-rgbaw"
    ],
    "cameo": [
      "flash-matrix-250",
      "flat-pro-18",
      "flat-pro-flood-ip65-tri",
      "gobo-scanner-80",
      "hydrabeam-100",
      "hydrabeam-300-rgbw",
      "nanospot-120",
      "outdoor-par-tri-12",
      "storm",
      "thunder-wash-100-rgb",
      "thunder-wash-100-w",
      "thunder-wash-600-rgb",
      "thunder-wash-600-w"
    ],
    "chauvet-dj": [
      "corepar-uv-usb",
      "gigbar-2",
      "slimpar-pro-h-usb",
      "slimpar-pro-qz12",
      "slimpar-pro-w",
      "slimpar-q12-bt",
      "slimpar-t12-bt",
      "washfx"
    ],
    "chroma-q": [
      "color-force-ii-12",
      "color-force-ii-48",
      "color-force-ii-72"
    ],
    "clay-paky": [
      "sharpy"
    ],
    "coemar": [
      "prospot-250-lx"
    ],
    "dts": [
      "xr1200-wash"
    ],
    "elation": [
      "platinum-hfx",
      "platinum-seven",
      "platinum-spot-15r-pro"
    ],
    "eliminator": [
      "stealth-beam"
    ],
    "equinox": [
      "gigabar"
    ],
    "eurolite": [
      "led-fe-1500",
      "led-kls-801",
      "led-par-56-tcl",
      "led-ps-4-hcl",
      "led-sls-6-uv-floor",
      "led-svf-1",
      "led-tmh-18",
      "led-tmh-7",
      "led-tmh-9",
      "led-tmh-x25"
    ],
    "futurelight": [
      "dmh-75-i-led-moving-head",
      "pro-slim-par-7-hcl",
      "sc-250-scanner",
      "stb-648-led-strobe-smd-5050"
    ],
    "generic": [
      "cmy-fader",
      "desk-channel",
      "drgb-fader",
      "drgbw-fader",
      "pan-tilt",
      "rgb-fader",
      "rgba-fader",
      "rgbd-fader",
      "rgbw-fader"
    ],
    "glp": [
      "impression-laser",
      "impression-spot-one",
      "impression-x4-bar-10"
    ],
    "gruft": [
      "ventilator"
    ],
    "jb-lighting": [
      "varyscan-p7"
    ],
    "jb-systems": [
      "twin-effect-laser"
    ],
    "kam": [
      "gobotracer"
    ],
    "lightmaxx": [
      "dj-scan-led",
      "platinum-mini-tri-par",
      "vega-zoom-wash"
    ],
    "look": [
      "viper-nt"
    ],
    "martin": [
      "atomic-3000",
      "mac-aura",
      "mac-axiom-hybrid",
      "mac-viper-airfx",
      "mac-viper-performance",
      "mac-viper-wash",
      "magnum-2500-hz",
      "roboscan-812",
      "rush-mh-2-wash",
      "rush-mh-3-beam",
      "rush-mh-7-hybrid"
    ],
    "mdg": [
      "hazer-atmosphere-aps",
      "theone-atmospheric-generator"
    ],
    "minuit-une": [
      "ivl-carre"
    ],
    "nicols": [
      "led-bar-123-fc-ip"
    ],
    "orion": [
      "orcan2"
    ],
    "powerlighting": [
      "wash-84w"
    ],
    "prolights": [
      "diamond19",
      "pixpan16"
    ],
    "qtx": [
      "lux-ld30w"
    ],
    "robe": [
      "colorspot-2500e-at",
      "dj-scan-250-xt",
      "robin-600e-spot",
      "robin-ledbeam-150",
      "robin-ledwash-600"
    ],
    "showtec": [
      "dominator",
      "horizon-8",
      "kanjo-spot-60",
      "kanjo-wash-rgb",
      "led-light-bar-rgb-v3",
      "phantom-140-led-spot",
      "phantom-50-led-spot",
      "pixel-bar-12-mkii",
      "sunraise-led",
      "xs-1-rgbw"
    ],
    "stairville": [
      "led-flood-panel-150",
      "mh-100",
      "mh-x25",
      "stage-tri-led"
    ],
    "tmb": [
      "solaris-flare"
    ],
    "venue": [
      "thintri64",
      "tristrip3z"
    ]
  },
  "categories": {
    "Blinder": [
      "adb/alc4",
      "american-dj/dotz-par",
      "cameo/flash-matrix-250",
      "cameo/flat-pro-flood-ip65-tri",
      "cameo/thunder-wash-100-rgb",
      "cameo/thunder-wash-100-w",
      "cameo/thunder-wash-600-rgb",
      "cameo/thunder-wash-600-w",
      "showtec/horizon-8",
      "stairville/led-flood-panel-150",
      "tmb/solaris-flare"
    ],
    "Color Changer": [
      "5star-systems/spica-250m",
      "abstract/twister-4",
      "adb/alc4",
      "american-dj/auto-spot-150",
      "american-dj/boom-box-fx2",
      "american-dj/dotz-par",
      "american-dj/fog-fury-jett-pro",
      "american-dj/quad-phase-hp",
      "american-dj/revo-4-ir",
      "american-dj/xs-400",
      "ayra/tdc-triple-burst",
      "blizzard/puck-rgbaw",
      "cameo/flat-pro-18",
      "cameo/flat-pro-flood-ip65-tri",
      "cameo/gobo-scanner-80",
      "cameo/hydrabeam-100",
      "cameo/hydrabeam-300-rgbw",
      "cameo/nanospot-120",
      "cameo/outdoor-par-tri-12",
      "cameo/storm",
      "cameo/thunder-wash-100-rgb",
      "cameo/thunder-wash-600-rgb",
      "chauvet-dj/gigbar-2",
      "chauvet-dj/slimpar-pro-h-usb",
      "chauvet-dj/slimpar-pro-qz12",
      "chauvet-dj/slimpar-pro-w",
      "chauvet-dj/slimpar-q12-bt",
      "chauvet-dj/slimpar-t12-bt",
      "chauvet-dj/washfx",
      "chroma-q/color-force-ii-12",
      "chroma-q/color-force-ii-48",
      "chroma-q/color-force-ii-72",
      "clay-paky/sharpy",
      "coemar/prospot-250-lx",
      "dts/xr1200-wash",
      "elation/platinum-hfx",
      "elation/platinum-seven",
      "elation/platinum-spot-15r-pro",
      "eliminator/stealth-beam",
      "equinox/gigabar",
      "eurolite/led-fe-1500",
      "eurolite/led-kls-801",
      "eurolite/led-par-56-tcl",
      "eurolite/led-ps-4-hcl",
      "eurolite/led-tmh-18",
      "eurolite/led-tmh-7",
      "eurolite/led-tmh-9",
      "eurolite/led-tmh-x25",
      "futurelight/dmh-75-i-led-moving-head",
      "futurelight/pro-slim-par-7-hcl",
      "futurelight/sc-250-scanner",
      "generic/cmy-fader",
      "generic/drgb-fader",
      "generic/drgbw-fader",
      "generic/rgb-fader",
      "generic/rgba-fader",
      "generic/rgbd-fader",
      "generic/rgbw-fader",
      "glp/impression-laser",
      "glp/impression-spot-one",
      "glp/impression-x4-bar-10",
      "gruft/ventilator",
      "jb-lighting/varyscan-p7",
      "jb-systems/twin-effect-laser",
      "kam/gobotracer",
      "lightmaxx/dj-scan-led",
      "lightmaxx/platinum-mini-tri-par",
      "lightmaxx/vega-zoom-wash",
      "martin/mac-aura",
      "martin/mac-axiom-hybrid",
      "martin/mac-viper-airfx",
      "martin/mac-viper-performance",
      "martin/mac-viper-wash",
      "martin/roboscan-812",
      "martin/rush-mh-2-wash",
      "martin/rush-mh-3-beam",
      "martin/rush-mh-7-hybrid",
      "minuit-une/ivl-carre",
      "nicols/led-bar-123-fc-ip",
      "orion/orcan2",
      "powerlighting/wash-84w",
      "prolights/diamond19",
      "prolights/pixpan16",
      "qtx/lux-ld30w",
      "robe/colorspot-2500e-at",
      "robe/dj-scan-250-xt",
      "robe/robin-600e-spot",
      "robe/robin-ledbeam-150",
      "robe/robin-ledwash-600",
      "showtec/dominator",
      "showtec/horizon-8",
      "showtec/kanjo-spot-60",
      "showtec/kanjo-wash-rgb",
      "showtec/led-light-bar-rgb-v3",
      "showtec/phantom-140-led-spot",
      "showtec/phantom-50-led-spot",
      "showtec/pixel-bar-12-mkii",
<<<<<<< HEAD
      "showtec/sunraise-led",
=======
      "showtec/xs-1-rgbw",
>>>>>>> e86963e9
      "stairville/led-flood-panel-150",
      "stairville/mh-100",
      "stairville/mh-x25",
      "stairville/stage-tri-led",
      "tmb/solaris-flare",
      "venue/thintri64",
      "venue/tristrip3z"
    ],
    "Dimmer": [
      "adb/europe-105",
      "eurolite/led-sls-6-uv-floor",
      "generic/desk-channel"
    ],
    "Effect": [
      "american-dj/revo-burst",
      "ayra/tdc-triple-burst",
      "glp/impression-x4-bar-10",
      "minuit-une/ivl-carre",
      "venue/tristrip3z"
    ],
    "Fan": [
      "gruft/ventilator"
    ],
    "Flower": [
      "abstract/twister-4",
      "american-dj/quad-phase-hp",
      "american-dj/revo-4-ir",
      "american-dj/revo-burst",
      "american-dj/revo-sweep",
      "cameo/storm",
      "eurolite/led-fe-1500",
      "eurolite/led-svf-1",
      "showtec/sunraise-led"
    ],
    "Hazer": [
      "martin/magnum-2500-hz",
      "mdg/hazer-atmosphere-aps",
      "mdg/theone-atmospheric-generator"
    ],
    "Laser": [
      "american-dj/boom-box-fx2",
      "american-dj/galaxian-3d",
      "cameo/storm",
      "chauvet-dj/gigbar-2",
      "eurolite/led-fe-1500",
      "glp/impression-laser",
      "jb-systems/twin-effect-laser",
      "minuit-une/ivl-carre",
      "showtec/dominator"
    ],
    "Matrix": [
      "american-dj/revo-4-ir",
      "cameo/flash-matrix-250",
      "eurolite/led-tmh-18",
      "eurolite/led-tmh-x25",
      "prolights/pixpan16"
    ],
    "Moving Head": [
      "5star-systems/spica-250m",
      "adb/warp-m",
      "american-dj/auto-spot-150",
      "american-dj/xs-400",
      "cameo/hydrabeam-100",
      "cameo/hydrabeam-300-rgbw",
      "cameo/nanospot-120",
      "clay-paky/sharpy",
      "coemar/prospot-250-lx",
      "dts/xr1200-wash",
      "elation/platinum-hfx",
      "elation/platinum-seven",
      "elation/platinum-spot-15r-pro",
      "eliminator/stealth-beam",
      "eurolite/led-svf-1",
      "eurolite/led-tmh-18",
      "eurolite/led-tmh-7",
      "eurolite/led-tmh-9",
      "eurolite/led-tmh-x25",
      "futurelight/dmh-75-i-led-moving-head",
      "generic/pan-tilt",
      "glp/impression-laser",
      "glp/impression-spot-one",
      "glp/impression-x4-bar-10",
      "jb-lighting/varyscan-p7",
      "kam/gobotracer",
      "lightmaxx/vega-zoom-wash",
      "martin/mac-aura",
      "martin/mac-axiom-hybrid",
      "martin/mac-viper-airfx",
      "martin/mac-viper-performance",
      "martin/mac-viper-wash",
      "martin/rush-mh-2-wash",
      "martin/rush-mh-3-beam",
      "martin/rush-mh-7-hybrid",
      "powerlighting/wash-84w",
      "prolights/diamond19",
      "qtx/lux-ld30w",
      "robe/colorspot-2500e-at",
      "robe/robin-600e-spot",
      "robe/robin-ledbeam-150",
      "robe/robin-ledwash-600",
      "showtec/kanjo-spot-60",
      "showtec/kanjo-wash-rgb",
      "showtec/phantom-140-led-spot",
      "showtec/phantom-50-led-spot",
      "showtec/xs-1-rgbw",
      "stairville/mh-100",
      "stairville/mh-x25"
    ],
    "Other": [
      "chauvet-dj/corepar-uv-usb"
    ],
    "Scanner": [
      "cameo/gobo-scanner-80",
      "futurelight/sc-250-scanner",
      "lightmaxx/dj-scan-led",
      "martin/roboscan-812",
      "robe/dj-scan-250-xt"
    ],
    "Smoke": [
      "american-dj/fog-fury-jett-pro",
      "look/viper-nt",
      "mdg/theone-atmospheric-generator"
    ],
    "Strobe": [
      "cameo/flash-matrix-250",
      "cameo/storm",
      "cameo/thunder-wash-100-rgb",
      "cameo/thunder-wash-100-w",
      "cameo/thunder-wash-600-rgb",
      "cameo/thunder-wash-600-w",
      "eurolite/led-fe-1500",
      "futurelight/stb-648-led-strobe-smd-5050",
      "glp/impression-x4-bar-10",
      "martin/atomic-3000",
      "tmb/solaris-flare"
    ]
  },
  "contributors": {
    "Flo Edelmann": [
      "5star-systems/spica-250m",
      "abstract/twister-4",
      "american-dj/quad-phase-hp",
      "american-dj/revo-4-ir",
      "american-dj/revo-burst",
      "american-dj/xs-400",
      "ayra/tdc-triple-burst",
      "cameo/hydrabeam-100",
      "cameo/hydrabeam-300-rgbw",
      "cameo/outdoor-par-tri-12",
      "cameo/thunder-wash-100-rgb",
      "cameo/thunder-wash-100-w",
      "cameo/thunder-wash-600-rgb",
      "cameo/thunder-wash-600-w",
      "chauvet-dj/gigbar-2",
      "chauvet-dj/slimpar-q12-bt",
      "chauvet-dj/slimpar-t12-bt",
      "clay-paky/sharpy",
      "coemar/prospot-250-lx",
      "elation/platinum-hfx",
      "eurolite/led-kls-801",
      "eurolite/led-par-56-tcl",
      "eurolite/led-ps-4-hcl",
      "eurolite/led-sls-6-uv-floor",
      "eurolite/led-tmh-18",
      "eurolite/led-tmh-7",
      "eurolite/led-tmh-9",
      "futurelight/dmh-75-i-led-moving-head",
      "futurelight/pro-slim-par-7-hcl",
      "generic/cmy-fader",
      "generic/desk-channel",
      "generic/drgb-fader",
      "generic/pan-tilt",
      "generic/rgb-fader",
      "generic/rgba-fader",
      "generic/rgbd-fader",
      "generic/rgbw-fader",
      "gruft/ventilator",
      "jb-systems/twin-effect-laser",
      "lightmaxx/platinum-mini-tri-par",
      "lightmaxx/vega-zoom-wash",
      "look/viper-nt",
      "martin/atomic-3000",
      "martin/roboscan-812",
      "mdg/theone-atmospheric-generator",
      "qtx/lux-ld30w",
      "robe/dj-scan-250-xt",
      "robe/robin-600e-spot",
      "showtec/horizon-8",
      "showtec/kanjo-spot-60",
      "showtec/kanjo-wash-rgb",
      "showtec/led-light-bar-rgb-v3",
      "showtec/phantom-140-led-spot",
      "showtec/phantom-50-led-spot",
      "stairville/mh-x25",
      "stairville/stage-tri-led",
      "tmb/solaris-flare",
      "venue/tristrip3z"
    ],
    "Felix Edelmann": [
      "5star-systems/spica-250m",
      "abstract/twister-4",
      "american-dj/auto-spot-150",
      "american-dj/boom-box-fx2",
      "american-dj/dotz-par",
      "american-dj/fog-fury-jett-pro",
      "american-dj/galaxian-3d",
      "american-dj/revo-4-ir",
      "american-dj/revo-sweep",
      "cameo/flash-matrix-250",
      "cameo/flat-pro-18",
      "cameo/flat-pro-flood-ip65-tri",
      "cameo/gobo-scanner-80",
      "cameo/hydrabeam-100",
      "cameo/nanospot-120",
      "cameo/outdoor-par-tri-12",
      "cameo/storm",
      "chauvet-dj/corepar-uv-usb",
      "chauvet-dj/gigbar-2",
      "chauvet-dj/slimpar-pro-h-usb",
      "chauvet-dj/slimpar-pro-qz12",
      "chauvet-dj/slimpar-pro-w",
      "chauvet-dj/washfx",
      "chroma-q/color-force-ii-12",
      "chroma-q/color-force-ii-48",
      "chroma-q/color-force-ii-72",
      "elation/platinum-seven",
      "elation/platinum-spot-15r-pro",
      "equinox/gigabar",
      "eurolite/led-fe-1500",
      "eurolite/led-kls-801",
      "eurolite/led-par-56-tcl",
      "eurolite/led-svf-1",
      "eurolite/led-tmh-18",
      "eurolite/led-tmh-x25",
      "futurelight/pro-slim-par-7-hcl",
      "futurelight/sc-250-scanner",
      "futurelight/stb-648-led-strobe-smd-5050",
      "glp/impression-laser",
      "glp/impression-spot-one",
      "jb-lighting/varyscan-p7",
      "lightmaxx/platinum-mini-tri-par",
      "martin/atomic-3000",
      "orion/orcan2",
      "prolights/pixpan16",
      "robe/dj-scan-250-xt",
      "robe/robin-ledbeam-150",
      "robe/robin-ledwash-600",
      "showtec/dominator",
      "showtec/kanjo-wash-rgb",
      "showtec/led-light-bar-rgb-v3",
      "showtec/phantom-140-led-spot",
      "showtec/phantom-50-led-spot",
      "showtec/pixel-bar-12-mkii",
      "showtec/sunraise-led",
      "stairville/led-flood-panel-150",
      "venue/thintri64"
    ],
    "novasfronteiras.co": [
      "dts/xr1200-wash",
      "martin/mac-aura",
      "martin/mac-axiom-hybrid",
      "martin/mac-viper-airfx",
      "martin/mac-viper-performance",
      "martin/mac-viper-wash",
      "martin/magnum-2500-hz",
      "martin/rush-mh-2-wash",
      "martin/rush-mh-3-beam",
      "martin/rush-mh-7-hybrid",
      "mdg/hazer-atmosphere-aps",
      "robe/colorspot-2500e-at"
    ],
    "ameisso": [
      "adb/alc4",
      "adb/europe-105",
      "adb/warp-m",
      "generic/drgbw-fader",
      "minuit-une/ivl-carre",
      "prolights/diamond19"
    ],
    "Justin Hornsby": [
      "chauvet-dj/washfx",
      "equinox/gigabar",
      "kam/gobotracer"
    ],
    "Nerijus Mongirdas": [
      "jb-systems/twin-effect-laser",
      "qtx/lux-ld30w"
    ],
    "p_0g_8mm3_": [
      "stairville/mh-x25",
      "stairville/stage-tri-led"
    ],
    "Anonymous": [
      "stairville/mh-100"
    ],
    "George Qualley IV": [
      "eliminator/stealth-beam"
    ],
    "Jo": [
      "showtec/xs-1-rgbw"
    ],
    "Massimo Callegari": [
      "clay-paky/sharpy"
    ],
    "Millumin": [
      "powerlighting/wash-84w"
    ],
    "NiKoyes": [
      "robe/robin-600e-spot"
    ],
    "Nils Van Zuijlen": [
      "nicols/led-bar-123-fc-ip"
    ],
    "Rummels Bucht Berlin": [
      "glp/impression-x4-bar-10"
    ],
    "TAKU": [
      "american-dj/dotz-par"
    ],
    "Thilo Billerbeck": [
      "lightmaxx/dj-scan-led"
    ],
    "eklynx": [
      "american-dj/galaxian-3d"
    ],
    "fueller": [
      "prolights/diamond19"
    ],
    "smokris": [
      "blizzard/puck-rgbaw"
    ]
  },
  "rdm": {
    "1808": {
      "key": "dts",
      "models": {}
    },
    "5584": {
      "key": "prolights",
      "models": {}
    },
    "6906": {
      "key": "tmb",
      "models": {
        "1703": "solaris-flare"
      }
    },
    "8612": {
      "key": "chauvet-dj",
      "models": {}
    },
    "8870": {
      "key": "elation",
      "models": {}
    },
    "10676": {
      "key": "showtec",
      "models": {}
    },
    "16708": {
      "key": "adb",
      "models": {}
    },
    "17229": {
      "key": "coemar",
      "models": {}
    },
    "19780": {
      "key": "mdg",
      "models": {
        "1": "theone-atmospheric-generator"
      }
    },
    "19792": {
      "key": "martin",
      "models": {
        "4": "mac-aura",
        "43": "mac-viper-wash",
        "44": "mac-viper-airfx",
        "65": "mac-viper-performance"
      }
    },
    "21075": {
      "key": "robe",
      "models": {
        "7": "colorspot-2500e-at",
        "57": "robin-600e-spot",
        "118": "robin-ledwash-600"
      }
    },
    "21360": {
      "key": "chroma-q",
      "models": {}
    },
    "26476": {
      "key": "glp",
      "models": {
        "0": "impression-spot-one"
      }
    }
  },
  "lastUpdated": [
    "showtec/xs-1-rgbw",
    "glp/impression-x4-bar-10",
    "blizzard/puck-rgbaw",
    "nicols/led-bar-123-fc-ip",
    "minuit-une/ivl-carre",
    "american-dj/dotz-par",
    "prolights/diamond19",
    "orion/orcan2",
    "powerlighting/wash-84w",
    "adb/warp-m",
    "chauvet-dj/slimpar-q12-bt",
    "chauvet-dj/slimpar-t12-bt",
    "chauvet-dj/corepar-uv-usb",
    "tmb/solaris-flare",
    "stairville/led-flood-panel-150",
    "adb/alc4",
    "look/viper-nt",
    "adb/europe-105",
    "generic/drgbw-fader",
    "chroma-q/color-force-ii-12",
    "chroma-q/color-force-ii-48",
    "chroma-q/color-force-ii-72",
    "showtec/pixel-bar-12-mkii",
    "american-dj/revo-sweep",
    "lightmaxx/dj-scan-led",
    "showtec/sunraise-led",
    "elation/platinum-seven",
    "venue/thintri64",
    "cameo/storm",
    "futurelight/stb-648-led-strobe-smd-5050",
    "glp/impression-laser",
    "prolights/pixpan16",
    "robe/robin-600e-spot",
    "clay-paky/sharpy",
    "stairville/mh-x25",
    "stairville/stage-tri-led",
    "american-dj/revo-burst",
    "venue/tristrip3z",
    "american-dj/auto-spot-150",
    "jb-lighting/varyscan-p7",
    "robe/robin-ledbeam-150",
    "robe/robin-ledwash-600",
    "chauvet-dj/slimpar-pro-qz12",
    "chauvet-dj/slimpar-pro-w",
    "eurolite/led-fe-1500",
    "american-dj/galaxian-3d",
    "american-dj/revo-4-ir",
    "chauvet-dj/gigbar-2",
    "chauvet-dj/washfx",
    "equinox/gigabar",
    "eurolite/led-kls-801",
    "eurolite/led-tmh-18",
    "eurolite/led-tmh-x25",
    "cameo/flash-matrix-250",
    "cameo/outdoor-par-tri-12",
    "cameo/flat-pro-flood-ip65-tri",
    "futurelight/sc-250-scanner",
    "ayra/tdc-triple-burst",
    "futurelight/dmh-75-i-led-moving-head",
    "generic/cmy-fader",
    "generic/rgba-fader",
    "martin/mac-aura",
    "american-dj/quad-phase-hp",
    "generic/drgb-fader",
    "generic/rgbd-fader",
    "generic/rgbw-fader",
    "lightmaxx/vega-zoom-wash",
    "cameo/gobo-scanner-80",
    "american-dj/boom-box-fx2",
    "showtec/dominator",
    "kam/gobotracer",
    "stairville/mh-100",
    "5star-systems/spica-250m",
    "abstract/twister-4",
    "american-dj/xs-400",
    "cameo/hydrabeam-100",
    "cameo/nanospot-120",
    "coemar/prospot-250-lx",
    "dts/xr1200-wash",
    "elation/platinum-hfx",
    "elation/platinum-spot-15r-pro",
    "eliminator/stealth-beam",
    "eurolite/led-sls-6-uv-floor",
    "eurolite/led-svf-1",
    "eurolite/led-tmh-7",
    "eurolite/led-tmh-9",
    "generic/pan-tilt",
    "glp/impression-spot-one",
    "gruft/ventilator",
    "jb-systems/twin-effect-laser",
    "martin/mac-axiom-hybrid",
    "martin/mac-viper-airfx",
    "martin/mac-viper-performance",
    "martin/mac-viper-wash",
    "martin/roboscan-812",
    "martin/rush-mh-2-wash",
    "martin/rush-mh-3-beam",
    "martin/rush-mh-7-hybrid",
    "qtx/lux-ld30w",
    "robe/colorspot-2500e-at",
    "robe/dj-scan-250-xt",
    "showtec/kanjo-spot-60",
    "showtec/kanjo-wash-rgb",
    "showtec/phantom-140-led-spot",
    "showtec/phantom-50-led-spot",
    "mdg/theone-atmospheric-generator",
    "chauvet-dj/slimpar-pro-h-usb",
    "martin/magnum-2500-hz",
    "mdg/hazer-atmosphere-aps",
    "american-dj/fog-fury-jett-pro",
    "cameo/hydrabeam-300-rgbw",
    "generic/desk-channel",
    "generic/rgb-fader",
    "martin/atomic-3000",
    "showtec/led-light-bar-rgb-v3",
    "cameo/flat-pro-18",
    "showtec/horizon-8",
    "eurolite/led-par-56-tcl",
    "eurolite/led-ps-4-hcl",
    "futurelight/pro-slim-par-7-hcl",
    "cameo/thunder-wash-100-rgb",
    "cameo/thunder-wash-100-w",
    "cameo/thunder-wash-600-rgb",
    "cameo/thunder-wash-600-w",
    "lightmaxx/platinum-mini-tri-par"
  ]
}<|MERGE_RESOLUTION|>--- conflicted
+++ resolved
@@ -946,11 +946,8 @@
       "showtec/phantom-140-led-spot",
       "showtec/phantom-50-led-spot",
       "showtec/pixel-bar-12-mkii",
-<<<<<<< HEAD
       "showtec/sunraise-led",
-=======
       "showtec/xs-1-rgbw",
->>>>>>> e86963e9
       "stairville/led-flood-panel-150",
       "stairville/mh-100",
       "stairville/mh-x25",
