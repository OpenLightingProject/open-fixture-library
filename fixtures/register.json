{
  "filesystem": {
    "5star-systems/spica-250m": {
      "name": "Spica 250M",
      "lastActionDate": "2018-08-09",
      "lastAction": "modified"
    },
    "abstract/twister-4": {
      "name": "Twister 4",
      "lastActionDate": "2018-08-06",
      "lastAction": "modified"
    },
    "adb/alc4": {
      "name": "ALC4",
      "lastActionDate": "2018-08-24",
      "lastAction": "modified"
    },
    "adb/europe-105": {
      "name": "Europe 105",
      "lastActionDate": "2018-07-21",
      "lastAction": "modified"
    },
    "adb/warp-m": {
      "name": "WARP/M",
      "lastActionDate": "2018-07-21",
      "lastAction": "modified"
    },
    "american-dj/auto-spot-150": {
      "name": "Auto Spot 150",
      "lastActionDate": "2018-07-21",
      "lastAction": "modified"
    },
    "american-dj/boom-box-fx2": {
      "name": "Boom Box Fx2",
      "lastActionDate": "2018-08-09",
      "lastAction": "modified"
    },
    "american-dj/dotz-par": {
      "name": "Dotz Par",
      "lastActionDate": "2018-08-09",
      "lastAction": "modified"
    },
    "american-dj/flat-par-qa12xs": {
      "name": "Flat Par QA12XS",
      "lastActionDate": "2018-08-09",
      "lastAction": "modified"
    },
    "american-dj/fog-fury-jett-pro": {
      "name": "Fog Fury Jett Pro",
      "lastActionDate": "2018-08-09",
      "lastAction": "modified"
    },
    "american-dj/galaxian-3d": {
      "name": "Galaxian 3D",
      "lastActionDate": "2018-08-09",
      "lastAction": "modified"
    },
    "american-dj/inno-pocket-fusion": {
      "name": "Inno Pocket Fusion",
      "lastActionDate": "2018-08-09",
      "lastAction": "modified"
    },
    "american-dj/quad-phase-hp": {
      "name": "Quad Phase HP",
      "lastActionDate": "2018-08-09",
      "lastAction": "modified"
    },
    "american-dj/revo-4-ir": {
      "name": "Revo 4 IR",
      "lastActionDate": "2018-08-09",
      "lastAction": "modified"
    },
    "american-dj/revo-burst": {
      "name": "Revo Burst",
      "lastActionDate": "2018-08-09",
      "lastAction": "modified"
    },
    "american-dj/revo-sweep": {
      "name": "Revo Sweep",
      "lastActionDate": "2018-08-24",
      "lastAction": "modified"
    },
    "american-dj/saber-spot-rgbw": {
      "name": "Saber Spot RGBW",
      "lastActionDate": "2018-11-01",
      "lastAction": "created"
    },
    "american-dj/vizi-spot-led-pro": {
      "name": "Vizi Spot LED Pro",
      "lastActionDate": "2018-08-09",
      "lastAction": "modified"
    },
    "american-dj/xs-400": {
      "name": "XS 400",
      "lastActionDate": "2018-09-04",
      "lastAction": "modified"
    },
    "arri/skypanel-s30c": {
      "name": "Skypanel S30C",
      "lastActionDate": "2018-10-17",
      "lastAction": "created"
    },
    "ayra/tdc-triple-burst": {
      "name": "TDC Triple Burst",
      "lastActionDate": "2018-08-09",
      "lastAction": "modified"
    },
    "ayrton/magicblade-fx": {
      "name": "MagicBlade FX",
      "lastActionDate": "2018-08-24",
      "lastAction": "modified"
    },
    "big-dipper/ls90": {
      "name": "LS90",
      "lastActionDate": "2018-09-12",
      "lastAction": "created"
    },
    "blizzard/puck-rgbaw": {
      "name": "Puck RGBAW",
      "lastActionDate": "2018-08-06",
      "lastAction": "modified"
    },
    "boomtonedj/crazy-spot-30": {
      "name": "Crazy Spot 30",
      "lastActionDate": "2018-09-04",
      "lastAction": "modified"
    },
    "boomtonedj/xtrem-led": {
      "name": "Xtrem LED",
      "lastActionDate": "2018-08-09",
      "lastAction": "modified"
    },
    "cameo/flash-matrix-250": {
      "name": "Flash Matrix 250",
      "lastActionDate": "2018-07-21",
      "lastAction": "modified"
    },
    "cameo/flat-par-can-tri-7x-3w-ir": {
      "name": "Flat PAR Can Tri 7x 3W IR",
      "lastActionDate": "2018-09-22",
      "lastAction": "created"
    },
    "cameo/flat-pro-18": {
      "name": "Flat Pro 18",
      "lastActionDate": "2018-08-09",
      "lastAction": "modified"
    },
    "cameo/flat-pro-flood-ip65-tri": {
      "name": "Flat Pro Flood IP65 Tri",
      "lastActionDate": "2018-07-21",
      "lastAction": "modified"
    },
    "cameo/gobo-scanner-80": {
      "name": "Gobo Scanner 80",
      "lastActionDate": "2018-09-04",
      "lastAction": "modified"
    },
    "cameo/hydrabeam-100": {
      "name": "Hydrabeam 100",
      "lastActionDate": "2018-08-09",
      "lastAction": "modified"
    },
    "cameo/hydrabeam-300-rgbw": {
      "name": "Hydrabeam 300 RGBW",
      "lastActionDate": "2018-09-04",
      "lastAction": "modified"
    },
    "cameo/nanospot-120": {
      "name": "NanoSpot 120",
      "lastActionDate": "2018-08-09",
      "lastAction": "modified"
    },
    "cameo/outdoor-par-tri-12": {
      "name": "Outdoor PAR Tri 12",
      "lastActionDate": "2018-08-09",
      "lastAction": "modified"
    },
    "cameo/storm": {
      "name": "STORM",
      "lastActionDate": "2018-08-09",
      "lastAction": "modified"
    },
    "cameo/thunder-wash-100-rgb": {
      "name": "Thunder Wash 100 RGB",
      "lastActionDate": "2018-08-09",
      "lastAction": "modified"
    },
    "cameo/thunder-wash-100-w": {
      "name": "Thunder Wash 100 W",
      "lastActionDate": "2018-08-09",
      "lastAction": "modified"
    },
    "cameo/thunder-wash-600-rgb": {
      "name": "Thunder Wash 600 RGB",
      "lastActionDate": "2018-08-09",
      "lastAction": "modified"
    },
    "cameo/thunder-wash-600-w": {
      "name": "Thunder Wash 600 W",
      "lastActionDate": "2018-08-09",
      "lastAction": "modified"
    },
    "cameo/zenit-w600": {
      "name": "Zenit W600",
      "lastActionDate": "2018-08-10",
      "lastAction": "created"
    },
    "chauvet-dj/corepar-uv-usb": {
      "name": "COREpar UV USB",
      "lastActionDate": "2018-08-10",
      "lastAction": "modified"
    },
    "chauvet-dj/eve-p-100-ww": {
      "name": "EVE P-100 WW",
      "lastActionDate": "2018-09-14",
      "lastAction": "created"
    },
    "chauvet-dj/eve-p-130-rgb": {
      "name": "EVE P-130 RGB",
      "lastActionDate": "2018-09-14",
      "lastAction": "created"
    },
    "chauvet-dj/gigbar-2": {
      "name": "GigBAR 2",
      "lastActionDate": "2018-08-24",
      "lastAction": "modified"
    },
    "chauvet-dj/slimpar-pro-h-usb": {
      "name": "SlimPAR Pro H USB",
      "lastActionDate": "2018-08-10",
      "lastAction": "modified"
    },
    "chauvet-dj/slimpar-pro-qz12": {
      "name": "SlimPAR Pro QZ12",
      "lastActionDate": "2018-08-10",
      "lastAction": "modified"
    },
    "chauvet-dj/slimpar-pro-w": {
      "name": "SlimPAR Pro W",
      "lastActionDate": "2018-08-10",
      "lastAction": "modified"
    },
    "chauvet-dj/slimpar-q12-bt": {
      "name": "SlimPAR Q12 BT",
      "lastActionDate": "2018-08-10",
      "lastAction": "modified"
    },
    "chauvet-dj/slimpar-t12-bt": {
      "name": "SlimPAR T12 BT",
      "lastActionDate": "2018-08-10",
      "lastAction": "modified"
    },
    "chauvet-dj/washfx": {
      "name": "WashFX",
      "lastActionDate": "2018-08-10",
      "lastAction": "modified"
    },
    "chauvet-professional/colordash-batten-quad-6": {
      "name": "COLORdash Batten-Quad 6",
      "lastActionDate": "2018-09-14",
      "lastAction": "created"
    },
    "chroma-q/color-force-ii-12": {
      "name": "Color Force II 12",
      "lastActionDate": "2018-08-24",
      "lastAction": "modified"
    },
    "chroma-q/color-force-ii-48": {
      "name": "Color Force II 48",
      "lastActionDate": "2018-08-24",
      "lastAction": "modified"
    },
    "chroma-q/color-force-ii-72": {
      "name": "Color Force II 72",
      "lastActionDate": "2018-08-24",
      "lastAction": "modified"
    },
    "clay-paky/alpha-spot-qwo-800": {
      "name": "Alpha Spot QWO 800",
      "lastActionDate": "2018-10-29",
      "lastAction": "modified"
    },
    "clay-paky/sharpy": {
      "name": "Sharpy",
      "lastActionDate": "2018-09-04",
      "lastAction": "modified"
    },
    "clay-paky/show-batten-100": {
      "name": "Show-Batten 100",
      "lastActionDate": "2018-09-17",
      "lastAction": "imported"
    },
    "clay-paky/spheriscan": {
      "name": "Spheriscan",
      "lastActionDate": "2018-09-04",
      "lastAction": "modified"
    },
    "coemar/prospot-250-lx": {
      "name": "ProSpot 250 LX",
      "lastActionDate": "2018-09-04",
      "lastAction": "modified"
    },
    "dts/scena-led-150": {
      "name": "Scena LED 150",
      "lastActionDate": "2018-08-09",
      "lastAction": "modified"
    },
    "dts/xr1200-wash": {
      "name": "XR1200 WASH",
      "lastActionDate": "2018-09-04",
      "lastAction": "modified"
    },
    "elation/acl-360-roller": {
      "name": "ACL 360 Roller",
      "lastActionDate": "2018-09-04",
      "lastAction": "modified"
    },
    "elation/platinum-hfx": {
      "name": "Platinum HFX",
      "lastActionDate": "2018-09-04",
      "lastAction": "modified"
    },
    "elation/platinum-seven": {
      "name": "Platinum Seven",
      "lastActionDate": "2018-08-09",
      "lastAction": "modified"
    },
    "elation/platinum-spot-15r-pro": {
      "name": "Platinum Spot 15R Pro",
      "lastActionDate": "2018-09-04",
      "lastAction": "modified"
    },
    "eliminator/stealth-beam": {
      "name": "Stealth Beam",
      "lastActionDate": "2018-09-04",
      "lastAction": "modified"
    },
    "equinox/gigabar": {
      "name": "Gigabar",
      "lastActionDate": "2018-08-24",
      "lastAction": "modified"
    },
    "eurolite/led-fe-1500": {
      "name": "LED FE-1500",
      "lastActionDate": "2018-08-09",
      "lastAction": "modified"
    },
    "eurolite/led-kls-801": {
      "name": "LED KLS-801",
      "lastActionDate": "2018-08-24",
      "lastAction": "modified"
    },
    "eurolite/led-par-56-tcl": {
      "name": "LED PAR-56 TCL",
      "lastActionDate": "2018-08-09",
      "lastAction": "modified"
    },
    "eurolite/led-ps-4-hcl": {
      "name": "LED PS-4 HCL",
      "lastActionDate": "2018-08-09",
      "lastAction": "modified"
    },
    "eurolite/led-sls-6-uv-floor": {
      "name": "LED SLS-6 UV Floor",
      "lastActionDate": "2018-07-21",
      "lastAction": "modified"
    },
    "eurolite/led-svf-1": {
      "name": "LED SVF-1",
      "lastActionDate": "2018-08-09",
      "lastAction": "modified"
    },
    "eurolite/led-tmh-7": {
      "name": "LED TMH-7",
      "lastActionDate": "2018-09-04",
      "lastAction": "modified"
    },
    "eurolite/led-tmh-9": {
      "name": "LED TMH-9",
      "lastActionDate": "2018-09-04",
      "lastAction": "modified"
    },
    "eurolite/led-tmh-18": {
      "name": "LED TMH-18",
      "lastActionDate": "2018-08-09",
      "lastAction": "modified"
    },
    "eurolite/led-tmh-x25": {
      "name": "LED TMH-X25",
      "lastActionDate": "2018-09-04",
      "lastAction": "modified"
    },
    "futurelight/dmh-75-i-led-moving-head": {
      "name": "DMH-75.i LED Moving Head",
      "lastActionDate": "2018-09-04",
      "lastAction": "modified"
    },
    "futurelight/pro-slim-par-7-hcl": {
      "name": "PRO Slim PAR-7 HCL",
      "lastActionDate": "2018-08-09",
      "lastAction": "modified"
    },
    "futurelight/sc-250-scanner": {
      "name": "SC-250 Scanner",
      "lastActionDate": "2018-08-09",
      "lastAction": "modified"
    },
    "futurelight/stb-648-led-strobe-smd-5050": {
      "name": "STB-648 LED Strobe SMD 5050",
      "lastActionDate": "2018-08-09",
      "lastAction": "modified"
    },
    "generic/cmy-fader": {
      "name": "CMY Fader",
      "lastActionDate": "2018-07-21",
      "lastAction": "modified"
    },
    "generic/desk-channel": {
      "name": "Desk Channel",
      "lastActionDate": "2018-07-21",
      "lastAction": "modified"
    },
    "generic/drgb-fader": {
      "name": "DRGB Fader",
      "lastActionDate": "2018-07-21",
      "lastAction": "modified"
    },
    "generic/drgbw-fader": {
      "name": "DRGBW Fader",
      "lastActionDate": "2018-07-21",
      "lastAction": "modified"
    },
    "generic/pan-tilt": {
      "name": "Pan/Tilt Fader",
      "lastActionDate": "2018-09-04",
      "lastAction": "modified"
    },
    "generic/rgb-fader": {
      "name": "RGB Fader",
      "lastActionDate": "2018-07-21",
      "lastAction": "modified"
    },
    "generic/rgba-fader": {
      "name": "RGBA Fader",
      "lastActionDate": "2018-07-21",
      "lastAction": "modified"
    },
    "generic/rgbd-fader": {
      "name": "RGBD Fader",
      "lastActionDate": "2018-07-21",
      "lastAction": "modified"
    },
    "generic/rgbw-fader": {
      "name": "RGBW Fader",
      "lastActionDate": "2018-07-21",
      "lastAction": "modified"
    },
    "ghost/ip-spot-bat": {
      "name": "IP Spot Bat",
      "lastActionDate": "2018-08-09",
      "lastAction": "modified"
    },
    "glp/impression-laser": {
      "name": "impression Laser",
      "lastActionDate": "2018-08-09",
      "lastAction": "modified"
    },
    "glp/impression-spot-one": {
      "name": "impression Spot One",
      "lastActionDate": "2018-09-04",
      "lastAction": "modified"
    },
    "glp/impression-x4-bar-10": {
      "name": "Impression X4 Bar 10",
      "lastActionDate": "2018-09-04",
      "lastAction": "modified"
    },
    "glp/jdc1": {
      "name": "JDC1",
      "lastActionDate": "2018-09-04",
      "lastAction": "modified"
    },
    "gruft/pixel-tube": {
      "name": "Pixel Tube",
      "lastActionDate": "2018-09-24",
      "lastAction": "created"
    },
    "gruft/ventilator": {
      "name": "Ventilator",
      "lastActionDate": "2018-07-21",
      "lastAction": "modified"
    },
    "ibiza-light/par-mini-rgb3": {
      "name": "LED PAR CAN 12x3W 3-in-1 RGB",
      "lastActionDate": "2018-10-06",
      "lastAction": "created"
    },
    "jb-lighting/varyscan-p7": {
      "name": "Varyscan P7",
      "lastActionDate": "2018-08-09",
      "lastAction": "modified"
    },
    "jb-systems/twin-effect-laser": {
      "name": "Twin Effect Laser",
      "lastActionDate": "2018-08-09",
      "lastAction": "modified"
    },
    "kam/gobotracer": {
      "name": "GoboTracer",
      "lastActionDate": "2018-09-04",
      "lastAction": "modified"
    },
    "laserworld/cs-1000rgb": {
      "name": "CS-1000RGB",
      "lastActionDate": "2018-09-04",
      "lastAction": "modified"
    },
    "lightmaxx/dj-scan-led": {
      "name": "DJ Scan LED",
      "lastActionDate": "2018-08-09",
      "lastAction": "modified"
    },
    "lightmaxx/easy-wash-quad-led": {
      "name": "Easy Wash Quad LED",
      "lastActionDate": "2018-11-02",
      "lastAction": "created"
    },
    "lightmaxx/platinum-mini-tri-par": {
      "name": "Platinum Mini TRI-PAR",
      "lastActionDate": "2018-09-22",
      "lastAction": "modified"
    },
    "lightmaxx/vega-zoom-wash": {
      "name": "Vega Zoom Wash",
      "lastActionDate": "2018-09-22",
      "lastAction": "modified"
    },
    "lixada/mini-gobo-moving-head-light": {
      "name": "Mini Gobo Moving Head Light",
      "lastActionDate": "2018-10-10",
      "lastAction": "created"
    },
    "look/viper-nt": {
      "name": "Viper NT",
      "lastActionDate": "2018-08-09",
      "lastAction": "modified"
    },
    "magicfx/psyco2jet": {
      "name": "PSYCO2JET",
      "lastActionDate": "2018-08-21",
      "lastAction": "modified"
    },
    "magicfx/smokejet": {
      "name": "SMOKEJET",
      "lastActionDate": "2018-09-06",
      "lastAction": "created"
    },
    "magicfx/stage-flame": {
      "name": "Stage Flame",
      "lastActionDate": "2018-08-21",
      "lastAction": "modified"
    },
    "martin/atomic-3000": {
      "name": "Atomic 3000",
      "lastActionDate": "2018-08-09",
      "lastAction": "modified"
    },
    "martin/mac-600": {
      "name": "MAC 600",
      "lastActionDate": "2018-09-25",
      "lastAction": "created"
    },
    "martin/mac-700-wash": {
      "name": "MAC 700 Wash",
      "lastActionDate": "2018-09-04",
      "lastAction": "modified"
    },
    "martin/mac-aura": {
      "name": "MAC Aura",
      "lastActionDate": "2018-09-04",
      "lastAction": "modified"
    },
    "martin/mac-axiom-hybrid": {
      "name": "MAC Axiom Hybrid",
      "lastActionDate": "2018-08-09",
      "lastAction": "modified"
    },
    "martin/mac-viper-airfx": {
      "name": "MAC Viper AirFX",
      "lastActionDate": "2018-08-09",
      "lastAction": "modified"
    },
    "martin/mac-viper-performance": {
      "name": "MAC Viper Performance",
      "lastActionDate": "2018-08-09",
      "lastAction": "modified"
    },
    "martin/mac-viper-wash": {
      "name": "MAC Viper Wash (DX)",
      "lastActionDate": "2018-08-09",
      "lastAction": "modified"
    },
    "martin/magnum-2500-hz": {
      "name": "Magnum 2500 HZ",
      "lastActionDate": "2018-08-09",
      "lastAction": "modified"
    },
    "martin/roboscan-812": {
      "name": "RoboScan 812",
      "lastActionDate": "2018-08-09",
      "lastAction": "modified"
    },
    "martin/rush-mh-2-wash": {
      "name": "Rush MH 2 Wash",
      "lastActionDate": "2018-09-04",
      "lastAction": "modified"
    },
    "martin/rush-mh-3-beam": {
      "name": "Rush MH 3 Beam",
      "lastActionDate": "2018-09-04",
      "lastAction": "modified"
    },
    "martin/rush-mh-7-hybrid": {
      "name": "Rush MH 7 Hybrid",
      "lastActionDate": "2018-09-04",
      "lastAction": "modified"
    },
    "mdg/hazer-atmosphere-aps": {
      "name": "Hazer ATMOSPHERE APS",
      "lastActionDate": "2018-08-09",
      "lastAction": "modified"
    },
    "mdg/theone-atmospheric-generator": {
      "name": "theONE Atmospheric Generator",
      "lastActionDate": "2018-08-09",
      "lastAction": "modified"
    },
    "minuit-une/ivl-carre": {
      "name": "IVL Carré",
      "lastActionDate": "2018-09-04",
      "lastAction": "modified"
    },
    "minuit-une/m-carre": {
      "name": "M-Carré",
      "redirectTo": "minuit-une/ivl-carre",
      "reason": "FixtureRenamed"
    },
    "nicols/led-bar-123-fc-ip": {
      "name": "LED BAR 123 FC IP",
      "lastActionDate": "2018-08-24",
      "lastAction": "modified"
    },
    "orion/orcan2": {
      "name": "ORCAN2",
      "lastActionDate": "2018-07-21",
      "lastAction": "modified"
    },
    "powerlighting/wash-84w": {
      "name": "Wash 84W",
      "lastActionDate": "2018-09-04",
      "lastAction": "modified"
    },
    "prolights/diamond19": {
      "name": "DIAMOND19",
      "lastActionDate": "2018-08-09",
      "lastAction": "modified"
    },
    "prolights/pixpan16": {
      "name": "PIXPAN16",
      "lastActionDate": "2018-08-09",
      "lastAction": "modified"
    },
    "prolights/v700spot": {
      "name": "V700SPOT",
      "lastActionDate": "2018-11-01",
      "lastAction": "created"
    },
    "qtx/lux-ld30w": {
      "name": "LUX-LD30W",
      "lastActionDate": "2018-09-04",
      "lastAction": "modified"
    },
    "renkforce/gm107": {
      "name": "GM107",
      "lastActionDate": "2018-09-13",
      "lastAction": "created"
    },
    "robe/colorspot-2500e-at": {
      "name": "ColorSpot 2500E AT",
      "lastActionDate": "2018-09-04",
      "lastAction": "modified"
    },
    "robe/dj-scan-250-xt": {
      "name": "DJ Scan 250 XT",
      "lastActionDate": "2018-08-09",
      "lastAction": "modified"
    },
    "robe/robin-600e-spot": {
      "name": "Robin 600E Spot",
      "lastActionDate": "2018-09-04",
      "lastAction": "modified"
    },
    "robe/robin-ledbeam-150": {
      "name": "Robin LEDBeam 150",
      "lastActionDate": "2018-08-09",
      "lastAction": "modified"
    },
    "robe/robin-ledwash-600": {
      "name": "Robin LEDWash 600",
      "lastActionDate": "2018-08-09",
      "lastAction": "modified"
    },
    "robe/robin-viva-cmy": {
      "name": "ROBIN Viva CMY",
      "lastActionDate": "2018-10-24",
      "lastAction": "imported"
    },
    "showtec/club-par-12-4-rgbw": {
      "name": "Club PAR 12/4 RGBW",
      "lastActionDate": "2018-11-02",
      "lastAction": "created"
    },
    "showtec/dominator": {
      "name": "Dominator",
      "lastActionDate": "2018-08-09",
      "lastAction": "modified"
    },
    "showtec/horizon-8": {
      "name": "Horizon 8",
      "lastActionDate": "2018-07-21",
      "lastAction": "modified"
    },
    "showtec/kanjo-spot-60": {
      "name": "Kanjo Spot 60",
      "lastActionDate": "2018-09-04",
      "lastAction": "modified"
    },
    "showtec/kanjo-wash-rgb": {
      "name": "Kanjo Wash RGB",
      "lastActionDate": "2018-09-04",
      "lastAction": "modified"
    },
    "showtec/led-light-bar-rgb-v3": {
      "name": "LED Light Bar RGB V3",
      "lastActionDate": "2018-08-24",
      "lastAction": "modified"
    },
    "showtec/phantom-50-led-spot": {
      "name": "Phantom 50 LED Spot",
      "lastActionDate": "2018-09-04",
      "lastAction": "modified"
    },
    "showtec/phantom-140-led-spot": {
      "name": "Phantom 140 LED Beam",
      "lastActionDate": "2018-09-04",
      "lastAction": "modified"
    },
    "showtec/pixel-bar-12-mkii": {
      "name": "Pixel Bar 12 MKII",
      "lastActionDate": "2018-08-24",
      "lastAction": "modified"
    },
    "showtec/sunraise-led": {
      "name": "Sunraise LED",
      "lastActionDate": "2018-08-09",
      "lastAction": "modified"
    },
    "showtec/sunstrip-active-mkii": {
      "name": "Sunstrip Active MKII",
      "lastActionDate": "2018-11-02",
      "lastAction": "created"
    },
    "showtec/xs-1-rgbw": {
      "name": "XS-1 RGBW",
      "lastActionDate": "2018-09-04",
      "lastAction": "modified"
    },
    "showven/sparkular": {
      "name": "Sparkular",
      "lastActionDate": "2018-08-09",
      "lastAction": "modified"
    },
    "showven/sparkular-fall": {
      "name": "Sparkular Fall",
      "lastActionDate": "2018-08-09",
      "lastAction": "modified"
    },
    "skypix/ribalta-beam": {
      "name": "Ribalta Beam",
      "lastActionDate": "2018-10-16",
      "lastAction": "created"
    },
    "solaris/smart-36": {
      "name": "SMART 36",
      "lastActionDate": "2018-10-25",
      "lastAction": "created"
    },
    "solena/max-par-20": {
      "name": "Max Par 20",
      "lastActionDate": "2018-11-02",
      "lastAction": "created"
    },
    "solena/mini-par-12": {
      "name": "Mini Par 12",
      "lastActionDate": "2018-10-12",
      "lastAction": "created"
    },
    "stairville/led-flood-panel-150": {
      "name": "LED Flood Panel 150",
      "lastActionDate": "2018-08-09",
      "lastAction": "modified"
    },
    "stairville/mh-100": {
      "name": "MH-100",
      "lastActionDate": "2018-09-04",
      "lastAction": "modified"
    },
    "stairville/mh-x25": {
      "name": "MH-X25",
      "lastActionDate": "2018-09-04",
      "lastAction": "modified"
    },
    "stairville/stage-tri-led": {
      "name": "Stage TRI LED",
      "lastActionDate": "2018-08-09",
      "lastAction": "modified"
    },
    "tmb/solaris-flare": {
      "name": "Solaris Flare",
      "lastActionDate": "2018-08-09",
      "lastAction": "modified"
    },
    "venue/thintri64": {
      "name": "ThinTri64",
      "lastActionDate": "2018-07-21",
      "lastAction": "modified"
    },
    "venue/tristrip3z": {
      "name": "TriStrip3Z",
      "lastActionDate": "2018-08-24",
      "lastAction": "modified"
    }
  },
  "manufacturers": {
    "5star-systems": [
      "spica-250m"
    ],
    "abstract": [
      "twister-4"
    ],
    "adb": [
      "alc4",
      "europe-105",
      "warp-m"
    ],
    "american-dj": [
      "auto-spot-150",
      "boom-box-fx2",
      "dotz-par",
      "flat-par-qa12xs",
      "fog-fury-jett-pro",
      "galaxian-3d",
      "inno-pocket-fusion",
      "quad-phase-hp",
      "revo-4-ir",
      "revo-burst",
      "revo-sweep",
      "saber-spot-rgbw",
      "vizi-spot-led-pro",
      "xs-400"
    ],
    "arri": [
      "skypanel-s30c"
    ],
    "ayra": [
      "tdc-triple-burst"
    ],
    "ayrton": [
      "magicblade-fx"
    ],
    "big-dipper": [
      "ls90"
    ],
    "blizzard": [
      "puck-rgbaw"
    ],
    "boomtonedj": [
      "crazy-spot-30",
      "xtrem-led"
    ],
    "cameo": [
      "flash-matrix-250",
      "flat-par-can-tri-7x-3w-ir",
      "flat-pro-18",
      "flat-pro-flood-ip65-tri",
      "gobo-scanner-80",
      "hydrabeam-100",
      "hydrabeam-300-rgbw",
      "nanospot-120",
      "outdoor-par-tri-12",
      "storm",
      "thunder-wash-100-rgb",
      "thunder-wash-100-w",
      "thunder-wash-600-rgb",
      "thunder-wash-600-w",
      "zenit-w600"
    ],
    "chauvet-dj": [
      "corepar-uv-usb",
      "eve-p-100-ww",
      "eve-p-130-rgb",
      "gigbar-2",
      "slimpar-pro-h-usb",
      "slimpar-pro-qz12",
      "slimpar-pro-w",
      "slimpar-q12-bt",
      "slimpar-t12-bt",
      "washfx"
    ],
    "chauvet-professional": [
      "colordash-batten-quad-6"
    ],
    "chroma-q": [
      "color-force-ii-12",
      "color-force-ii-48",
      "color-force-ii-72"
    ],
    "clay-paky": [
      "alpha-spot-qwo-800",
      "sharpy",
      "show-batten-100",
      "spheriscan"
    ],
    "coemar": [
      "prospot-250-lx"
    ],
    "dts": [
      "scena-led-150",
      "xr1200-wash"
    ],
    "elation": [
      "acl-360-roller",
      "platinum-hfx",
      "platinum-seven",
      "platinum-spot-15r-pro"
    ],
    "eliminator": [
      "stealth-beam"
    ],
    "equinox": [
      "gigabar"
    ],
    "eurolite": [
      "led-fe-1500",
      "led-kls-801",
      "led-par-56-tcl",
      "led-ps-4-hcl",
      "led-sls-6-uv-floor",
      "led-svf-1",
      "led-tmh-7",
      "led-tmh-9",
      "led-tmh-18",
      "led-tmh-x25"
    ],
    "futurelight": [
      "dmh-75-i-led-moving-head",
      "pro-slim-par-7-hcl",
      "sc-250-scanner",
      "stb-648-led-strobe-smd-5050"
    ],
    "generic": [
      "cmy-fader",
      "desk-channel",
      "drgb-fader",
      "drgbw-fader",
      "pan-tilt",
      "rgb-fader",
      "rgba-fader",
      "rgbd-fader",
      "rgbw-fader"
    ],
    "ghost": [
      "ip-spot-bat"
    ],
    "glp": [
      "impression-laser",
      "impression-spot-one",
      "impression-x4-bar-10",
      "jdc1"
    ],
    "gruft": [
      "pixel-tube",
      "ventilator"
    ],
    "ibiza-light": [
      "par-mini-rgb3"
    ],
    "jb-lighting": [
      "varyscan-p7"
    ],
    "jb-systems": [
      "twin-effect-laser"
    ],
    "kam": [
      "gobotracer"
    ],
    "laserworld": [
      "cs-1000rgb"
    ],
    "lightmaxx": [
      "dj-scan-led",
      "easy-wash-quad-led",
      "platinum-mini-tri-par",
      "vega-zoom-wash"
    ],
    "lixada": [
      "mini-gobo-moving-head-light"
    ],
    "look": [
      "viper-nt"
    ],
    "magicfx": [
      "psyco2jet",
      "smokejet",
      "stage-flame"
    ],
    "martin": [
      "atomic-3000",
      "mac-600",
      "mac-700-wash",
      "mac-aura",
      "mac-axiom-hybrid",
      "mac-viper-airfx",
      "mac-viper-performance",
      "mac-viper-wash",
      "magnum-2500-hz",
      "roboscan-812",
      "rush-mh-2-wash",
      "rush-mh-3-beam",
      "rush-mh-7-hybrid"
    ],
    "mdg": [
      "hazer-atmosphere-aps",
      "theone-atmospheric-generator"
    ],
    "minuit-une": [
      "ivl-carre"
    ],
    "nicols": [
      "led-bar-123-fc-ip"
    ],
    "orion": [
      "orcan2"
    ],
    "powerlighting": [
      "wash-84w"
    ],
    "prolights": [
      "diamond19",
      "pixpan16",
      "v700spot"
    ],
    "qtx": [
      "lux-ld30w"
    ],
    "renkforce": [
      "gm107"
    ],
    "robe": [
      "colorspot-2500e-at",
      "dj-scan-250-xt",
      "robin-600e-spot",
      "robin-ledbeam-150",
      "robin-ledwash-600",
      "robin-viva-cmy"
    ],
    "showtec": [
      "club-par-12-4-rgbw",
      "dominator",
      "horizon-8",
      "kanjo-spot-60",
      "kanjo-wash-rgb",
      "led-light-bar-rgb-v3",
      "phantom-50-led-spot",
      "phantom-140-led-spot",
      "pixel-bar-12-mkii",
      "sunraise-led",
      "sunstrip-active-mkii",
      "xs-1-rgbw"
    ],
    "showven": [
      "sparkular",
      "sparkular-fall"
    ],
    "skypix": [
      "ribalta-beam"
    ],
    "solaris": [
      "smart-36"
    ],
    "solena": [
      "max-par-20",
      "mini-par-12"
    ],
    "stairville": [
      "led-flood-panel-150",
      "mh-100",
      "mh-x25",
      "stage-tri-led"
    ],
    "tmb": [
      "solaris-flare"
    ],
    "venue": [
      "thintri64",
      "tristrip3z"
    ]
  },
  "categories": {
    "Blinder": [
      "adb/alc4",
      "american-dj/dotz-par",
      "american-dj/flat-par-qa12xs",
      "cameo/flash-matrix-250",
      "cameo/flat-pro-flood-ip65-tri",
      "cameo/thunder-wash-100-rgb",
      "cameo/thunder-wash-100-w",
      "cameo/thunder-wash-600-rgb",
      "cameo/thunder-wash-600-w",
      "glp/jdc1",
      "showtec/horizon-8",
      "showtec/sunstrip-active-mkii",
      "stairville/led-flood-panel-150",
      "tmb/solaris-flare"
    ],
    "Color Changer": [
      "5star-systems/spica-250m",
      "abstract/twister-4",
      "adb/alc4",
      "american-dj/auto-spot-150",
      "american-dj/boom-box-fx2",
      "american-dj/dotz-par",
      "american-dj/flat-par-qa12xs",
      "american-dj/fog-fury-jett-pro",
      "american-dj/inno-pocket-fusion",
      "american-dj/quad-phase-hp",
      "american-dj/revo-4-ir",
      "american-dj/revo-sweep",
      "american-dj/saber-spot-rgbw",
      "american-dj/vizi-spot-led-pro",
      "american-dj/xs-400",
      "arri/skypanel-s30c",
      "ayra/tdc-triple-burst",
      "ayrton/magicblade-fx",
      "big-dipper/ls90",
      "blizzard/puck-rgbaw",
      "boomtonedj/crazy-spot-30",
      "boomtonedj/xtrem-led",
      "cameo/flat-par-can-tri-7x-3w-ir",
      "cameo/flat-pro-18",
      "cameo/flat-pro-flood-ip65-tri",
      "cameo/gobo-scanner-80",
      "cameo/hydrabeam-100",
      "cameo/hydrabeam-300-rgbw",
      "cameo/nanospot-120",
      "cameo/outdoor-par-tri-12",
      "cameo/storm",
      "cameo/thunder-wash-100-rgb",
      "cameo/thunder-wash-600-rgb",
      "cameo/zenit-w600",
      "chauvet-dj/eve-p-130-rgb",
      "chauvet-dj/gigbar-2",
      "chauvet-dj/slimpar-pro-h-usb",
      "chauvet-dj/slimpar-pro-qz12",
      "chauvet-dj/slimpar-pro-w",
      "chauvet-dj/slimpar-q12-bt",
      "chauvet-dj/slimpar-t12-bt",
      "chauvet-dj/washfx",
      "chauvet-professional/colordash-batten-quad-6",
      "chroma-q/color-force-ii-12",
      "chroma-q/color-force-ii-48",
      "chroma-q/color-force-ii-72",
      "clay-paky/alpha-spot-qwo-800",
      "clay-paky/sharpy",
      "clay-paky/show-batten-100",
      "clay-paky/spheriscan",
      "coemar/prospot-250-lx",
      "dts/xr1200-wash",
      "elation/acl-360-roller",
      "elation/platinum-hfx",
      "elation/platinum-seven",
      "elation/platinum-spot-15r-pro",
      "eliminator/stealth-beam",
      "equinox/gigabar",
      "eurolite/led-fe-1500",
      "eurolite/led-kls-801",
      "eurolite/led-par-56-tcl",
      "eurolite/led-ps-4-hcl",
      "eurolite/led-tmh-7",
      "eurolite/led-tmh-9",
      "eurolite/led-tmh-18",
      "eurolite/led-tmh-x25",
      "futurelight/dmh-75-i-led-moving-head",
      "futurelight/pro-slim-par-7-hcl",
      "futurelight/sc-250-scanner",
      "generic/cmy-fader",
      "generic/drgb-fader",
      "generic/drgbw-fader",
      "generic/rgb-fader",
      "generic/rgba-fader",
      "generic/rgbd-fader",
      "generic/rgbw-fader",
      "ghost/ip-spot-bat",
      "glp/impression-laser",
      "glp/impression-spot-one",
      "glp/impression-x4-bar-10",
      "glp/jdc1",
      "gruft/pixel-tube",
      "gruft/ventilator",
      "ibiza-light/par-mini-rgb3",
      "jb-lighting/varyscan-p7",
      "jb-systems/twin-effect-laser",
      "kam/gobotracer",
      "laserworld/cs-1000rgb",
      "lightmaxx/dj-scan-led",
      "lightmaxx/easy-wash-quad-led",
      "lightmaxx/platinum-mini-tri-par",
      "lightmaxx/vega-zoom-wash",
      "lixada/mini-gobo-moving-head-light",
      "magicfx/smokejet",
      "martin/mac-600",
      "martin/mac-700-wash",
      "martin/mac-aura",
      "martin/mac-axiom-hybrid",
      "martin/mac-viper-airfx",
      "martin/mac-viper-performance",
      "martin/mac-viper-wash",
      "martin/roboscan-812",
      "martin/rush-mh-2-wash",
      "martin/rush-mh-3-beam",
      "martin/rush-mh-7-hybrid",
      "minuit-une/ivl-carre",
      "nicols/led-bar-123-fc-ip",
      "orion/orcan2",
      "powerlighting/wash-84w",
      "prolights/diamond19",
      "prolights/pixpan16",
      "prolights/v700spot",
      "qtx/lux-ld30w",
      "renkforce/gm107",
      "robe/colorspot-2500e-at",
      "robe/dj-scan-250-xt",
      "robe/robin-600e-spot",
      "robe/robin-ledbeam-150",
      "robe/robin-ledwash-600",
      "robe/robin-viva-cmy",
      "showtec/club-par-12-4-rgbw",
      "showtec/dominator",
      "showtec/horizon-8",
      "showtec/kanjo-spot-60",
      "showtec/kanjo-wash-rgb",
      "showtec/led-light-bar-rgb-v3",
      "showtec/phantom-50-led-spot",
      "showtec/phantom-140-led-spot",
      "showtec/pixel-bar-12-mkii",
      "showtec/sunraise-led",
      "showtec/xs-1-rgbw",
      "skypix/ribalta-beam",
      "solaris/smart-36",
      "solena/max-par-20",
      "solena/mini-par-12",
      "stairville/led-flood-panel-150",
      "stairville/mh-100",
      "stairville/mh-x25",
      "stairville/stage-tri-led",
      "tmb/solaris-flare",
      "venue/thintri64",
      "venue/tristrip3z"
    ],
    "Dimmer": [
      "adb/europe-105",
      "american-dj/flat-par-qa12xs",
      "american-dj/saber-spot-rgbw",
      "arri/skypanel-s30c",
      "cameo/flat-par-can-tri-7x-3w-ir",
      "chauvet-dj/eve-p-100-ww",
      "dts/scena-led-150",
      "eurolite/led-sls-6-uv-floor",
      "generic/desk-channel",
      "magicfx/smokejet",
<<<<<<< HEAD
      "showtec/sunstrip-active-mkii"
=======
      "showtec/club-par-12-4-rgbw"
>>>>>>> 245e21c8
    ],
    "Effect": [
      "american-dj/revo-burst",
      "ayra/tdc-triple-burst",
      "magicfx/psyco2jet",
      "magicfx/stage-flame",
      "minuit-une/ivl-carre",
      "showven/sparkular",
      "showven/sparkular-fall",
      "venue/tristrip3z"
    ],
    "Fan": [
      "gruft/ventilator"
    ],
    "Flower": [
      "abstract/twister-4",
      "american-dj/inno-pocket-fusion",
      "american-dj/quad-phase-hp",
      "american-dj/revo-4-ir",
      "american-dj/revo-burst",
      "american-dj/revo-sweep",
      "boomtonedj/xtrem-led",
      "cameo/storm",
      "eurolite/led-fe-1500",
      "eurolite/led-svf-1",
      "showtec/sunraise-led"
    ],
    "Hazer": [
      "martin/magnum-2500-hz",
      "mdg/hazer-atmosphere-aps",
      "mdg/theone-atmospheric-generator"
    ],
    "Laser": [
      "american-dj/boom-box-fx2",
      "american-dj/galaxian-3d",
      "american-dj/inno-pocket-fusion",
      "cameo/storm",
      "chauvet-dj/gigbar-2",
      "eurolite/led-fe-1500",
      "glp/impression-laser",
      "jb-systems/twin-effect-laser",
      "laserworld/cs-1000rgb",
      "minuit-une/ivl-carre",
      "showtec/dominator"
    ],
    "Matrix": [
      "american-dj/revo-4-ir",
      "cameo/flash-matrix-250",
      "eurolite/led-tmh-18",
      "eurolite/led-tmh-x25",
      "glp/jdc1",
      "prolights/pixpan16"
    ],
    "Moving Head": [
      "5star-systems/spica-250m",
      "adb/warp-m",
      "american-dj/auto-spot-150",
      "american-dj/vizi-spot-led-pro",
      "american-dj/xs-400",
      "ayrton/magicblade-fx",
      "big-dipper/ls90",
      "boomtonedj/crazy-spot-30",
      "cameo/hydrabeam-100",
      "cameo/hydrabeam-300-rgbw",
      "cameo/nanospot-120",
      "clay-paky/alpha-spot-qwo-800",
      "clay-paky/sharpy",
      "clay-paky/show-batten-100",
      "coemar/prospot-250-lx",
      "dts/xr1200-wash",
      "elation/acl-360-roller",
      "elation/platinum-hfx",
      "elation/platinum-seven",
      "elation/platinum-spot-15r-pro",
      "eliminator/stealth-beam",
      "eurolite/led-svf-1",
      "eurolite/led-tmh-7",
      "eurolite/led-tmh-9",
      "eurolite/led-tmh-18",
      "eurolite/led-tmh-x25",
      "futurelight/dmh-75-i-led-moving-head",
      "generic/pan-tilt",
      "glp/impression-laser",
      "glp/impression-spot-one",
      "glp/impression-x4-bar-10",
      "glp/jdc1",
      "jb-lighting/varyscan-p7",
      "kam/gobotracer",
      "lightmaxx/easy-wash-quad-led",
      "lightmaxx/vega-zoom-wash",
      "lixada/mini-gobo-moving-head-light",
      "martin/mac-600",
      "martin/mac-700-wash",
      "martin/mac-aura",
      "martin/mac-axiom-hybrid",
      "martin/mac-viper-airfx",
      "martin/mac-viper-performance",
      "martin/mac-viper-wash",
      "martin/rush-mh-2-wash",
      "martin/rush-mh-3-beam",
      "martin/rush-mh-7-hybrid",
      "powerlighting/wash-84w",
      "prolights/diamond19",
      "prolights/v700spot",
      "qtx/lux-ld30w",
      "renkforce/gm107",
      "robe/colorspot-2500e-at",
      "robe/robin-600e-spot",
      "robe/robin-ledbeam-150",
      "robe/robin-ledwash-600",
      "robe/robin-viva-cmy",
      "showtec/kanjo-spot-60",
      "showtec/kanjo-wash-rgb",
      "showtec/phantom-50-led-spot",
      "showtec/phantom-140-led-spot",
      "showtec/xs-1-rgbw",
      "skypix/ribalta-beam",
      "stairville/mh-100",
      "stairville/mh-x25"
    ],
    "Other": [
      "chauvet-dj/corepar-uv-usb"
    ],
    "Pixel Bar": [
      "adb/alc4",
      "ayrton/magicblade-fx",
      "chauvet-professional/colordash-batten-quad-6",
      "chroma-q/color-force-ii-12",
      "chroma-q/color-force-ii-48",
      "chroma-q/color-force-ii-72",
      "clay-paky/show-batten-100",
      "glp/impression-x4-bar-10",
      "gruft/pixel-tube",
      "nicols/led-bar-123-fc-ip",
      "showtec/led-light-bar-rgb-v3",
      "showtec/pixel-bar-12-mkii",
      "showtec/sunstrip-active-mkii",
      "skypix/ribalta-beam",
      "venue/tristrip3z"
    ],
    "Scanner": [
      "cameo/gobo-scanner-80",
      "clay-paky/spheriscan",
      "futurelight/sc-250-scanner",
      "lightmaxx/dj-scan-led",
      "martin/roboscan-812",
      "robe/dj-scan-250-xt"
    ],
    "Smoke": [
      "american-dj/fog-fury-jett-pro",
      "look/viper-nt",
      "magicfx/smokejet",
      "mdg/theone-atmospheric-generator"
    ],
    "Stand": [
      "chauvet-dj/gigbar-2",
      "equinox/gigabar",
      "eurolite/led-kls-801"
    ],
    "Strobe": [
      "arri/skypanel-s30c",
      "cameo/flash-matrix-250",
      "cameo/flat-par-can-tri-7x-3w-ir",
      "cameo/storm",
      "cameo/thunder-wash-100-rgb",
      "cameo/thunder-wash-100-w",
      "cameo/thunder-wash-600-rgb",
      "cameo/thunder-wash-600-w",
      "eurolite/led-fe-1500",
      "futurelight/stb-648-led-strobe-smd-5050",
      "glp/impression-x4-bar-10",
      "glp/jdc1",
      "martin/atomic-3000",
      "tmb/solaris-flare"
    ]
  },
  "contributors": {
    "Flo Edelmann": [
      "5star-systems/spica-250m",
      "abstract/twister-4",
      "american-dj/flat-par-qa12xs",
      "american-dj/inno-pocket-fusion",
      "american-dj/quad-phase-hp",
      "american-dj/revo-4-ir",
      "american-dj/revo-burst",
      "american-dj/saber-spot-rgbw",
      "american-dj/xs-400",
      "ayra/tdc-triple-burst",
      "big-dipper/ls90",
      "boomtonedj/xtrem-led",
      "cameo/hydrabeam-100",
      "cameo/hydrabeam-300-rgbw",
      "cameo/outdoor-par-tri-12",
      "cameo/thunder-wash-100-rgb",
      "cameo/thunder-wash-100-w",
      "cameo/thunder-wash-600-rgb",
      "cameo/thunder-wash-600-w",
      "cameo/zenit-w600",
      "chauvet-dj/eve-p-100-ww",
      "chauvet-dj/eve-p-130-rgb",
      "chauvet-dj/gigbar-2",
      "chauvet-dj/slimpar-q12-bt",
      "chauvet-dj/slimpar-t12-bt",
      "chauvet-professional/colordash-batten-quad-6",
      "clay-paky/alpha-spot-qwo-800",
      "clay-paky/sharpy",
      "clay-paky/show-batten-100",
      "coemar/prospot-250-lx",
      "dts/scena-led-150",
      "elation/platinum-hfx",
      "eurolite/led-kls-801",
      "eurolite/led-par-56-tcl",
      "eurolite/led-ps-4-hcl",
      "eurolite/led-sls-6-uv-floor",
      "eurolite/led-tmh-7",
      "eurolite/led-tmh-9",
      "eurolite/led-tmh-18",
      "futurelight/dmh-75-i-led-moving-head",
      "futurelight/pro-slim-par-7-hcl",
      "generic/cmy-fader",
      "generic/desk-channel",
      "generic/drgb-fader",
      "generic/pan-tilt",
      "generic/rgb-fader",
      "generic/rgba-fader",
      "generic/rgbd-fader",
      "generic/rgbw-fader",
      "glp/jdc1",
      "gruft/pixel-tube",
      "gruft/ventilator",
      "ibiza-light/par-mini-rgb3",
      "jb-systems/twin-effect-laser",
      "lightmaxx/platinum-mini-tri-par",
      "lightmaxx/vega-zoom-wash",
      "look/viper-nt",
      "martin/atomic-3000",
      "martin/roboscan-812",
      "mdg/theone-atmospheric-generator",
      "qtx/lux-ld30w",
      "robe/dj-scan-250-xt",
      "robe/robin-600e-spot",
      "showtec/horizon-8",
      "showtec/kanjo-spot-60",
      "showtec/kanjo-wash-rgb",
      "showtec/led-light-bar-rgb-v3",
      "showtec/phantom-50-led-spot",
      "showtec/phantom-140-led-spot",
      "stairville/mh-x25",
      "stairville/stage-tri-led",
      "tmb/solaris-flare",
      "venue/tristrip3z"
    ],
    "Felix Edelmann": [
      "5star-systems/spica-250m",
      "abstract/twister-4",
      "american-dj/auto-spot-150",
      "american-dj/boom-box-fx2",
      "american-dj/dotz-par",
      "american-dj/fog-fury-jett-pro",
      "american-dj/galaxian-3d",
      "american-dj/revo-4-ir",
      "american-dj/revo-sweep",
      "ayrton/magicblade-fx",
      "cameo/flash-matrix-250",
      "cameo/flat-pro-18",
      "cameo/flat-pro-flood-ip65-tri",
      "cameo/gobo-scanner-80",
      "cameo/hydrabeam-100",
      "cameo/nanospot-120",
      "cameo/outdoor-par-tri-12",
      "cameo/storm",
      "cameo/zenit-w600",
      "chauvet-dj/corepar-uv-usb",
      "chauvet-dj/gigbar-2",
      "chauvet-dj/slimpar-pro-h-usb",
      "chauvet-dj/slimpar-pro-qz12",
      "chauvet-dj/slimpar-pro-w",
      "chauvet-dj/washfx",
      "chroma-q/color-force-ii-12",
      "chroma-q/color-force-ii-48",
      "chroma-q/color-force-ii-72",
      "clay-paky/spheriscan",
      "elation/acl-360-roller",
      "elation/platinum-seven",
      "elation/platinum-spot-15r-pro",
      "equinox/gigabar",
      "eurolite/led-fe-1500",
      "eurolite/led-kls-801",
      "eurolite/led-par-56-tcl",
      "eurolite/led-svf-1",
      "eurolite/led-tmh-18",
      "eurolite/led-tmh-x25",
      "futurelight/pro-slim-par-7-hcl",
      "futurelight/sc-250-scanner",
      "futurelight/stb-648-led-strobe-smd-5050",
      "glp/impression-laser",
      "glp/impression-spot-one",
      "jb-lighting/varyscan-p7",
      "lightmaxx/easy-wash-quad-led",
      "lightmaxx/platinum-mini-tri-par",
      "martin/atomic-3000",
      "orion/orcan2",
      "prolights/pixpan16",
      "robe/dj-scan-250-xt",
      "robe/robin-ledbeam-150",
      "robe/robin-ledwash-600",
      "robe/robin-viva-cmy",
      "showtec/dominator",
      "showtec/kanjo-wash-rgb",
      "showtec/led-light-bar-rgb-v3",
      "showtec/phantom-50-led-spot",
      "showtec/phantom-140-led-spot",
      "showtec/pixel-bar-12-mkii",
      "showtec/sunraise-led",
      "skypix/ribalta-beam",
      "solaris/smart-36",
      "solena/max-par-20",
      "solena/mini-par-12",
      "stairville/led-flood-panel-150",
      "venue/thintri64"
    ],
    "novasfronteiras.co": [
      "dts/xr1200-wash",
      "martin/mac-aura",
      "martin/mac-axiom-hybrid",
      "martin/mac-viper-airfx",
      "martin/mac-viper-performance",
      "martin/mac-viper-wash",
      "martin/magnum-2500-hz",
      "martin/rush-mh-2-wash",
      "martin/rush-mh-3-beam",
      "martin/rush-mh-7-hybrid",
      "mdg/hazer-atmosphere-aps",
      "robe/colorspot-2500e-at"
    ],
    "ameisso": [
      "adb/alc4",
      "adb/europe-105",
      "adb/warp-m",
      "generic/drgbw-fader",
      "minuit-une/ivl-carre",
      "prolights/diamond19"
    ],
    "Alejo Cervera": [
      "magicfx/stage-flame",
      "showven/sparkular",
      "showven/sparkular-fall"
    ],
    "Justin Hornsby": [
      "chauvet-dj/washfx",
      "equinox/gigabar",
      "kam/gobotracer"
    ],
    "Karl Humbug": [
      "dts/scena-led-150",
      "martin/mac-600",
      "martin/mac-700-wash"
    ],
    "Jo": [
      "laserworld/cs-1000rgb",
      "showtec/xs-1-rgbw"
    ],
    "MAGIC FX B.V.": [
      "magicfx/psyco2jet",
      "magicfx/smokejet"
    ],
    "Nerijus Mongirdas": [
      "jb-systems/twin-effect-laser",
      "qtx/lux-ld30w"
    ],
    "p_0g_8mm3_": [
      "stairville/mh-x25",
      "stairville/stage-tri-led"
    ],
    "TAKU": [
      "american-dj/dotz-par",
      "american-dj/flat-par-qa12xs"
    ],
    "Voyo": [
      "american-dj/saber-spot-rgbw",
<<<<<<< HEAD
      "showtec/sunstrip-active-mkii"
=======
      "showtec/club-par-12-4-rgbw"
>>>>>>> 245e21c8
    ],
    "zampano": [
      "boomtonedj/crazy-spot-30",
      "ghost/ip-spot-bat"
    ],
    "Anonymous": [
      "stairville/mh-100"
    ],
    "Bram Nauta": [
      "american-dj/vizi-spot-led-pro"
    ],
    "Edgar Aichinger": [
      "renkforce/gm107"
    ],
    "edohard": [
      "lixada/mini-gobo-moving-head-light"
    ],
    "eklynx": [
      "american-dj/galaxian-3d"
    ],
    "EXELBONSAI": [
      "american-dj/inno-pocket-fusion"
    ],
    "Fabian": [
      "cameo/flat-par-can-tri-7x-3w-ir"
    ],
    "Freasy": [
      "lixada/mini-gobo-moving-head-light"
    ],
    "fueller": [
      "prolights/diamond19"
    ],
    "George Qualley IV": [
      "eliminator/stealth-beam"
    ],
    "Jean-François Losson": [
      "arri/skypanel-s30c"
    ],
    "Lorenzo Andreani": [
      "prolights/v700spot"
    ],
    "Massimo Callegari": [
      "clay-paky/sharpy"
    ],
    "Millumin": [
      "powerlighting/wash-84w"
    ],
    "NiKoyes": [
      "robe/robin-600e-spot"
    ],
    "Nils Van Zuijlen": [
      "nicols/led-bar-123-fc-ip"
    ],
    "Paul Maier": [
      "lightmaxx/easy-wash-quad-led"
    ],
    "pedro hugo": [
      "skypix/ribalta-beam"
    ],
    "Ranaivo": [
      "solena/mini-par-12"
    ],
    "RAZAKANIRINA": [
      "ibiza-light/par-mini-rgb3"
    ],
    "Rummels Bucht Berlin": [
      "glp/impression-x4-bar-10"
    ],
    "smokris": [
      "blizzard/puck-rgbaw"
    ],
    "Thilo Billerbeck": [
      "lightmaxx/dj-scan-led"
    ],
    "Tsunoo": [
      "boomtonedj/xtrem-led"
    ],
    "txukinho": [
      "skypix/ribalta-beam"
    ],
    "zhefskie": [
      "big-dipper/ls90"
    ],
    "ziopix": [
      "solaris/smart-36"
    ]
  },
  "rdm": {
    "1808": {
      "key": "dts",
      "models": {}
    },
    "5584": {
      "key": "prolights",
      "models": {}
    },
    "6906": {
      "key": "tmb",
      "models": {
        "1703": "solaris-flare"
      }
    },
    "8377": {
      "key": "arri",
      "models": {
        "514": "skypanel-s30c"
      }
    },
    "8612": {
      "key": "chauvet-dj",
      "models": {}
    },
    "8870": {
      "key": "elation",
      "models": {}
    },
    "10676": {
      "key": "showtec",
      "models": {}
    },
    "16708": {
      "key": "adb",
      "models": {}
    },
    "17229": {
      "key": "coemar",
      "models": {}
    },
    "17232": {
      "key": "clay-paky",
      "models": {}
    },
    "18008": {
      "key": "magicfx",
      "models": {
        "1": "psyco2jet"
      }
    },
    "19780": {
      "key": "mdg",
      "models": {
        "1": "theone-atmospheric-generator"
      }
    },
    "19792": {
      "key": "martin",
      "models": {
        "4": "mac-aura",
        "43": "mac-viper-wash",
        "44": "mac-viper-airfx",
        "65": "mac-viper-performance"
      }
    },
    "21075": {
      "key": "robe",
      "models": {
        "7": "colorspot-2500e-at",
        "57": "robin-600e-spot",
        "118": "robin-ledwash-600",
        "203": "robin-viva-cmy"
      }
    },
    "21360": {
      "key": "chroma-q",
      "models": {}
    },
    "26476": {
      "key": "glp",
      "models": {
        "0": "impression-spot-one"
      }
    }
  },
  "colors": {
    "5star-systems": "#a75cd6",
    "abstract": "#337acc",
    "adb": "#52e088",
    "american-dj": "#d92671",
    "arri": "#bfcc33",
    "ayra": "#33ccbf",
    "ayrton": "#a3cc66",
    "big-dipper": "#d452e0",
    "blizzard": "#d94426",
    "boomtonedj": "#c5cc66",
    "cameo": "#6679cc",
    "chauvet-dj": "#d6855c",
    "chauvet-professional": "#5265e0",
    "chroma-q": "#66cc8a",
    "clay-paky": "#77bf40",
    "coemar": "#65d926",
    "dts": "#69cc66",
    "elation": "#af66cc",
    "eliminator": "#26d9d0",
    "equinox": "#bf40bb",
    "eurolite": "#d65cbc",
    "futurelight": "#d4d65c",
    "generic": "#33bacc",
    "ghost": "#52e092",
    "glp": "#d65c68",
    "gruft": "#8dd65c",
    "ibiza-light": "#d94726",
    "jb-lighting": "#33cc69",
    "jb-systems": "#cc6692",
    "kam": "#3385cc",
    "laserworld": "#56e052",
    "lightmaxx": "#aabf40",
    "lixada": "#4086bf",
    "look": "#d92682",
    "magicfx": "#33abcc",
    "martin": "#4088bf",
    "mdg": "#33ccb8",
    "minuit-une": "#bf40bd",
    "nicols": "#c266cc",
    "orion": "#79bf40",
    "powerlighting": "#d926cd",
    "prolights": "#bf9940",
    "qtx": "#5cd6d4",
    "renkforce": "#b3cc66",
    "robe": "#d9269d",
    "showtec": "#d98b26",
    "showven": "#40bfac",
    "skypix": "#7fe052",
    "solaris": "#26acd9",
    "solena": "#65e052",
    "stairville": "#725cd6",
    "tmb": "#3357cc",
    "venue": "#78cc33"
  },
  "lastUpdated": [
<<<<<<< HEAD
    "showtec/sunstrip-active-mkii",
=======
    "lightmaxx/easy-wash-quad-led",
    "showtec/club-par-12-4-rgbw",
    "solena/max-par-20",
>>>>>>> 245e21c8
    "american-dj/saber-spot-rgbw",
    "prolights/v700spot",
    "clay-paky/alpha-spot-qwo-800",
    "solaris/smart-36",
    "robe/robin-viva-cmy",
    "arri/skypanel-s30c",
    "skypix/ribalta-beam",
    "solena/mini-par-12",
    "lixada/mini-gobo-moving-head-light",
    "ibiza-light/par-mini-rgb3",
    "martin/mac-600",
    "gruft/pixel-tube",
    "cameo/flat-par-can-tri-7x-3w-ir",
    "lightmaxx/platinum-mini-tri-par",
    "lightmaxx/vega-zoom-wash",
    "clay-paky/show-batten-100",
    "chauvet-dj/eve-p-100-ww",
    "chauvet-dj/eve-p-130-rgb",
    "chauvet-professional/colordash-batten-quad-6",
    "renkforce/gm107",
    "big-dipper/ls90",
    "magicfx/smokejet",
    "american-dj/xs-400",
    "boomtonedj/crazy-spot-30",
    "cameo/gobo-scanner-80",
    "cameo/hydrabeam-300-rgbw",
    "clay-paky/sharpy",
    "clay-paky/spheriscan",
    "coemar/prospot-250-lx",
    "dts/xr1200-wash",
    "elation/acl-360-roller",
    "elation/platinum-hfx",
    "elation/platinum-spot-15r-pro",
    "eliminator/stealth-beam",
    "eurolite/led-tmh-7",
    "eurolite/led-tmh-9",
    "eurolite/led-tmh-x25",
    "futurelight/dmh-75-i-led-moving-head",
    "generic/pan-tilt",
    "glp/impression-spot-one",
    "glp/impression-x4-bar-10",
    "glp/jdc1",
    "kam/gobotracer",
    "laserworld/cs-1000rgb",
    "martin/mac-700-wash",
    "martin/mac-aura",
    "martin/rush-mh-2-wash",
    "martin/rush-mh-3-beam",
    "martin/rush-mh-7-hybrid",
    "minuit-une/ivl-carre",
    "powerlighting/wash-84w",
    "qtx/lux-ld30w",
    "robe/colorspot-2500e-at",
    "robe/robin-600e-spot",
    "showtec/kanjo-spot-60",
    "showtec/kanjo-wash-rgb",
    "showtec/phantom-50-led-spot",
    "showtec/phantom-140-led-spot",
    "showtec/xs-1-rgbw",
    "stairville/mh-100",
    "stairville/mh-x25",
    "adb/alc4",
    "american-dj/revo-sweep",
    "ayrton/magicblade-fx",
    "chauvet-dj/gigbar-2",
    "chroma-q/color-force-ii-12",
    "chroma-q/color-force-ii-48",
    "chroma-q/color-force-ii-72",
    "equinox/gigabar",
    "eurolite/led-kls-801",
    "nicols/led-bar-123-fc-ip",
    "showtec/led-light-bar-rgb-v3",
    "showtec/pixel-bar-12-mkii",
    "venue/tristrip3z",
    "magicfx/psyco2jet",
    "magicfx/stage-flame",
    "cameo/zenit-w600",
    "chauvet-dj/corepar-uv-usb",
    "chauvet-dj/slimpar-pro-h-usb",
    "chauvet-dj/slimpar-pro-qz12",
    "chauvet-dj/slimpar-pro-w",
    "chauvet-dj/slimpar-q12-bt",
    "chauvet-dj/slimpar-t12-bt",
    "chauvet-dj/washfx",
    "5star-systems/spica-250m",
    "american-dj/boom-box-fx2",
    "american-dj/dotz-par",
    "american-dj/flat-par-qa12xs",
    "american-dj/fog-fury-jett-pro",
    "american-dj/galaxian-3d",
    "american-dj/inno-pocket-fusion",
    "american-dj/quad-phase-hp",
    "american-dj/revo-4-ir",
    "american-dj/revo-burst",
    "american-dj/vizi-spot-led-pro",
    "ayra/tdc-triple-burst",
    "boomtonedj/xtrem-led",
    "cameo/flat-pro-18",
    "cameo/hydrabeam-100",
    "cameo/nanospot-120",
    "cameo/outdoor-par-tri-12",
    "cameo/storm",
    "cameo/thunder-wash-100-rgb",
    "cameo/thunder-wash-100-w",
    "cameo/thunder-wash-600-rgb",
    "cameo/thunder-wash-600-w",
    "dts/scena-led-150",
    "elation/platinum-seven",
    "eurolite/led-fe-1500",
    "eurolite/led-par-56-tcl",
    "eurolite/led-ps-4-hcl",
    "eurolite/led-svf-1",
    "eurolite/led-tmh-18",
    "futurelight/pro-slim-par-7-hcl",
    "futurelight/sc-250-scanner",
    "futurelight/stb-648-led-strobe-smd-5050",
    "ghost/ip-spot-bat",
    "glp/impression-laser",
    "jb-lighting/varyscan-p7",
    "jb-systems/twin-effect-laser",
    "lightmaxx/dj-scan-led",
    "look/viper-nt",
    "martin/atomic-3000",
    "martin/mac-axiom-hybrid",
    "martin/mac-viper-airfx",
    "martin/mac-viper-performance",
    "martin/mac-viper-wash",
    "martin/magnum-2500-hz",
    "martin/roboscan-812",
    "mdg/hazer-atmosphere-aps",
    "mdg/theone-atmospheric-generator",
    "prolights/diamond19",
    "prolights/pixpan16",
    "robe/dj-scan-250-xt",
    "robe/robin-ledbeam-150",
    "robe/robin-ledwash-600",
    "showtec/dominator",
    "showtec/sunraise-led",
    "showven/sparkular",
    "showven/sparkular-fall",
    "stairville/led-flood-panel-150",
    "stairville/stage-tri-led",
    "tmb/solaris-flare",
    "abstract/twister-4",
    "blizzard/puck-rgbaw",
    "adb/europe-105",
    "adb/warp-m",
    "american-dj/auto-spot-150",
    "cameo/flash-matrix-250",
    "cameo/flat-pro-flood-ip65-tri",
    "eurolite/led-sls-6-uv-floor",
    "generic/cmy-fader",
    "generic/desk-channel",
    "generic/drgb-fader",
    "generic/drgbw-fader",
    "generic/rgb-fader",
    "generic/rgba-fader",
    "generic/rgbd-fader",
    "generic/rgbw-fader",
    "gruft/ventilator",
    "orion/orcan2",
    "showtec/horizon-8",
    "venue/thintri64"
  ]
}<|MERGE_RESOLUTION|>--- conflicted
+++ resolved
@@ -1288,11 +1288,8 @@
       "eurolite/led-sls-6-uv-floor",
       "generic/desk-channel",
       "magicfx/smokejet",
-<<<<<<< HEAD
+      "showtec/club-par-12-4-rgbw",
       "showtec/sunstrip-active-mkii"
-=======
-      "showtec/club-par-12-4-rgbw"
->>>>>>> 245e21c8
     ],
     "Effect": [
       "american-dj/revo-burst",
@@ -1651,6 +1648,11 @@
       "martin/mac-600",
       "martin/mac-700-wash"
     ],
+    "Voyo": [
+      "american-dj/saber-spot-rgbw",
+      "showtec/club-par-12-4-rgbw",
+      "showtec/sunstrip-active-mkii"
+    ],
     "Jo": [
       "laserworld/cs-1000rgb",
       "showtec/xs-1-rgbw"
@@ -1670,14 +1672,6 @@
     "TAKU": [
       "american-dj/dotz-par",
       "american-dj/flat-par-qa12xs"
-    ],
-    "Voyo": [
-      "american-dj/saber-spot-rgbw",
-<<<<<<< HEAD
-      "showtec/sunstrip-active-mkii"
-=======
-      "showtec/club-par-12-4-rgbw"
->>>>>>> 245e21c8
     ],
     "zampano": [
       "boomtonedj/crazy-spot-30",
@@ -1907,13 +1901,10 @@
     "venue": "#78cc33"
   },
   "lastUpdated": [
-<<<<<<< HEAD
-    "showtec/sunstrip-active-mkii",
-=======
     "lightmaxx/easy-wash-quad-led",
     "showtec/club-par-12-4-rgbw",
+    "showtec/sunstrip-active-mkii",
     "solena/max-par-20",
->>>>>>> 245e21c8
     "american-dj/saber-spot-rgbw",
     "prolights/v700spot",
     "clay-paky/alpha-spot-qwo-800",
