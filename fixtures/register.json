{
  "filesystem": {
    "5star-systems/spica-250m": {
      "name": "Spica 250M",
      "lastModifyDate": "2017-10-16",
      "lastAction": "modified"
    },
    "abstract/twister-4": {
      "name": "Twister 4",
      "lastModifyDate": "2017-10-16",
      "lastAction": "modified"
    },
    "american-dj/fog-fury-jett-pro": {
      "name": "Fog Fury Jett Pro",
      "lastModifyDate": "2017-08-06",
      "lastAction": "created"
    },
    "american-dj/galaxian-3d": {
      "name": "Galaxian 3D",
      "lastModifyDate": "2017-09-11",
      "lastAction": "created"
    },
    "american-dj/quad-phase-hp": {
      "name": "Quad Phase HP",
      "lastModifyDate": "2017-10-16",
      "lastAction": "modified"
    },
    "american-dj/revo-4-ir": {
      "name": "Revo 4 IR",
      "lastModifyDate": "2017-10-16",
      "lastAction": "modified"
    },
    "american-dj/xs-400": {
      "name": "XS 400",
      "lastModifyDate": "2017-10-16",
      "lastAction": "modified"
    },
    "cameo/flat-pro-18": {
      "name": "Flat Pro 18",
      "lastModifyDate": "2017-07-14",
      "lastAction": "created"
    },
    "cameo/hydrabeam-100": {
      "name": "Hydrabeam 100",
      "lastModifyDate": "2017-10-16",
      "lastAction": "modified"
    },
    "cameo/hydrabeam-300-rgbw": {
      "name": "Hydrabeam 300 RGBW",
      "lastModifyDate": "2017-07-25",
      "lastAction": "modified"
    },
    "cameo/nanospot-120": {
      "name": "NanoSpot 120",
      "lastModifyDate": "2017-10-16",
      "lastAction": "modified"
    },
    "cameo/outdoor-par-tri-12": {
      "name": "Outdoor PAR Tri 12",
      "lastModifyDate": "2017-03-09",
      "lastAction": "modified"
    },
    "cameo/thunder-wash-100-rgb": {
      "name": "Thunder Wash 100 RGB",
      "lastModifyDate": "2017-03-09",
      "lastAction": "modified"
    },
    "cameo/thunder-wash-100-w": {
      "name": "Thunder Wash 100 W",
      "lastModifyDate": "2017-03-09",
      "lastAction": "modified"
    },
    "cameo/thunder-wash-600-rgb": {
      "name": "Thunder Wash 600 RGB",
      "lastModifyDate": "2017-03-09",
      "lastAction": "modified"
    },
    "cameo/thunder-wash-600-w": {
      "name": "Thunder Wash 600 W",
      "lastModifyDate": "2017-03-09",
      "lastAction": "modified"
    },
    "chauvet-dj/gigbar-2": {
      "name": "GigBAR 2",
      "lastModifyDate": "2017-10-16",
      "lastAction": "created"
    },
    "chauvet-dj/slimpar-pro-h-usb": {
      "name": "SlimPAR Pro H USB",
      "lastModifyDate": "2017-08-09",
      "lastAction": "created"
    },
    "coemar/prospot-250-lx": {
      "name": "ProSpot 250 LX",
      "lastModifyDate": "2017-10-16",
      "lastAction": "modified"
    },
    "dts/xr1200-wash": {
      "name": "XR1200 WASH",
      "lastModifyDate": "2017-10-16",
      "lastAction": "modified"
    },
    "elation/platinum-hfx": {
      "name": "Platinum HFX",
      "lastModifyDate": "2017-10-16",
      "lastAction": "modified"
    },
    "elation/platinum-spot-15r-pro": {
      "name": "Platinum Spot 15R Pro",
      "lastModifyDate": "2017-10-16",
      "lastAction": "modified"
    },
    "eliminator/stealth-beam": {
      "name": "Stealth Beam",
      "lastModifyDate": "2017-10-16",
      "lastAction": "modified"
    },
    "equinox/gigabar": {
      "name": "Gigabar",
      "lastModifyDate": "2017-11-16",
      "lastAction": "created"
    },
    "eurolite/led-kls-801": {
      "name": "LED KLS-801",
      "lastModifyDate": "2017-07-16",
      "lastAction": "modified"
    },
    "eurolite/led-par-56-tcl": {
      "name": "LED PAR-56 TCL",
      "lastModifyDate": "2017-05-24",
      "lastAction": "created"
    },
    "eurolite/led-ps-4-hcl": {
      "name": "LED PS-4 HCL",
      "lastModifyDate": "2017-05-24",
      "lastAction": "created"
    },
    "eurolite/led-sls-6-uv-floor": {
      "name": "LED SLS-6 UV Floor",
      "lastModifyDate": "2017-10-16",
      "lastAction": "modified"
    },
    "eurolite/led-svf-1": {
      "name": "LED SVF-1",
      "lastModifyDate": "2017-10-16",
      "lastAction": "modified"
    },
    "eurolite/led-tmh-18": {
      "name": "LED TMH-18",
      "lastModifyDate": "2017-10-16",
      "lastAction": "modified"
    },
    "eurolite/led-tmh-7": {
      "name": "LED TMH-7",
      "lastModifyDate": "2017-10-16",
      "lastAction": "modified"
    },
    "eurolite/led-tmh-9": {
      "name": "LED TMH-9",
      "lastModifyDate": "2017-10-16",
      "lastAction": "modified"
    },
    "eurolite/led-tmh-x25": {
      "name": "LED TMH-X25",
      "lastModifyDate": "2017-10-16",
      "lastAction": "modified"
    },
    "futurelight/pro-slim-par-7-hcl": {
      "name": "PRO Slim PAR-7 HCL",
      "lastModifyDate": "2017-05-11",
      "lastAction": "created"
    },
    "generic/desk-channel": {
      "name": "Desk Channel",
      "lastModifyDate": "2017-07-17",
      "lastAction": "created"
    },
    "generic/pan-tilt": {
      "name": "Pan/Tilt Fader",
      "lastModifyDate": "2017-10-16",
      "lastAction": "modified"
    },
    "generic/rgb-fader": {
      "name": "RGB Fader",
      "lastModifyDate": "2017-07-17",
      "lastAction": "created"
    },
    "glp/impression-spot-one": {
      "name": "impression Spot One",
      "lastModifyDate": "2017-10-16",
      "lastAction": "modified"
    },
    "gruft/ventilator": {
      "name": "Ventilator",
      "lastModifyDate": "2017-10-16",
      "lastAction": "modified"
    },
    "jb-systems/twin-effect-laser": {
      "name": "Twin Effect Laser",
      "lastModifyDate": "2017-10-16",
      "lastAction": "modified"
    },
    "kam/gobotracer": {
      "name": "GoboTracer",
      "lastModifyDate": "2017-11-16",
      "lastAction": "created"
    },
    "lightmaxx/platinum-mini-tri-par": {
      "name": "Platinum Mini TRI-PAR",
      "lastModifyDate": "2017-03-09",
      "lastAction": "modified"
    },
    "lightmaxx/vega-zoom-wash": {
      "name": "Vega Zoom Wash",
      "lastModifyDate": "2017-03-09",
      "lastAction": "modified"
    },
    "martin/atomic-3000": {
      "name": "Atomic 3000",
      "lastModifyDate": "2017-07-16",
      "lastAction": "modified"
    },
    "martin/mac-aura": {
      "name": "MAC Aura",
      "lastModifyDate": "2017-10-16",
      "lastAction": "modified"
    },
    "martin/mac-axiom-hybrid": {
      "name": "MAC Axiom Hybrid",
      "lastModifyDate": "2017-10-16",
      "lastAction": "modified"
    },
    "martin/mac-viper-airfx": {
      "name": "MAC Viper AirFX",
      "lastModifyDate": "2017-10-16",
      "lastAction": "modified"
    },
    "martin/mac-viper-performance": {
      "name": "MAC Viper Performance",
      "lastModifyDate": "2017-10-16",
      "lastAction": "modified"
    },
    "martin/mac-viper-wash": {
      "name": "MAC Viper Wash (DX)",
      "lastModifyDate": "2017-10-16",
      "lastAction": "modified"
    },
    "martin/magnum-2500-hz": {
      "name": "Magnum 2500 HZ",
      "lastModifyDate": "2017-08-08",
      "lastAction": "created"
    },
    "martin/roboscan-812": {
      "name": "RoboScan 812",
      "lastModifyDate": "2017-10-16",
      "lastAction": "modified"
    },
    "martin/rush-mh-2-wash": {
      "name": "Rush MH 2 Wash",
      "lastModifyDate": "2017-10-16",
      "lastAction": "modified"
    },
    "martin/rush-mh-3-beam": {
      "name": "Rush MH 3 Beam",
      "lastModifyDate": "2017-10-16",
      "lastAction": "modified"
    },
    "martin/rush-mh-7-hybrid": {
      "name": "Rush MH 7 Hybrid",
      "lastModifyDate": "2017-10-16",
      "lastAction": "modified"
    },
    "mdg/hazer-atmosphere-aps": {
      "name": "Hazer ATMOSPHERE APS",
      "lastModifyDate": "2017-08-08",
      "lastAction": "created"
    },
    "mdg/theone-atmospheric-generator": {
      "name": "theONE Atmospheric Generator",
      "lastModifyDate": "2017-10-13",
      "lastAction": "created"
    },
    "prolights/diamond-19": {
      "name": "Diamond 19",
      "lastModifyDate": "2017-10-16",
      "lastAction": "modified"
    },
    "qtx/lux-ld30w": {
      "name": "LUX-LD30W",
      "lastModifyDate": "2017-10-16",
      "lastAction": "modified"
    },
    "robe/colorspot-2500e-at": {
      "name": "ColorSpot 2500E AT",
      "lastModifyDate": "2017-10-16",
      "lastAction": "modified"
    },
    "robe/dj-scan-250-xt": {
      "name": "DJ Scan 250 XT",
      "lastModifyDate": "2017-10-16",
      "lastAction": "modified"
    },
    "showtec/dominator": {
      "name": "Dominator",
      "lastModifyDate": "2017-11-17",
      "lastAction": "created"
    },
    "showtec/horizon-8": {
      "name": "Horizon 8",
      "lastModifyDate": "2017-07-08",
      "lastAction": "created"
    },
    "showtec/kanjo-spot-60": {
      "name": "Kanjo Spot 60",
      "lastModifyDate": "2017-10-16",
      "lastAction": "modified"
    },
    "showtec/kanjo-wash-rgb": {
      "name": "Kanjo Wash RGB",
      "lastModifyDate": "2017-10-16",
      "lastAction": "modified"
    },
    "showtec/led-light-bar-rgb-v3": {
      "name": "LED Light Bar RGB V3",
      "lastModifyDate": "2017-07-16",
      "lastAction": "modified"
    },
    "showtec/phantom-140-led-spot": {
      "name": "Phantom 140 LED Beam",
      "lastModifyDate": "2017-10-16",
      "lastAction": "modified"
    },
    "showtec/phantom-50-led-spot": {
      "name": "Phantom 50 LED Spot",
      "lastModifyDate": "2017-10-16",
      "lastAction": "modified"
    },
    "stairville/mh-100": {
      "name": "MH-100",
      "lastModifyDate": "2017-10-28",
      "lastAction": "created"
    }
  },
  "manufacturers": {
    "5star-systems": [
      "spica-250m"
    ],
    "abstract": [
      "twister-4"
    ],
    "american-dj": [
      "fog-fury-jett-pro",
      "galaxian-3d",
      "quad-phase-hp",
      "revo-4-ir",
      "xs-400"
    ],
    "cameo": [
      "flat-pro-18",
      "hydrabeam-100",
      "hydrabeam-300-rgbw",
      "nanospot-120",
      "outdoor-par-tri-12",
      "thunder-wash-100-rgb",
      "thunder-wash-100-w",
      "thunder-wash-600-rgb",
      "thunder-wash-600-w"
    ],
    "chauvet-dj": [
      "gigbar-2",
      "slimpar-pro-h-usb"
    ],
    "coemar": [
      "prospot-250-lx"
    ],
    "dts": [
      "xr1200-wash"
    ],
    "elation": [
      "platinum-hfx",
      "platinum-spot-15r-pro"
    ],
    "eliminator": [
      "stealth-beam"
    ],
    "equinox": [
      "gigabar"
    ],
    "eurolite": [
      "led-kls-801",
      "led-par-56-tcl",
      "led-ps-4-hcl",
      "led-sls-6-uv-floor",
      "led-svf-1",
      "led-tmh-18",
      "led-tmh-7",
      "led-tmh-9",
      "led-tmh-x25"
    ],
    "futurelight": [
      "pro-slim-par-7-hcl"
    ],
    "generic": [
      "desk-channel",
      "pan-tilt",
      "rgb-fader"
    ],
    "glp": [
      "impression-spot-one"
    ],
    "gruft": [
      "ventilator"
    ],
    "jb-systems": [
      "twin-effect-laser"
    ],
    "kam": [
      "gobotracer"
    ],
    "lightmaxx": [
      "platinum-mini-tri-par",
      "vega-zoom-wash"
    ],
    "martin": [
      "atomic-3000",
      "mac-aura",
      "mac-axiom-hybrid",
      "mac-viper-airfx",
      "mac-viper-performance",
      "mac-viper-wash",
      "magnum-2500-hz",
      "roboscan-812",
      "rush-mh-2-wash",
      "rush-mh-3-beam",
      "rush-mh-7-hybrid"
    ],
    "mdg": [
      "hazer-atmosphere-aps",
      "theone-atmospheric-generator"
    ],
    "prolights": [
      "diamond-19"
    ],
    "qtx": [
      "lux-ld30w"
    ],
    "robe": [
      "colorspot-2500e-at",
      "dj-scan-250-xt"
    ],
    "showtec": [
      "dominator",
      "horizon-8",
      "kanjo-spot-60",
      "kanjo-wash-rgb",
      "led-light-bar-rgb-v3",
      "phantom-140-led-spot",
      "phantom-50-led-spot"
    ],
    "stairville": [
      "mh-100"
    ]
  },
  "categories": {
    "Blinder": [
      "cameo/thunder-wash-100-rgb",
      "cameo/thunder-wash-100-w",
      "cameo/thunder-wash-600-rgb",
      "cameo/thunder-wash-600-w",
      "showtec/horizon-8"
    ],
    "Color Changer": [
      "5star-systems/spica-250m",
      "abstract/twister-4",
      "american-dj/fog-fury-jett-pro",
      "american-dj/quad-phase-hp",
      "american-dj/revo-4-ir",
      "american-dj/xs-400",
      "cameo/flat-pro-18",
      "cameo/hydrabeam-100",
      "cameo/hydrabeam-300-rgbw",
      "cameo/nanospot-120",
      "cameo/outdoor-par-tri-12",
      "cameo/thunder-wash-100-rgb",
      "cameo/thunder-wash-600-rgb",
      "chauvet-dj/gigbar-2",
      "chauvet-dj/slimpar-pro-h-usb",
      "coemar/prospot-250-lx",
      "dts/xr1200-wash",
      "elation/platinum-hfx",
      "elation/platinum-spot-15r-pro",
      "eliminator/stealth-beam",
      "equinox/gigabar",
      "eurolite/led-kls-801",
      "eurolite/led-par-56-tcl",
      "eurolite/led-ps-4-hcl",
      "eurolite/led-tmh-18",
      "eurolite/led-tmh-7",
      "eurolite/led-tmh-9",
      "eurolite/led-tmh-x25",
      "futurelight/pro-slim-par-7-hcl",
      "generic/rgb-fader",
      "glp/impression-spot-one",
      "gruft/ventilator",
      "jb-systems/twin-effect-laser",
      "kam/gobotracer",
      "lightmaxx/platinum-mini-tri-par",
      "lightmaxx/vega-zoom-wash",
      "martin/mac-aura",
      "martin/mac-axiom-hybrid",
      "martin/mac-viper-airfx",
      "martin/mac-viper-performance",
      "martin/mac-viper-wash",
      "martin/roboscan-812",
      "martin/rush-mh-2-wash",
      "martin/rush-mh-3-beam",
      "martin/rush-mh-7-hybrid",
      "prolights/diamond-19",
      "qtx/lux-ld30w",
      "robe/colorspot-2500e-at",
      "robe/dj-scan-250-xt",
      "showtec/horizon-8",
      "showtec/kanjo-spot-60",
      "showtec/kanjo-wash-rgb",
      "showtec/led-light-bar-rgb-v3",
      "showtec/phantom-140-led-spot",
      "showtec/phantom-50-led-spot",
      "stairville/mh-100"
    ],
    "Dimmer": [
      "eurolite/led-sls-6-uv-floor",
      "generic/desk-channel"
    ],
    "Fan": [
      "gruft/ventilator"
    ],
    "Flower": [
      "abstract/twister-4",
      "american-dj/quad-phase-hp",
      "american-dj/revo-4-ir",
      "eurolite/led-svf-1"
    ],
    "Hazer": [
      "martin/magnum-2500-hz",
      "mdg/hazer-atmosphere-aps",
      "mdg/theone-atmospheric-generator"
    ],
    "Laser": [
      "american-dj/galaxian-3d",
      "chauvet-dj/gigbar-2",
      "jb-systems/twin-effect-laser",
      "showtec/dominator"
    ],
    "Moving Head": [
      "5star-systems/spica-250m",
      "american-dj/xs-400",
      "cameo/hydrabeam-100",
      "cameo/hydrabeam-300-rgbw",
      "cameo/nanospot-120",
      "coemar/prospot-250-lx",
      "dts/xr1200-wash",
      "elation/platinum-hfx",
      "elation/platinum-spot-15r-pro",
      "eliminator/stealth-beam",
      "eurolite/led-svf-1",
      "eurolite/led-tmh-18",
      "eurolite/led-tmh-7",
      "eurolite/led-tmh-9",
      "eurolite/led-tmh-x25",
      "generic/pan-tilt",
      "glp/impression-spot-one",
      "kam/gobotracer",
      "lightmaxx/vega-zoom-wash",
      "martin/mac-aura",
      "martin/mac-axiom-hybrid",
      "martin/mac-viper-airfx",
      "martin/mac-viper-performance",
      "martin/mac-viper-wash",
      "martin/rush-mh-2-wash",
      "martin/rush-mh-3-beam",
      "martin/rush-mh-7-hybrid",
      "prolights/diamond-19",
      "qtx/lux-ld30w",
      "robe/colorspot-2500e-at",
      "showtec/kanjo-spot-60",
      "showtec/kanjo-wash-rgb",
      "showtec/phantom-140-led-spot",
      "showtec/phantom-50-led-spot",
      "stairville/mh-100"
    ],
    "Scanner": [
      "martin/roboscan-812",
      "robe/dj-scan-250-xt"
    ],
    "Smoke": [
      "american-dj/fog-fury-jett-pro",
      "mdg/theone-atmospheric-generator"
    ],
    "Strobe": [
      "cameo/thunder-wash-100-rgb",
      "cameo/thunder-wash-100-w",
      "cameo/thunder-wash-600-rgb",
      "cameo/thunder-wash-600-w",
      "martin/atomic-3000"
    ]
  },
  "contributors": {
    "Flo Edelmann": [
      "5star-systems/spica-250m",
      "abstract/twister-4",
      "american-dj/quad-phase-hp",
      "american-dj/revo-4-ir",
      "american-dj/xs-400",
      "cameo/hydrabeam-100",
      "cameo/hydrabeam-300-rgbw",
      "cameo/outdoor-par-tri-12",
      "cameo/thunder-wash-100-rgb",
      "cameo/thunder-wash-100-w",
      "cameo/thunder-wash-600-rgb",
      "cameo/thunder-wash-600-w",
      "chauvet-dj/gigbar-2",
      "coemar/prospot-250-lx",
      "elation/platinum-hfx",
      "eurolite/led-kls-801",
      "eurolite/led-par-56-tcl",
      "eurolite/led-ps-4-hcl",
      "eurolite/led-sls-6-uv-floor",
      "eurolite/led-tmh-7",
      "eurolite/led-tmh-9",
      "futurelight/pro-slim-par-7-hcl",
      "generic/desk-channel",
      "generic/pan-tilt",
      "generic/rgb-fader",
      "gruft/ventilator",
      "jb-systems/twin-effect-laser",
      "lightmaxx/platinum-mini-tri-par",
      "lightmaxx/vega-zoom-wash",
      "martin/atomic-3000",
      "martin/roboscan-812",
      "mdg/theone-atmospheric-generator",
      "qtx/lux-ld30w",
      "robe/dj-scan-250-xt",
      "showtec/horizon-8",
      "showtec/kanjo-spot-60",
      "showtec/kanjo-wash-rgb",
      "showtec/led-light-bar-rgb-v3",
      "showtec/phantom-140-led-spot",
      "showtec/phantom-50-led-spot"
    ],
    "Felix Edelmann": [
      "5star-systems/spica-250m",
      "abstract/twister-4",
      "american-dj/fog-fury-jett-pro",
      "american-dj/galaxian-3d",
      "cameo/flat-pro-18",
      "cameo/hydrabeam-100",
      "cameo/nanospot-120",
      "cameo/outdoor-par-tri-12",
      "chauvet-dj/slimpar-pro-h-usb",
      "elation/platinum-spot-15r-pro",
      "equinox/gigabar",
      "eurolite/led-kls-801",
      "eurolite/led-par-56-tcl",
      "eurolite/led-svf-1",
      "eurolite/led-tmh-18",
      "eurolite/led-tmh-x25",
      "futurelight/pro-slim-par-7-hcl",
      "glp/impression-spot-one",
      "lightmaxx/platinum-mini-tri-par",
      "martin/atomic-3000",
      "robe/dj-scan-250-xt",
      "showtec/dominator",
      "showtec/kanjo-wash-rgb",
      "showtec/led-light-bar-rgb-v3",
      "showtec/phantom-140-led-spot",
      "showtec/phantom-50-led-spot"
    ],
    "novasfronteiras.co": [
      "dts/xr1200-wash",
      "martin/mac-aura",
      "martin/mac-axiom-hybrid",
      "martin/mac-viper-airfx",
      "martin/mac-viper-performance",
      "martin/mac-viper-wash",
      "martin/magnum-2500-hz",
      "martin/rush-mh-2-wash",
      "martin/rush-mh-3-beam",
      "martin/rush-mh-7-hybrid",
      "mdg/hazer-atmosphere-aps",
      "robe/colorspot-2500e-at"
    ],
    "Justin Hornsby": [
      "equinox/gigabar",
      "kam/gobotracer"
    ],
    "Nerijus Mongirdas": [
      "jb-systems/twin-effect-laser",
      "qtx/lux-ld30w"
    ],
    "Anonymous": [
      "stairville/mh-100"
    ],
    "George Qualley IV": [
      "eliminator/stealth-beam"
    ],
    "eklynx": [
      "american-dj/galaxian-3d"
    ],
    "fueller": [
      "prolights/diamond-19"
    ]
  },
  "rdm": {
    "1808": {
      "key": "dts",
      "models": {}
    },
    "5584": {
      "key": "prolights",
      "models": {}
    },
    "8612": {
      "key": "chauvet-dj",
      "models": {}
    },
    "8870": {
      "key": "elation",
      "models": {}
    },
    "10676": {
      "key": "showtec",
      "models": {}
    },
    "17229": {
      "key": "coemar",
      "models": {}
    },
    "19780": {
      "key": "mdg",
      "models": {
        "1": "theone-atmospheric-generator"
      }
    },
    "19792": {
      "key": "martin",
      "models": {
        "4": "mac-aura",
        "43": "mac-viper-wash",
        "44": "mac-viper-airfx",
        "65": "mac-viper-performance"
      }
    },
    "21075": {
      "key": "robe",
      "models": {
        "7": "colorspot-2500e-at"
      }
    },
    "26476": {
      "key": "glp",
      "models": {
        "0": "impression-spot-one"
      }
    }
  },
  "lastUpdated": [
<<<<<<< HEAD
    "showtec/dominator",
=======
    "equinox/gigabar",
    "kam/gobotracer",
>>>>>>> 10e0c343
    "stairville/mh-100",
    "chauvet-dj/gigbar-2",
    "5star-systems/spica-250m",
    "abstract/twister-4",
    "american-dj/quad-phase-hp",
    "american-dj/revo-4-ir",
    "american-dj/xs-400",
    "cameo/hydrabeam-100",
    "cameo/nanospot-120",
    "coemar/prospot-250-lx",
    "dts/xr1200-wash",
    "elation/platinum-hfx",
    "elation/platinum-spot-15r-pro",
    "eliminator/stealth-beam",
    "eurolite/led-sls-6-uv-floor",
    "eurolite/led-svf-1",
    "eurolite/led-tmh-18",
    "eurolite/led-tmh-7",
    "eurolite/led-tmh-9",
    "eurolite/led-tmh-x25",
    "generic/pan-tilt",
    "glp/impression-spot-one",
    "gruft/ventilator",
    "jb-systems/twin-effect-laser",
    "martin/mac-aura",
    "martin/mac-axiom-hybrid",
    "martin/mac-viper-airfx",
    "martin/mac-viper-performance",
    "martin/mac-viper-wash",
    "martin/roboscan-812",
    "martin/rush-mh-2-wash",
    "martin/rush-mh-3-beam",
    "martin/rush-mh-7-hybrid",
    "prolights/diamond-19",
    "qtx/lux-ld30w",
    "robe/colorspot-2500e-at",
    "robe/dj-scan-250-xt",
    "showtec/kanjo-spot-60",
    "showtec/kanjo-wash-rgb",
    "showtec/phantom-140-led-spot",
    "showtec/phantom-50-led-spot",
    "mdg/theone-atmospheric-generator",
    "american-dj/galaxian-3d",
    "chauvet-dj/slimpar-pro-h-usb",
    "martin/magnum-2500-hz",
    "mdg/hazer-atmosphere-aps",
    "american-dj/fog-fury-jett-pro",
    "cameo/hydrabeam-300-rgbw",
    "generic/desk-channel",
    "generic/rgb-fader",
    "eurolite/led-kls-801",
    "martin/atomic-3000",
    "showtec/led-light-bar-rgb-v3",
    "cameo/flat-pro-18",
    "showtec/horizon-8",
    "eurolite/led-par-56-tcl",
    "eurolite/led-ps-4-hcl",
    "futurelight/pro-slim-par-7-hcl",
    "cameo/outdoor-par-tri-12",
    "cameo/thunder-wash-100-rgb",
    "cameo/thunder-wash-100-w",
    "cameo/thunder-wash-600-rgb",
    "cameo/thunder-wash-600-w",
    "lightmaxx/platinum-mini-tri-par",
    "lightmaxx/vega-zoom-wash"
  ]
}<|MERGE_RESOLUTION|>--- conflicted
+++ resolved
@@ -764,12 +764,9 @@
     }
   },
   "lastUpdated": [
-<<<<<<< HEAD
     "showtec/dominator",
-=======
     "equinox/gigabar",
     "kam/gobotracer",
->>>>>>> 10e0c343
     "stairville/mh-100",
     "chauvet-dj/gigbar-2",
     "5star-systems/spica-250m",
