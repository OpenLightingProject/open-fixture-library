{
  "filesystem": {
    "5star-systems/spica-250m": {
      "name": "Spica 250M",
      "lastModifyDate": "2017-10-16",
      "lastAction": "modified"
    },
    "abstract/twister-4": {
      "name": "Twister 4",
      "lastModifyDate": "2017-10-16",
      "lastAction": "modified"
    },
    "american-dj/boom-box-fx2": {
      "name": "Boom Box Fx2",
      "lastModifyDate": "2017-11-17",
      "lastAction": "created"
    },
    "american-dj/fog-fury-jett-pro": {
      "name": "Fog Fury Jett Pro",
      "lastModifyDate": "2017-08-06",
      "lastAction": "created"
    },
    "american-dj/galaxian-3d": {
      "name": "Galaxian 3D",
      "lastModifyDate": "2017-09-11",
      "lastAction": "created"
    },
    "american-dj/quad-phase-hp": {
      "name": "Quad Phase HP",
      "lastModifyDate": "2017-12-08",
      "lastAction": "modified"
    },
    "american-dj/revo-4-ir": {
      "name": "Revo 4 IR",
      "lastModifyDate": "2017-10-16",
      "lastAction": "modified"
    },
    "american-dj/xs-400": {
      "name": "XS 400",
      "lastModifyDate": "2017-10-16",
      "lastAction": "modified"
    },
    "cameo/flat-pro-18": {
      "name": "Flat Pro 18",
      "lastModifyDate": "2017-07-14",
      "lastAction": "created"
    },
    "cameo/gobo-scanner-80": {
      "name": "Gobo Scanner 80",
      "lastModifyDate": "2017-11-30",
      "lastAction": "created"
    },
    "cameo/hydrabeam-100": {
      "name": "Hydrabeam 100",
      "lastModifyDate": "2017-10-16",
      "lastAction": "modified"
    },
    "cameo/hydrabeam-300-rgbw": {
      "name": "Hydrabeam 300 RGBW",
      "lastModifyDate": "2017-07-25",
      "lastAction": "modified"
    },
    "cameo/nanospot-120": {
      "name": "NanoSpot 120",
      "lastModifyDate": "2017-10-16",
      "lastAction": "modified"
    },
    "cameo/outdoor-par-tri-12": {
      "name": "Outdoor PAR Tri 12",
      "lastModifyDate": "2017-03-09",
      "lastAction": "modified"
    },
    "cameo/thunder-wash-100-rgb": {
      "name": "Thunder Wash 100 RGB",
      "lastModifyDate": "2017-03-09",
      "lastAction": "modified"
    },
    "cameo/thunder-wash-100-w": {
      "name": "Thunder Wash 100 W",
      "lastModifyDate": "2017-03-09",
      "lastAction": "modified"
    },
    "cameo/thunder-wash-600-rgb": {
      "name": "Thunder Wash 600 RGB",
      "lastModifyDate": "2017-03-09",
      "lastAction": "modified"
    },
    "cameo/thunder-wash-600-w": {
      "name": "Thunder Wash 600 W",
      "lastModifyDate": "2017-03-09",
      "lastAction": "modified"
    },
    "chauvet-dj/gigbar-2": {
      "name": "GigBAR 2",
      "lastModifyDate": "2017-10-16",
      "lastAction": "created"
    },
    "chauvet-dj/slimpar-pro-h-usb": {
      "name": "SlimPAR Pro H USB",
      "lastModifyDate": "2017-08-09",
      "lastAction": "created"
    },
    "chauvet-dj/washfx": {
      "name": "WashFX",
      "lastModifyDate": "2017-11-21",
      "lastAction": "created"
    },
    "coemar/prospot-250-lx": {
      "name": "ProSpot 250 LX",
      "lastModifyDate": "2017-10-16",
      "lastAction": "modified"
    },
    "dts/xr1200-wash": {
      "name": "XR1200 WASH",
      "lastModifyDate": "2017-10-16",
      "lastAction": "modified"
    },
    "elation/platinum-hfx": {
      "name": "Platinum HFX",
      "lastModifyDate": "2017-10-16",
      "lastAction": "modified"
    },
    "elation/platinum-spot-15r-pro": {
      "name": "Platinum Spot 15R Pro",
      "lastModifyDate": "2017-10-16",
      "lastAction": "modified"
    },
    "eliminator/stealth-beam": {
      "name": "Stealth Beam",
      "lastModifyDate": "2017-10-16",
      "lastAction": "modified"
    },
    "equinox/gigabar": {
      "name": "Gigabar",
      "lastModifyDate": "2017-11-16",
      "lastAction": "created"
    },
    "eurolite/led-kls-801": {
      "name": "LED KLS-801",
      "lastModifyDate": "2017-07-16",
      "lastAction": "modified"
    },
    "eurolite/led-par-56-tcl": {
      "name": "LED PAR-56 TCL",
      "lastModifyDate": "2017-05-24",
      "lastAction": "created"
    },
    "eurolite/led-ps-4-hcl": {
      "name": "LED PS-4 HCL",
      "lastModifyDate": "2017-05-24",
      "lastAction": "created"
    },
    "eurolite/led-sls-6-uv-floor": {
      "name": "LED SLS-6 UV Floor",
      "lastModifyDate": "2017-10-16",
      "lastAction": "modified"
    },
    "eurolite/led-svf-1": {
      "name": "LED SVF-1",
      "lastModifyDate": "2017-10-16",
      "lastAction": "modified"
    },
    "eurolite/led-tmh-18": {
      "name": "LED TMH-18",
      "lastModifyDate": "2017-11-29",
      "lastAction": "modified"
    },
    "eurolite/led-tmh-7": {
      "name": "LED TMH-7",
      "lastModifyDate": "2017-10-16",
      "lastAction": "modified"
    },
    "eurolite/led-tmh-9": {
      "name": "LED TMH-9",
      "lastModifyDate": "2017-10-16",
      "lastAction": "modified"
    },
    "eurolite/led-tmh-x25": {
      "name": "LED TMH-X25",
      "lastModifyDate": "2017-10-16",
      "lastAction": "modified"
    },
    "futurelight/pro-slim-par-7-hcl": {
      "name": "PRO Slim PAR-7 HCL",
      "lastModifyDate": "2017-05-11",
      "lastAction": "created"
    },
    "generic/desk-channel": {
      "name": "Desk Channel",
      "lastModifyDate": "2017-07-17",
      "lastAction": "created"
    },
    "generic/pan-tilt": {
      "name": "Pan/Tilt Fader",
      "lastModifyDate": "2017-10-16",
      "lastAction": "modified"
    },
    "generic/rgb-fader": {
      "name": "RGB Fader",
      "lastModifyDate": "2017-07-17",
      "lastAction": "created"
    },
    "generic/rgbd-fader": {
      "name": "RGBD Fader",
      "lastModifyDate": "2017-12-07",
      "lastAction": "created"
    },
    "glp/impression-spot-one": {
      "name": "impression Spot One",
      "lastModifyDate": "2017-10-16",
      "lastAction": "modified"
    },
    "gruft/ventilator": {
      "name": "Ventilator",
      "lastModifyDate": "2017-10-16",
      "lastAction": "modified"
    },
    "jb-systems/twin-effect-laser": {
      "name": "Twin Effect Laser",
      "lastModifyDate": "2017-10-16",
      "lastAction": "modified"
    },
    "kam/gobotracer": {
      "name": "GoboTracer",
      "lastModifyDate": "2017-11-16",
      "lastAction": "created"
    },
    "lightmaxx/platinum-mini-tri-par": {
      "name": "Platinum Mini TRI-PAR",
      "lastModifyDate": "2017-03-09",
      "lastAction": "modified"
    },
    "lightmaxx/vega-zoom-wash": {
      "name": "Vega Zoom Wash",
      "lastModifyDate": "2017-12-07",
      "lastAction": "modified"
    },
    "martin/atomic-3000": {
      "name": "Atomic 3000",
      "lastModifyDate": "2017-07-16",
      "lastAction": "modified"
    },
    "martin/mac-aura": {
      "name": "MAC Aura",
      "lastModifyDate": "2017-12-08",
      "lastAction": "modified"
    },
    "martin/mac-axiom-hybrid": {
      "name": "MAC Axiom Hybrid",
      "lastModifyDate": "2017-10-16",
      "lastAction": "modified"
    },
    "martin/mac-viper-airfx": {
      "name": "MAC Viper AirFX",
      "lastModifyDate": "2017-10-16",
      "lastAction": "modified"
    },
    "martin/mac-viper-performance": {
      "name": "MAC Viper Performance",
      "lastModifyDate": "2017-10-16",
      "lastAction": "modified"
    },
    "martin/mac-viper-wash": {
      "name": "MAC Viper Wash (DX)",
      "lastModifyDate": "2017-10-16",
      "lastAction": "modified"
    },
    "martin/magnum-2500-hz": {
      "name": "Magnum 2500 HZ",
      "lastModifyDate": "2017-08-08",
      "lastAction": "created"
    },
    "martin/roboscan-812": {
      "name": "RoboScan 812",
      "lastModifyDate": "2017-10-16",
      "lastAction": "modified"
    },
    "martin/rush-mh-2-wash": {
      "name": "Rush MH 2 Wash",
      "lastModifyDate": "2017-10-16",
      "lastAction": "modified"
    },
    "martin/rush-mh-3-beam": {
      "name": "Rush MH 3 Beam",
      "lastModifyDate": "2017-10-16",
      "lastAction": "modified"
    },
    "martin/rush-mh-7-hybrid": {
      "name": "Rush MH 7 Hybrid",
      "lastModifyDate": "2017-10-16",
      "lastAction": "modified"
    },
    "mdg/hazer-atmosphere-aps": {
      "name": "Hazer ATMOSPHERE APS",
      "lastModifyDate": "2017-08-08",
      "lastAction": "created"
    },
    "mdg/theone-atmospheric-generator": {
      "name": "theONE Atmospheric Generator",
      "lastModifyDate": "2017-10-13",
      "lastAction": "created"
    },
    "prolights/diamond-19": {
      "name": "Diamond 19",
      "lastModifyDate": "2017-10-16",
      "lastAction": "modified"
    },
    "qtx/lux-ld30w": {
      "name": "LUX-LD30W",
      "lastModifyDate": "2017-10-16",
      "lastAction": "modified"
    },
    "robe/colorspot-2500e-at": {
      "name": "ColorSpot 2500E AT",
      "lastModifyDate": "2017-10-16",
      "lastAction": "modified"
    },
    "robe/dj-scan-250-xt": {
      "name": "DJ Scan 250 XT",
      "lastModifyDate": "2017-10-16",
      "lastAction": "modified"
    },
    "showtec/dominator": {
      "name": "Dominator",
      "lastModifyDate": "2017-11-17",
      "lastAction": "created"
    },
    "showtec/horizon-8": {
      "name": "Horizon 8",
      "lastModifyDate": "2017-07-08",
      "lastAction": "created"
    },
    "showtec/kanjo-spot-60": {
      "name": "Kanjo Spot 60",
      "lastModifyDate": "2017-10-16",
      "lastAction": "modified"
    },
    "showtec/kanjo-wash-rgb": {
      "name": "Kanjo Wash RGB",
      "lastModifyDate": "2017-10-16",
      "lastAction": "modified"
    },
    "showtec/led-light-bar-rgb-v3": {
      "name": "LED Light Bar RGB V3",
      "lastModifyDate": "2017-07-16",
      "lastAction": "modified"
    },
    "showtec/phantom-140-led-spot": {
      "name": "Phantom 140 LED Beam",
      "lastModifyDate": "2017-10-16",
      "lastAction": "modified"
    },
    "showtec/phantom-50-led-spot": {
      "name": "Phantom 50 LED Spot",
      "lastModifyDate": "2017-10-16",
      "lastAction": "modified"
    },
    "stairville/mh-100": {
      "name": "MH-100",
      "lastModifyDate": "2017-10-28",
      "lastAction": "created"
    }
  },
  "manufacturers": {
    "5star-systems": [
      "spica-250m"
    ],
    "abstract": [
      "twister-4"
    ],
    "american-dj": [
      "boom-box-fx2",
      "fog-fury-jett-pro",
      "galaxian-3d",
      "quad-phase-hp",
      "revo-4-ir",
      "xs-400"
    ],
    "cameo": [
      "flat-pro-18",
      "gobo-scanner-80",
      "hydrabeam-100",
      "hydrabeam-300-rgbw",
      "nanospot-120",
      "outdoor-par-tri-12",
      "thunder-wash-100-rgb",
      "thunder-wash-100-w",
      "thunder-wash-600-rgb",
      "thunder-wash-600-w"
    ],
    "chauvet-dj": [
      "gigbar-2",
      "slimpar-pro-h-usb",
      "washfx"
    ],
    "coemar": [
      "prospot-250-lx"
    ],
    "dts": [
      "xr1200-wash"
    ],
    "elation": [
      "platinum-hfx",
      "platinum-spot-15r-pro"
    ],
    "eliminator": [
      "stealth-beam"
    ],
    "equinox": [
      "gigabar"
    ],
    "eurolite": [
      "led-kls-801",
      "led-par-56-tcl",
      "led-ps-4-hcl",
      "led-sls-6-uv-floor",
      "led-svf-1",
      "led-tmh-18",
      "led-tmh-7",
      "led-tmh-9",
      "led-tmh-x25"
    ],
    "futurelight": [
      "pro-slim-par-7-hcl"
    ],
    "generic": [
      "desk-channel",
      "pan-tilt",
      "rgb-fader",
      "rgbd-fader"
    ],
    "glp": [
      "impression-spot-one"
    ],
    "gruft": [
      "ventilator"
    ],
    "jb-systems": [
      "twin-effect-laser"
    ],
    "kam": [
      "gobotracer"
    ],
    "lightmaxx": [
      "platinum-mini-tri-par",
      "vega-zoom-wash"
    ],
    "martin": [
      "atomic-3000",
      "mac-aura",
      "mac-axiom-hybrid",
      "mac-viper-airfx",
      "mac-viper-performance",
      "mac-viper-wash",
      "magnum-2500-hz",
      "roboscan-812",
      "rush-mh-2-wash",
      "rush-mh-3-beam",
      "rush-mh-7-hybrid"
    ],
    "mdg": [
      "hazer-atmosphere-aps",
      "theone-atmospheric-generator"
    ],
    "prolights": [
      "diamond-19"
    ],
    "qtx": [
      "lux-ld30w"
    ],
    "robe": [
      "colorspot-2500e-at",
      "dj-scan-250-xt"
    ],
    "showtec": [
      "dominator",
      "horizon-8",
      "kanjo-spot-60",
      "kanjo-wash-rgb",
      "led-light-bar-rgb-v3",
      "phantom-140-led-spot",
      "phantom-50-led-spot"
    ],
    "stairville": [
      "mh-100"
    ]
  },
  "categories": {
    "Blinder": [
      "cameo/thunder-wash-100-rgb",
      "cameo/thunder-wash-100-w",
      "cameo/thunder-wash-600-rgb",
      "cameo/thunder-wash-600-w",
      "showtec/horizon-8"
    ],
    "Color Changer": [
      "5star-systems/spica-250m",
      "abstract/twister-4",
      "american-dj/boom-box-fx2",
      "american-dj/fog-fury-jett-pro",
      "american-dj/quad-phase-hp",
      "american-dj/revo-4-ir",
      "american-dj/xs-400",
      "cameo/flat-pro-18",
      "cameo/gobo-scanner-80",
      "cameo/hydrabeam-100",
      "cameo/hydrabeam-300-rgbw",
      "cameo/nanospot-120",
      "cameo/outdoor-par-tri-12",
      "cameo/thunder-wash-100-rgb",
      "cameo/thunder-wash-600-rgb",
      "chauvet-dj/gigbar-2",
      "chauvet-dj/slimpar-pro-h-usb",
      "chauvet-dj/washfx",
      "coemar/prospot-250-lx",
      "dts/xr1200-wash",
      "elation/platinum-hfx",
      "elation/platinum-spot-15r-pro",
      "eliminator/stealth-beam",
      "equinox/gigabar",
      "eurolite/led-kls-801",
      "eurolite/led-par-56-tcl",
      "eurolite/led-ps-4-hcl",
      "eurolite/led-tmh-18",
      "eurolite/led-tmh-7",
      "eurolite/led-tmh-9",
      "eurolite/led-tmh-x25",
      "futurelight/pro-slim-par-7-hcl",
      "generic/rgb-fader",
      "generic/rgbd-fader",
      "glp/impression-spot-one",
      "gruft/ventilator",
      "jb-systems/twin-effect-laser",
      "kam/gobotracer",
      "lightmaxx/platinum-mini-tri-par",
      "lightmaxx/vega-zoom-wash",
      "martin/mac-aura",
      "martin/mac-axiom-hybrid",
      "martin/mac-viper-airfx",
      "martin/mac-viper-performance",
      "martin/mac-viper-wash",
      "martin/roboscan-812",
      "martin/rush-mh-2-wash",
      "martin/rush-mh-3-beam",
      "martin/rush-mh-7-hybrid",
      "prolights/diamond-19",
      "qtx/lux-ld30w",
      "robe/colorspot-2500e-at",
      "robe/dj-scan-250-xt",
      "showtec/horizon-8",
      "showtec/kanjo-spot-60",
      "showtec/kanjo-wash-rgb",
      "showtec/led-light-bar-rgb-v3",
      "showtec/phantom-140-led-spot",
      "showtec/phantom-50-led-spot",
      "stairville/mh-100"
    ],
    "Dimmer": [
      "eurolite/led-sls-6-uv-floor",
      "generic/desk-channel"
    ],
    "Fan": [
      "gruft/ventilator"
    ],
    "Flower": [
      "abstract/twister-4",
      "american-dj/quad-phase-hp",
      "american-dj/revo-4-ir",
      "eurolite/led-svf-1"
    ],
    "Hazer": [
      "martin/magnum-2500-hz",
      "mdg/hazer-atmosphere-aps",
      "mdg/theone-atmospheric-generator"
    ],
    "Laser": [
      "american-dj/boom-box-fx2",
      "american-dj/galaxian-3d",
      "chauvet-dj/gigbar-2",
      "jb-systems/twin-effect-laser",
      "showtec/dominator"
    ],
    "Moving Head": [
      "5star-systems/spica-250m",
      "american-dj/xs-400",
      "cameo/hydrabeam-100",
      "cameo/hydrabeam-300-rgbw",
      "cameo/nanospot-120",
      "coemar/prospot-250-lx",
      "dts/xr1200-wash",
      "elation/platinum-hfx",
      "elation/platinum-spot-15r-pro",
      "eliminator/stealth-beam",
      "eurolite/led-svf-1",
      "eurolite/led-tmh-18",
      "eurolite/led-tmh-7",
      "eurolite/led-tmh-9",
      "eurolite/led-tmh-x25",
      "generic/pan-tilt",
      "glp/impression-spot-one",
      "kam/gobotracer",
      "lightmaxx/vega-zoom-wash",
      "martin/mac-aura",
      "martin/mac-axiom-hybrid",
      "martin/mac-viper-airfx",
      "martin/mac-viper-performance",
      "martin/mac-viper-wash",
      "martin/rush-mh-2-wash",
      "martin/rush-mh-3-beam",
      "martin/rush-mh-7-hybrid",
      "prolights/diamond-19",
      "qtx/lux-ld30w",
      "robe/colorspot-2500e-at",
      "showtec/kanjo-spot-60",
      "showtec/kanjo-wash-rgb",
      "showtec/phantom-140-led-spot",
      "showtec/phantom-50-led-spot",
      "stairville/mh-100"
    ],
    "Scanner": [
      "cameo/gobo-scanner-80",
      "martin/roboscan-812",
      "robe/dj-scan-250-xt"
    ],
    "Smoke": [
      "american-dj/fog-fury-jett-pro",
      "mdg/theone-atmospheric-generator"
    ],
    "Strobe": [
      "cameo/thunder-wash-100-rgb",
      "cameo/thunder-wash-100-w",
      "cameo/thunder-wash-600-rgb",
      "cameo/thunder-wash-600-w",
      "martin/atomic-3000"
    ]
  },
  "contributors": {
    "Flo Edelmann": [
      "5star-systems/spica-250m",
      "abstract/twister-4",
      "american-dj/quad-phase-hp",
      "american-dj/revo-4-ir",
      "american-dj/xs-400",
      "cameo/hydrabeam-100",
      "cameo/hydrabeam-300-rgbw",
      "cameo/outdoor-par-tri-12",
      "cameo/thunder-wash-100-rgb",
      "cameo/thunder-wash-100-w",
      "cameo/thunder-wash-600-rgb",
      "cameo/thunder-wash-600-w",
      "chauvet-dj/gigbar-2",
      "coemar/prospot-250-lx",
      "elation/platinum-hfx",
      "eurolite/led-kls-801",
      "eurolite/led-par-56-tcl",
      "eurolite/led-ps-4-hcl",
      "eurolite/led-sls-6-uv-floor",
      "eurolite/led-tmh-7",
      "eurolite/led-tmh-9",
      "futurelight/pro-slim-par-7-hcl",
      "generic/desk-channel",
      "generic/pan-tilt",
      "generic/rgb-fader",
      "generic/rgbd-fader",
      "gruft/ventilator",
      "jb-systems/twin-effect-laser",
      "lightmaxx/platinum-mini-tri-par",
      "lightmaxx/vega-zoom-wash",
      "martin/atomic-3000",
      "martin/roboscan-812",
      "mdg/theone-atmospheric-generator",
      "qtx/lux-ld30w",
      "robe/dj-scan-250-xt",
      "showtec/horizon-8",
      "showtec/kanjo-spot-60",
      "showtec/kanjo-wash-rgb",
      "showtec/led-light-bar-rgb-v3",
      "showtec/phantom-140-led-spot",
      "showtec/phantom-50-led-spot"
    ],
    "Felix Edelmann": [
      "5star-systems/spica-250m",
      "abstract/twister-4",
      "american-dj/boom-box-fx2",
      "american-dj/fog-fury-jett-pro",
      "american-dj/galaxian-3d",
      "cameo/flat-pro-18",
      "cameo/gobo-scanner-80",
      "cameo/hydrabeam-100",
      "cameo/nanospot-120",
      "cameo/outdoor-par-tri-12",
      "chauvet-dj/slimpar-pro-h-usb",
      "elation/platinum-spot-15r-pro",
      "equinox/gigabar",
      "eurolite/led-kls-801",
      "eurolite/led-par-56-tcl",
      "eurolite/led-svf-1",
      "eurolite/led-tmh-18",
      "eurolite/led-tmh-x25",
      "futurelight/pro-slim-par-7-hcl",
      "glp/impression-spot-one",
      "lightmaxx/platinum-mini-tri-par",
      "martin/atomic-3000",
      "robe/dj-scan-250-xt",
      "showtec/dominator",
      "showtec/kanjo-wash-rgb",
      "showtec/led-light-bar-rgb-v3",
      "showtec/phantom-140-led-spot",
      "showtec/phantom-50-led-spot"
    ],
    "novasfronteiras.co": [
      "dts/xr1200-wash",
      "martin/mac-aura",
      "martin/mac-axiom-hybrid",
      "martin/mac-viper-airfx",
      "martin/mac-viper-performance",
      "martin/mac-viper-wash",
      "martin/magnum-2500-hz",
      "martin/rush-mh-2-wash",
      "martin/rush-mh-3-beam",
      "martin/rush-mh-7-hybrid",
      "mdg/hazer-atmosphere-aps",
      "robe/colorspot-2500e-at"
    ],
    "Justin Hornsby": [
      "chauvet-dj/washfx",
      "equinox/gigabar",
      "kam/gobotracer"
    ],
    "Nerijus Mongirdas": [
      "jb-systems/twin-effect-laser",
      "qtx/lux-ld30w"
    ],
    "Anonymous": [
      "stairville/mh-100"
    ],
    "George Qualley IV": [
      "eliminator/stealth-beam"
    ],
    "eklynx": [
      "american-dj/galaxian-3d"
    ],
    "fueller": [
      "prolights/diamond-19"
    ]
  },
  "rdm": {
    "1808": {
      "key": "dts",
      "models": {}
    },
    "5584": {
      "key": "prolights",
      "models": {}
    },
    "8612": {
      "key": "chauvet-dj",
      "models": {}
    },
    "8870": {
      "key": "elation",
      "models": {}
    },
    "10676": {
      "key": "showtec",
      "models": {}
    },
    "17229": {
      "key": "coemar",
      "models": {}
    },
    "19780": {
      "key": "mdg",
      "models": {
        "1": "theone-atmospheric-generator"
      }
    },
    "19792": {
      "key": "martin",
      "models": {
        "4": "mac-aura",
        "43": "mac-viper-wash",
        "44": "mac-viper-airfx",
        "65": "mac-viper-performance"
      }
    },
    "21075": {
      "key": "robe",
      "models": {
        "7": "colorspot-2500e-at"
      }
    },
    "26476": {
      "key": "glp",
      "models": {
        "0": "impression-spot-one"
      }
    }
  },
  "lastUpdated": [
<<<<<<< HEAD
    "generic/rgbd-fader",
=======
    "american-dj/quad-phase-hp",
    "martin/mac-aura",
    "lightmaxx/vega-zoom-wash",
>>>>>>> 95117788
    "cameo/gobo-scanner-80",
    "eurolite/led-tmh-18",
    "chauvet-dj/washfx",
    "american-dj/boom-box-fx2",
    "showtec/dominator",
    "equinox/gigabar",
    "kam/gobotracer",
    "stairville/mh-100",
    "chauvet-dj/gigbar-2",
    "5star-systems/spica-250m",
    "abstract/twister-4",
    "american-dj/revo-4-ir",
    "american-dj/xs-400",
    "cameo/hydrabeam-100",
    "cameo/nanospot-120",
    "coemar/prospot-250-lx",
    "dts/xr1200-wash",
    "elation/platinum-hfx",
    "elation/platinum-spot-15r-pro",
    "eliminator/stealth-beam",
    "eurolite/led-sls-6-uv-floor",
    "eurolite/led-svf-1",
    "eurolite/led-tmh-7",
    "eurolite/led-tmh-9",
    "eurolite/led-tmh-x25",
    "generic/pan-tilt",
    "glp/impression-spot-one",
    "gruft/ventilator",
    "jb-systems/twin-effect-laser",
    "martin/mac-axiom-hybrid",
    "martin/mac-viper-airfx",
    "martin/mac-viper-performance",
    "martin/mac-viper-wash",
    "martin/roboscan-812",
    "martin/rush-mh-2-wash",
    "martin/rush-mh-3-beam",
    "martin/rush-mh-7-hybrid",
    "prolights/diamond-19",
    "qtx/lux-ld30w",
    "robe/colorspot-2500e-at",
    "robe/dj-scan-250-xt",
    "showtec/kanjo-spot-60",
    "showtec/kanjo-wash-rgb",
    "showtec/phantom-140-led-spot",
    "showtec/phantom-50-led-spot",
    "mdg/theone-atmospheric-generator",
    "american-dj/galaxian-3d",
    "chauvet-dj/slimpar-pro-h-usb",
    "martin/magnum-2500-hz",
    "mdg/hazer-atmosphere-aps",
    "american-dj/fog-fury-jett-pro",
    "cameo/hydrabeam-300-rgbw",
    "generic/desk-channel",
    "generic/rgb-fader",
    "eurolite/led-kls-801",
    "martin/atomic-3000",
    "showtec/led-light-bar-rgb-v3",
    "cameo/flat-pro-18",
    "showtec/horizon-8",
    "eurolite/led-par-56-tcl",
    "eurolite/led-ps-4-hcl",
    "futurelight/pro-slim-par-7-hcl",
    "cameo/outdoor-par-tri-12",
    "cameo/thunder-wash-100-rgb",
    "cameo/thunder-wash-100-w",
    "cameo/thunder-wash-600-rgb",
    "cameo/thunder-wash-600-w",
    "lightmaxx/platinum-mini-tri-par"
  ]
}<|MERGE_RESOLUTION|>--- conflicted
+++ resolved
@@ -798,13 +798,10 @@
     }
   },
   "lastUpdated": [
-<<<<<<< HEAD
-    "generic/rgbd-fader",
-=======
     "american-dj/quad-phase-hp",
     "martin/mac-aura",
+    "generic/rgbd-fader",
     "lightmaxx/vega-zoom-wash",
->>>>>>> 95117788
     "cameo/gobo-scanner-80",
     "eurolite/led-tmh-18",
     "chauvet-dj/washfx",
