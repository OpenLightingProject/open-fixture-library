{
  "filesystem": {
    "5star-systems/spica-250m": {
      "name": "Spica 250M",
      "lastModifyDate": "2017-10-16",
      "lastAction": "modified"
    },
    "abstract/twister-4": {
      "name": "Twister 4",
      "lastModifyDate": "2017-10-16",
      "lastAction": "modified"
    },
    "adb/alc4": {
      "name": "ALC4",
      "lastModifyDate": "2018-02-19",
      "lastAction": "created"
    },
    "adb/europe-105": {
      "name": "Europe 105",
      "lastModifyDate": "2018-02-15",
      "lastAction": "created"
    },
    "adb/warp-m": {
      "name": "WARP/M",
      "lastModifyDate": "2018-03-29",
      "lastAction": "created"
    },
    "american-dj/auto-spot-150": {
      "name": "Auto Spot 150",
      "lastModifyDate": "2018-01-18",
      "lastAction": "created"
    },
    "american-dj/boom-box-fx2": {
      "name": "Boom Box Fx2",
      "lastModifyDate": "2017-11-17",
      "lastAction": "created"
    },
    "american-dj/dotz-par": {
      "name": "Dotz Par",
      "lastModifyDate": "2018-04-09",
      "lastAction": "created"
    },
    "american-dj/fog-fury-jett-pro": {
      "name": "Fog Fury Jett Pro",
      "lastModifyDate": "2017-08-06",
      "lastAction": "created"
    },
    "american-dj/galaxian-3d": {
      "name": "Galaxian 3D",
      "lastModifyDate": "2017-12-31",
      "lastAction": "modified"
    },
    "american-dj/quad-phase-hp": {
      "name": "Quad Phase HP",
      "lastModifyDate": "2017-12-08",
      "lastAction": "modified"
    },
    "american-dj/revo-4-ir": {
      "name": "Revo 4 IR",
      "lastModifyDate": "2017-12-31",
      "lastAction": "modified"
    },
    "american-dj/revo-burst": {
      "name": "Revo Burst",
      "lastModifyDate": "2018-01-27",
      "lastAction": "modified"
    },
    "american-dj/revo-sweep": {
      "name": "Revo Sweep",
      "lastModifyDate": "2018-02-06",
      "lastAction": "created"
    },
    "american-dj/xs-400": {
      "name": "XS 400",
      "lastModifyDate": "2017-10-16",
      "lastAction": "modified"
    },
    "ayra/tdc-triple-burst": {
      "name": "TDC Triple Burst",
      "lastModifyDate": "2017-12-14",
      "lastAction": "created"
    },
    "blizzard/puck-rgbaw": {
      "name": "Puck RGBAW",
      "lastModifyDate": "2018-04-23",
      "lastAction": "created"
    },
    "boomtonedj/crazy-spot-30": {
      "name": "Crazy Spot 30",
      "lastModifyDate": "2018-05-30",
      "lastAction": "created"
    },
    "cameo/flash-matrix-250": {
      "name": "Flash Matrix 250",
      "lastModifyDate": "2017-12-28",
      "lastAction": "created"
    },
    "cameo/flat-pro-18": {
      "name": "Flat Pro 18",
      "lastModifyDate": "2017-07-14",
      "lastAction": "created"
    },
    "cameo/flat-pro-flood-ip65-tri": {
      "name": "Flat Pro Flood IP65 Tri",
      "lastModifyDate": "2017-12-25",
      "lastAction": "created"
    },
    "cameo/gobo-scanner-80": {
      "name": "Gobo Scanner 80",
      "lastModifyDate": "2017-11-30",
      "lastAction": "created"
    },
    "cameo/hydrabeam-100": {
      "name": "Hydrabeam 100",
      "lastModifyDate": "2017-10-16",
      "lastAction": "modified"
    },
    "cameo/hydrabeam-300-rgbw": {
      "name": "Hydrabeam 300 RGBW",
      "lastModifyDate": "2017-07-25",
      "lastAction": "modified"
    },
    "cameo/nanospot-120": {
      "name": "NanoSpot 120",
      "lastModifyDate": "2017-10-16",
      "lastAction": "modified"
    },
    "cameo/outdoor-par-tri-12": {
      "name": "Outdoor PAR Tri 12",
      "lastModifyDate": "2017-12-26",
      "lastAction": "modified"
    },
    "cameo/storm": {
      "name": "STORM",
      "lastModifyDate": "2018-02-03",
      "lastAction": "created"
    },
    "cameo/thunder-wash-100-rgb": {
      "name": "Thunder Wash 100 RGB",
      "lastModifyDate": "2017-03-09",
      "lastAction": "modified"
    },
    "cameo/thunder-wash-100-w": {
      "name": "Thunder Wash 100 W",
      "lastModifyDate": "2017-03-09",
      "lastAction": "modified"
    },
    "cameo/thunder-wash-600-rgb": {
      "name": "Thunder Wash 600 RGB",
      "lastModifyDate": "2017-03-09",
      "lastAction": "modified"
    },
    "cameo/thunder-wash-600-w": {
      "name": "Thunder Wash 600 W",
      "lastModifyDate": "2017-03-09",
      "lastAction": "modified"
    },
    "chauvet-dj/corepar-uv-usb": {
      "name": "COREpar UV USB",
      "lastModifyDate": "2018-03-15",
      "lastAction": "created"
    },
    "chauvet-dj/gigbar-2": {
      "name": "GigBAR 2",
      "lastModifyDate": "2017-12-31",
      "lastAction": "modified"
    },
    "chauvet-dj/slimpar-pro-h-usb": {
      "name": "SlimPAR Pro H USB",
      "lastModifyDate": "2017-08-09",
      "lastAction": "created"
    },
    "chauvet-dj/slimpar-pro-qz12": {
      "name": "SlimPAR Pro QZ12",
      "lastModifyDate": "2018-01-01",
      "lastAction": "created"
    },
    "chauvet-dj/slimpar-pro-w": {
      "name": "SlimPAR Pro W",
      "lastModifyDate": "2018-01-01",
      "lastAction": "created"
    },
    "chauvet-dj/slimpar-q12-bt": {
      "name": "SlimPAR Q12 BT",
      "lastModifyDate": "2018-03-28",
      "lastAction": "created"
    },
    "chauvet-dj/slimpar-t12-bt": {
      "name": "SlimPAR T12 BT",
      "lastModifyDate": "2018-03-27",
      "lastAction": "created"
    },
    "chauvet-dj/washfx": {
      "name": "WashFX",
      "lastModifyDate": "2017-12-31",
      "lastAction": "modified"
    },
    "chroma-q/color-force-ii-12": {
      "name": "Color Force II 12",
      "lastModifyDate": "2018-02-13",
      "lastAction": "created"
    },
    "chroma-q/color-force-ii-48": {
      "name": "Color Force II 48",
      "lastModifyDate": "2018-02-13",
      "lastAction": "created"
    },
    "chroma-q/color-force-ii-72": {
      "name": "Color Force II 72",
      "lastModifyDate": "2018-02-13",
      "lastAction": "created"
    },
    "clay-paky/sharpy": {
      "name": "Sharpy",
      "lastModifyDate": "2018-01-30",
      "lastAction": "created"
    },
    "coemar/prospot-250-lx": {
      "name": "ProSpot 250 LX",
      "lastModifyDate": "2017-10-16",
      "lastAction": "modified"
    },
    "dts/xr1200-wash": {
      "name": "XR1200 WASH",
      "lastModifyDate": "2017-10-16",
      "lastAction": "modified"
    },
    "elation/platinum-hfx": {
      "name": "Platinum HFX",
      "lastModifyDate": "2017-10-16",
      "lastAction": "modified"
    },
    "elation/platinum-seven": {
      "name": "Platinum Seven",
      "lastModifyDate": "2018-02-05",
      "lastAction": "created"
    },
    "elation/platinum-spot-15r-pro": {
      "name": "Platinum Spot 15R Pro",
      "lastModifyDate": "2017-10-16",
      "lastAction": "modified"
    },
    "eliminator/stealth-beam": {
      "name": "Stealth Beam",
      "lastModifyDate": "2017-10-16",
      "lastAction": "modified"
    },
    "equinox/gigabar": {
      "name": "Gigabar",
      "lastModifyDate": "2017-12-31",
      "lastAction": "modified"
    },
    "eurolite/led-fe-1500": {
      "name": "LED FE-1500",
      "lastModifyDate": "2017-12-31",
      "lastAction": "created"
    },
    "eurolite/led-kls-801": {
      "name": "LED KLS-801",
      "lastModifyDate": "2017-12-31",
      "lastAction": "modified"
    },
    "eurolite/led-par-56-tcl": {
      "name": "LED PAR-56 TCL",
      "lastModifyDate": "2017-05-24",
      "lastAction": "created"
    },
    "eurolite/led-ps-4-hcl": {
      "name": "LED PS-4 HCL",
      "lastModifyDate": "2017-05-24",
      "lastAction": "created"
    },
    "eurolite/led-sls-6-uv-floor": {
      "name": "LED SLS-6 UV Floor",
      "lastModifyDate": "2017-10-16",
      "lastAction": "modified"
    },
    "eurolite/led-svf-1": {
      "name": "LED SVF-1",
      "lastModifyDate": "2017-10-16",
      "lastAction": "modified"
    },
    "eurolite/led-tmh-18": {
      "name": "LED TMH-18",
      "lastModifyDate": "2017-12-31",
      "lastAction": "modified"
    },
    "eurolite/led-tmh-7": {
      "name": "LED TMH-7",
      "lastModifyDate": "2017-10-16",
      "lastAction": "modified"
    },
    "eurolite/led-tmh-9": {
      "name": "LED TMH-9",
      "lastModifyDate": "2017-10-16",
      "lastAction": "modified"
    },
    "eurolite/led-tmh-x25": {
      "name": "LED TMH-X25",
      "lastModifyDate": "2017-12-31",
      "lastAction": "modified"
    },
    "futurelight/dmh-75-i-led-moving-head": {
      "name": "DMH-75.i LED Moving Head",
      "lastModifyDate": "2017-12-12",
      "lastAction": "created"
    },
    "futurelight/pro-slim-par-7-hcl": {
      "name": "PRO Slim PAR-7 HCL",
      "lastModifyDate": "2017-05-11",
      "lastAction": "created"
    },
    "futurelight/sc-250-scanner": {
      "name": "SC-250 Scanner",
      "lastModifyDate": "2017-12-21",
      "lastAction": "created"
    },
    "futurelight/stb-648-led-strobe-smd-5050": {
      "name": "STB-648 LED Strobe SMD 5050",
      "lastModifyDate": "2018-02-03",
      "lastAction": "created"
    },
    "generic/cmy-fader": {
      "name": "CMY Fader",
      "lastModifyDate": "2017-12-12",
      "lastAction": "created"
    },
    "generic/desk-channel": {
      "name": "Desk Channel",
      "lastModifyDate": "2017-07-17",
      "lastAction": "created"
    },
    "generic/drgb-fader": {
      "name": "DRGB Fader",
      "lastModifyDate": "2017-12-07",
      "lastAction": "created"
    },
    "generic/drgbw-fader": {
      "name": "DRGBW Fader",
      "lastModifyDate": "2018-02-15",
      "lastAction": "created"
    },
    "generic/pan-tilt": {
      "name": "Pan/Tilt Fader",
      "lastModifyDate": "2017-10-16",
      "lastAction": "modified"
    },
    "generic/rgb-fader": {
      "name": "RGB Fader",
      "lastModifyDate": "2017-07-17",
      "lastAction": "created"
    },
    "generic/rgba-fader": {
      "name": "RGBA Fader",
      "lastModifyDate": "2017-12-12",
      "lastAction": "created"
    },
    "generic/rgbd-fader": {
      "name": "RGBD Fader",
      "lastModifyDate": "2017-12-07",
      "lastAction": "created"
    },
    "generic/rgbw-fader": {
      "name": "RGBW Fader",
      "lastModifyDate": "2017-12-07",
      "lastAction": "created"
    },
    "ghost/ip-spot-bat": {
      "name": "IP Spot Bat",
      "lastModifyDate": "2018-05-30",
      "lastAction": "created"
    },
    "glp/impression-laser": {
      "name": "impression Laser",
      "lastModifyDate": "2018-02-02",
      "lastAction": "created"
    },
    "glp/impression-spot-one": {
      "name": "impression Spot One",
      "lastModifyDate": "2017-10-16",
      "lastAction": "modified"
    },
    "glp/impression-x4-bar-10": {
      "name": "Impression X4 Bar 10",
      "lastModifyDate": "2018-05-26",
      "lastAction": "created"
    },
    "gruft/ventilator": {
      "name": "Ventilator",
      "lastModifyDate": "2017-10-16",
      "lastAction": "modified"
    },
    "jb-lighting/varyscan-p7": {
      "name": "Varyscan P7",
      "lastModifyDate": "2018-01-08",
      "lastAction": "created"
    },
    "jb-systems/twin-effect-laser": {
      "name": "Twin Effect Laser",
      "lastModifyDate": "2017-10-16",
      "lastAction": "modified"
    },
    "kam/gobotracer": {
      "name": "GoboTracer",
      "lastModifyDate": "2017-11-16",
      "lastAction": "created"
    },
    "lightmaxx/dj-scan-led": {
      "name": "DJ Scan LED",
      "lastModifyDate": "2018-02-06",
      "lastAction": "created"
    },
    "lightmaxx/platinum-mini-tri-par": {
      "name": "Platinum Mini TRI-PAR",
      "lastModifyDate": "2017-03-09",
      "lastAction": "modified"
    },
    "lightmaxx/vega-zoom-wash": {
      "name": "Vega Zoom Wash",
      "lastModifyDate": "2017-12-07",
      "lastAction": "modified"
    },
    "look/viper-nt": {
      "name": "Viper NT",
      "lastModifyDate": "2018-02-18",
      "lastAction": "created"
    },
    "magicfx/stage-flame": {
      "name": "Stage Flame",
      "lastModifyDate": "2018-06-13",
      "lastAction": "created"
    },
    "martin/atomic-3000": {
      "name": "Atomic 3000",
      "lastModifyDate": "2017-07-16",
      "lastAction": "modified"
    },
    "martin/mac-aura": {
      "name": "MAC Aura",
      "lastModifyDate": "2017-12-09",
      "lastAction": "modified"
    },
    "martin/mac-axiom-hybrid": {
      "name": "MAC Axiom Hybrid",
      "lastModifyDate": "2017-10-16",
      "lastAction": "modified"
    },
    "martin/mac-viper-airfx": {
      "name": "MAC Viper AirFX",
      "lastModifyDate": "2017-10-16",
      "lastAction": "modified"
    },
    "martin/mac-viper-performance": {
      "name": "MAC Viper Performance",
      "lastModifyDate": "2017-10-16",
      "lastAction": "modified"
    },
    "martin/mac-viper-wash": {
      "name": "MAC Viper Wash (DX)",
      "lastModifyDate": "2017-10-16",
      "lastAction": "modified"
    },
    "martin/magnum-2500-hz": {
      "name": "Magnum 2500 HZ",
      "lastModifyDate": "2017-08-08",
      "lastAction": "created"
    },
    "martin/roboscan-812": {
      "name": "RoboScan 812",
      "lastModifyDate": "2017-10-16",
      "lastAction": "modified"
    },
    "martin/rush-mh-2-wash": {
      "name": "Rush MH 2 Wash",
      "lastModifyDate": "2017-10-16",
      "lastAction": "modified"
    },
    "martin/rush-mh-3-beam": {
      "name": "Rush MH 3 Beam",
      "lastModifyDate": "2017-10-16",
      "lastAction": "modified"
    },
    "martin/rush-mh-7-hybrid": {
      "name": "Rush MH 7 Hybrid",
      "lastModifyDate": "2017-10-16",
      "lastAction": "modified"
    },
    "mdg/hazer-atmosphere-aps": {
      "name": "Hazer ATMOSPHERE APS",
      "lastModifyDate": "2017-08-08",
      "lastAction": "created"
    },
    "mdg/theone-atmospheric-generator": {
      "name": "theONE Atmospheric Generator",
      "lastModifyDate": "2017-10-13",
      "lastAction": "created"
    },
    "minuit-une/ivl-carre": {
      "name": "IVL Carré",
      "lastModifyDate": "2018-04-20",
      "lastAction": "modified"
    },
    "minuit-une/m-carre": {
      "name": "M-Carré",
      "redirectTo": "minuit-une/ivl-carre",
      "reason": "FixtureRenamed"
    },
    "nicols/led-bar-123-fc-ip": {
      "name": "LED BAR 123 FC IP",
      "lastModifyDate": "2018-04-22",
      "lastAction": "created"
    },
    "orion/orcan2": {
      "name": "ORCAN2",
      "lastModifyDate": "2018-04-04",
      "lastAction": "created"
    },
    "powerlighting/wash-84w": {
      "name": "Wash 84W",
      "lastModifyDate": "2018-04-04",
      "lastAction": "created"
    },
    "prolights/diamond19": {
      "name": "DIAMOND19",
      "lastModifyDate": "2018-04-06",
      "lastAction": "modified"
    },
    "prolights/pixpan16": {
      "name": "PIXPAN16",
      "lastModifyDate": "2018-02-02",
      "lastAction": "created"
    },
    "qtx/lux-ld30w": {
      "name": "LUX-LD30W",
      "lastModifyDate": "2017-10-16",
      "lastAction": "modified"
    },
    "robe/colorspot-2500e-at": {
      "name": "ColorSpot 2500E AT",
      "lastModifyDate": "2017-10-16",
      "lastAction": "modified"
    },
    "robe/dj-scan-250-xt": {
      "name": "DJ Scan 250 XT",
      "lastModifyDate": "2017-10-16",
      "lastAction": "modified"
    },
    "robe/robin-600e-spot": {
      "name": "Robin 600E Spot",
      "lastModifyDate": "2018-02-02",
      "lastAction": "created"
    },
    "robe/robin-ledbeam-150": {
      "name": "Robin LEDBeam 150",
      "lastModifyDate": "2018-01-05",
      "lastAction": "created"
    },
    "robe/robin-ledwash-600": {
      "name": "Robin LEDWash 600",
      "lastModifyDate": "2018-01-05",
      "lastAction": "modified"
    },
    "showtec/dominator": {
      "name": "Dominator",
      "lastModifyDate": "2017-11-17",
      "lastAction": "created"
    },
    "showtec/horizon-8": {
      "name": "Horizon 8",
      "lastModifyDate": "2017-07-08",
      "lastAction": "created"
    },
    "showtec/kanjo-spot-60": {
      "name": "Kanjo Spot 60",
      "lastModifyDate": "2017-10-16",
      "lastAction": "modified"
    },
    "showtec/kanjo-wash-rgb": {
      "name": "Kanjo Wash RGB",
      "lastModifyDate": "2017-10-16",
      "lastAction": "modified"
    },
    "showtec/led-light-bar-rgb-v3": {
      "name": "LED Light Bar RGB V3",
      "lastModifyDate": "2017-07-16",
      "lastAction": "modified"
    },
    "showtec/phantom-140-led-spot": {
      "name": "Phantom 140 LED Beam",
      "lastModifyDate": "2017-10-16",
      "lastAction": "modified"
    },
    "showtec/phantom-50-led-spot": {
      "name": "Phantom 50 LED Spot",
      "lastModifyDate": "2017-10-16",
      "lastAction": "modified"
    },
    "showtec/pixel-bar-12-mkii": {
      "name": "Pixel Bar 12 MKII",
      "lastModifyDate": "2018-02-08",
      "lastAction": "created"
    },
    "showtec/sunraise-led": {
      "name": "Sunraise LED",
      "lastModifyDate": "2018-02-06",
      "lastAction": "created"
    },
    "showtec/xs-1-rgbw": {
      "name": "XS-1 RGBW",
      "lastModifyDate": "2018-05-28",
      "lastAction": "created"
    },
    "showven/sparkular": {
      "name": "Sparkular",
      "lastModifyDate": "2018-06-13",
      "lastAction": "created"
    },
    "stairville/led-flood-panel-150": {
      "name": "LED Flood Panel 150",
      "lastModifyDate": "2018-03-10",
      "lastAction": "created"
    },
    "stairville/mh-100": {
      "name": "MH-100",
      "lastModifyDate": "2017-10-28",
      "lastAction": "created"
    },
    "stairville/mh-x25": {
      "name": "MH-X25",
      "lastModifyDate": "2018-01-30",
      "lastAction": "created"
    },
    "stairville/stage-tri-led": {
      "name": "Stage TRI LED",
      "lastModifyDate": "2018-01-30",
      "lastAction": "created"
    },
    "tmb/solaris-flare": {
      "name": "Solaris Flare",
      "lastModifyDate": "2018-03-15",
      "lastAction": "created"
    },
    "venue/thintri64": {
      "name": "ThinTri64",
      "lastModifyDate": "2018-02-04",
      "lastAction": "created"
    },
    "venue/tristrip3z": {
      "name": "TriStrip3Z",
      "lastModifyDate": "2018-01-27",
      "lastAction": "modified"
    }
  },
  "manufacturers": {
    "5star-systems": [
      "spica-250m"
    ],
    "abstract": [
      "twister-4"
    ],
    "adb": [
      "alc4",
      "europe-105",
      "warp-m"
    ],
    "american-dj": [
      "auto-spot-150",
      "boom-box-fx2",
      "dotz-par",
      "fog-fury-jett-pro",
      "galaxian-3d",
      "quad-phase-hp",
      "revo-4-ir",
      "revo-burst",
      "revo-sweep",
      "xs-400"
    ],
    "ayra": [
      "tdc-triple-burst"
    ],
    "blizzard": [
      "puck-rgbaw"
    ],
    "boomtonedj": [
      "crazy-spot-30"
    ],
    "cameo": [
      "flash-matrix-250",
      "flat-pro-18",
      "flat-pro-flood-ip65-tri",
      "gobo-scanner-80",
      "hydrabeam-100",
      "hydrabeam-300-rgbw",
      "nanospot-120",
      "outdoor-par-tri-12",
      "storm",
      "thunder-wash-100-rgb",
      "thunder-wash-100-w",
      "thunder-wash-600-rgb",
      "thunder-wash-600-w"
    ],
    "chauvet-dj": [
      "corepar-uv-usb",
      "gigbar-2",
      "slimpar-pro-h-usb",
      "slimpar-pro-qz12",
      "slimpar-pro-w",
      "slimpar-q12-bt",
      "slimpar-t12-bt",
      "washfx"
    ],
    "chroma-q": [
      "color-force-ii-12",
      "color-force-ii-48",
      "color-force-ii-72"
    ],
    "clay-paky": [
      "sharpy"
    ],
    "coemar": [
      "prospot-250-lx"
    ],
    "dts": [
      "xr1200-wash"
    ],
    "elation": [
      "platinum-hfx",
      "platinum-seven",
      "platinum-spot-15r-pro"
    ],
    "eliminator": [
      "stealth-beam"
    ],
    "equinox": [
      "gigabar"
    ],
    "eurolite": [
      "led-fe-1500",
      "led-kls-801",
      "led-par-56-tcl",
      "led-ps-4-hcl",
      "led-sls-6-uv-floor",
      "led-svf-1",
      "led-tmh-18",
      "led-tmh-7",
      "led-tmh-9",
      "led-tmh-x25"
    ],
    "futurelight": [
      "dmh-75-i-led-moving-head",
      "pro-slim-par-7-hcl",
      "sc-250-scanner",
      "stb-648-led-strobe-smd-5050"
    ],
    "generic": [
      "cmy-fader",
      "desk-channel",
      "drgb-fader",
      "drgbw-fader",
      "pan-tilt",
      "rgb-fader",
      "rgba-fader",
      "rgbd-fader",
      "rgbw-fader"
    ],
    "ghost": [
      "ip-spot-bat"
    ],
    "glp": [
      "impression-laser",
      "impression-spot-one",
      "impression-x4-bar-10"
    ],
    "gruft": [
      "ventilator"
    ],
    "jb-lighting": [
      "varyscan-p7"
    ],
    "jb-systems": [
      "twin-effect-laser"
    ],
    "kam": [
      "gobotracer"
    ],
    "lightmaxx": [
      "dj-scan-led",
      "platinum-mini-tri-par",
      "vega-zoom-wash"
    ],
    "look": [
      "viper-nt"
    ],
    "magicfx": [
      "stage-flame"
    ],
    "martin": [
      "atomic-3000",
      "mac-aura",
      "mac-axiom-hybrid",
      "mac-viper-airfx",
      "mac-viper-performance",
      "mac-viper-wash",
      "magnum-2500-hz",
      "roboscan-812",
      "rush-mh-2-wash",
      "rush-mh-3-beam",
      "rush-mh-7-hybrid"
    ],
    "mdg": [
      "hazer-atmosphere-aps",
      "theone-atmospheric-generator"
    ],
    "minuit-une": [
      "ivl-carre"
    ],
    "nicols": [
      "led-bar-123-fc-ip"
    ],
    "orion": [
      "orcan2"
    ],
    "powerlighting": [
      "wash-84w"
    ],
    "prolights": [
      "diamond19",
      "pixpan16"
    ],
    "qtx": [
      "lux-ld30w"
    ],
    "robe": [
      "colorspot-2500e-at",
      "dj-scan-250-xt",
      "robin-600e-spot",
      "robin-ledbeam-150",
      "robin-ledwash-600"
    ],
    "showtec": [
      "dominator",
      "horizon-8",
      "kanjo-spot-60",
      "kanjo-wash-rgb",
      "led-light-bar-rgb-v3",
      "phantom-140-led-spot",
      "phantom-50-led-spot",
      "pixel-bar-12-mkii",
      "sunraise-led",
      "xs-1-rgbw"
    ],
    "showven": [
      "sparkular"
    ],
    "stairville": [
      "led-flood-panel-150",
      "mh-100",
      "mh-x25",
      "stage-tri-led"
    ],
    "tmb": [
      "solaris-flare"
    ],
    "venue": [
      "thintri64",
      "tristrip3z"
    ]
  },
  "categories": {
    "Blinder": [
      "adb/alc4",
      "american-dj/dotz-par",
      "cameo/flash-matrix-250",
      "cameo/flat-pro-flood-ip65-tri",
      "cameo/thunder-wash-100-rgb",
      "cameo/thunder-wash-100-w",
      "cameo/thunder-wash-600-rgb",
      "cameo/thunder-wash-600-w",
      "showtec/horizon-8",
      "stairville/led-flood-panel-150",
      "tmb/solaris-flare"
    ],
    "Color Changer": [
      "5star-systems/spica-250m",
      "abstract/twister-4",
      "adb/alc4",
      "american-dj/auto-spot-150",
      "american-dj/boom-box-fx2",
      "american-dj/dotz-par",
      "american-dj/fog-fury-jett-pro",
      "american-dj/quad-phase-hp",
      "american-dj/revo-4-ir",
      "american-dj/xs-400",
      "ayra/tdc-triple-burst",
      "blizzard/puck-rgbaw",
      "boomtonedj/crazy-spot-30",
      "cameo/flat-pro-18",
      "cameo/flat-pro-flood-ip65-tri",
      "cameo/gobo-scanner-80",
      "cameo/hydrabeam-100",
      "cameo/hydrabeam-300-rgbw",
      "cameo/nanospot-120",
      "cameo/outdoor-par-tri-12",
      "cameo/storm",
      "cameo/thunder-wash-100-rgb",
      "cameo/thunder-wash-600-rgb",
      "chauvet-dj/gigbar-2",
      "chauvet-dj/slimpar-pro-h-usb",
      "chauvet-dj/slimpar-pro-qz12",
      "chauvet-dj/slimpar-pro-w",
      "chauvet-dj/slimpar-q12-bt",
      "chauvet-dj/slimpar-t12-bt",
      "chauvet-dj/washfx",
      "chroma-q/color-force-ii-12",
      "chroma-q/color-force-ii-48",
      "chroma-q/color-force-ii-72",
      "clay-paky/sharpy",
      "coemar/prospot-250-lx",
      "dts/xr1200-wash",
      "elation/platinum-hfx",
      "elation/platinum-seven",
      "elation/platinum-spot-15r-pro",
      "eliminator/stealth-beam",
      "equinox/gigabar",
      "eurolite/led-fe-1500",
      "eurolite/led-kls-801",
      "eurolite/led-par-56-tcl",
      "eurolite/led-ps-4-hcl",
      "eurolite/led-tmh-18",
      "eurolite/led-tmh-7",
      "eurolite/led-tmh-9",
      "eurolite/led-tmh-x25",
      "futurelight/dmh-75-i-led-moving-head",
      "futurelight/pro-slim-par-7-hcl",
      "futurelight/sc-250-scanner",
      "generic/cmy-fader",
      "generic/drgb-fader",
      "generic/drgbw-fader",
      "generic/rgb-fader",
      "generic/rgba-fader",
      "generic/rgbd-fader",
      "generic/rgbw-fader",
      "ghost/ip-spot-bat",
      "glp/impression-laser",
      "glp/impression-spot-one",
      "glp/impression-x4-bar-10",
      "gruft/ventilator",
      "jb-systems/twin-effect-laser",
      "kam/gobotracer",
      "lightmaxx/dj-scan-led",
      "lightmaxx/platinum-mini-tri-par",
      "lightmaxx/vega-zoom-wash",
      "martin/mac-aura",
      "martin/mac-axiom-hybrid",
      "martin/mac-viper-airfx",
      "martin/mac-viper-performance",
      "martin/mac-viper-wash",
      "martin/roboscan-812",
      "martin/rush-mh-2-wash",
      "martin/rush-mh-3-beam",
      "martin/rush-mh-7-hybrid",
      "minuit-une/ivl-carre",
      "nicols/led-bar-123-fc-ip",
      "orion/orcan2",
      "powerlighting/wash-84w",
      "prolights/diamond19",
      "prolights/pixpan16",
      "qtx/lux-ld30w",
      "robe/colorspot-2500e-at",
      "robe/dj-scan-250-xt",
      "robe/robin-600e-spot",
      "robe/robin-ledbeam-150",
      "robe/robin-ledwash-600",
      "showtec/horizon-8",
      "showtec/kanjo-spot-60",
      "showtec/kanjo-wash-rgb",
      "showtec/led-light-bar-rgb-v3",
      "showtec/phantom-140-led-spot",
      "showtec/phantom-50-led-spot",
      "showtec/pixel-bar-12-mkii",
      "showtec/xs-1-rgbw",
      "stairville/led-flood-panel-150",
      "stairville/mh-100",
      "stairville/mh-x25",
      "stairville/stage-tri-led",
      "tmb/solaris-flare",
      "venue/thintri64",
      "venue/tristrip3z"
    ],
    "Dimmer": [
      "adb/europe-105",
      "eurolite/led-sls-6-uv-floor",
      "generic/desk-channel"
    ],
    "Effect": [
      "american-dj/revo-burst",
      "ayra/tdc-triple-burst",
      "glp/impression-x4-bar-10",
      "magicfx/stage-flame",
      "minuit-une/ivl-carre",
      "showven/sparkular",
      "venue/tristrip3z"
    ],
    "Fan": [
      "gruft/ventilator"
    ],
    "Flower": [
      "abstract/twister-4",
      "american-dj/quad-phase-hp",
      "american-dj/revo-4-ir",
      "american-dj/revo-burst",
      "american-dj/revo-sweep",
      "cameo/storm",
      "eurolite/led-fe-1500",
      "eurolite/led-svf-1",
      "showtec/sunraise-led"
    ],
    "Hazer": [
      "martin/magnum-2500-hz",
      "mdg/hazer-atmosphere-aps",
      "mdg/theone-atmospheric-generator"
    ],
    "Laser": [
      "american-dj/boom-box-fx2",
      "american-dj/galaxian-3d",
      "cameo/storm",
      "chauvet-dj/gigbar-2",
      "eurolite/led-fe-1500",
      "glp/impression-laser",
      "jb-systems/twin-effect-laser",
      "minuit-une/ivl-carre",
      "showtec/dominator"
    ],
    "Matrix": [
      "american-dj/revo-4-ir",
      "cameo/flash-matrix-250",
      "eurolite/led-tmh-18",
      "eurolite/led-tmh-x25",
      "prolights/pixpan16"
    ],
    "Moving Head": [
      "5star-systems/spica-250m",
      "adb/warp-m",
      "american-dj/auto-spot-150",
      "american-dj/xs-400",
      "boomtonedj/crazy-spot-30",
      "cameo/hydrabeam-100",
      "cameo/hydrabeam-300-rgbw",
      "cameo/nanospot-120",
      "clay-paky/sharpy",
      "coemar/prospot-250-lx",
      "dts/xr1200-wash",
      "elation/platinum-hfx",
      "elation/platinum-seven",
      "elation/platinum-spot-15r-pro",
      "eliminator/stealth-beam",
      "eurolite/led-svf-1",
      "eurolite/led-tmh-18",
      "eurolite/led-tmh-7",
      "eurolite/led-tmh-9",
      "eurolite/led-tmh-x25",
      "futurelight/dmh-75-i-led-moving-head",
      "generic/pan-tilt",
      "glp/impression-laser",
      "glp/impression-spot-one",
      "glp/impression-x4-bar-10",
      "jb-lighting/varyscan-p7",
      "kam/gobotracer",
      "lightmaxx/vega-zoom-wash",
      "martin/mac-aura",
      "martin/mac-axiom-hybrid",
      "martin/mac-viper-airfx",
      "martin/mac-viper-performance",
      "martin/mac-viper-wash",
      "martin/rush-mh-2-wash",
      "martin/rush-mh-3-beam",
      "martin/rush-mh-7-hybrid",
      "powerlighting/wash-84w",
      "prolights/diamond19",
      "qtx/lux-ld30w",
      "robe/colorspot-2500e-at",
      "robe/robin-600e-spot",
      "robe/robin-ledbeam-150",
      "robe/robin-ledwash-600",
      "showtec/kanjo-spot-60",
      "showtec/kanjo-wash-rgb",
      "showtec/phantom-140-led-spot",
      "showtec/phantom-50-led-spot",
      "showtec/xs-1-rgbw",
      "stairville/mh-100",
      "stairville/mh-x25"
    ],
    "Other": [
      "chauvet-dj/corepar-uv-usb"
    ],
    "Scanner": [
      "cameo/gobo-scanner-80",
      "futurelight/sc-250-scanner",
      "lightmaxx/dj-scan-led",
      "martin/roboscan-812",
      "robe/dj-scan-250-xt"
    ],
    "Smoke": [
      "american-dj/fog-fury-jett-pro",
      "look/viper-nt",
      "mdg/theone-atmospheric-generator"
    ],
    "Strobe": [
      "cameo/flash-matrix-250",
      "cameo/storm",
      "cameo/thunder-wash-100-rgb",
      "cameo/thunder-wash-100-w",
      "cameo/thunder-wash-600-rgb",
      "cameo/thunder-wash-600-w",
      "eurolite/led-fe-1500",
      "futurelight/stb-648-led-strobe-smd-5050",
      "glp/impression-x4-bar-10",
      "martin/atomic-3000",
      "tmb/solaris-flare"
    ]
  },
  "contributors": {
    "Flo Edelmann": [
      "5star-systems/spica-250m",
      "abstract/twister-4",
      "american-dj/quad-phase-hp",
      "american-dj/revo-4-ir",
      "american-dj/revo-burst",
      "american-dj/xs-400",
      "ayra/tdc-triple-burst",
      "cameo/hydrabeam-100",
      "cameo/hydrabeam-300-rgbw",
      "cameo/outdoor-par-tri-12",
      "cameo/thunder-wash-100-rgb",
      "cameo/thunder-wash-100-w",
      "cameo/thunder-wash-600-rgb",
      "cameo/thunder-wash-600-w",
      "chauvet-dj/gigbar-2",
      "chauvet-dj/slimpar-q12-bt",
      "chauvet-dj/slimpar-t12-bt",
      "clay-paky/sharpy",
      "coemar/prospot-250-lx",
      "elation/platinum-hfx",
      "eurolite/led-kls-801",
      "eurolite/led-par-56-tcl",
      "eurolite/led-ps-4-hcl",
      "eurolite/led-sls-6-uv-floor",
      "eurolite/led-tmh-18",
      "eurolite/led-tmh-7",
      "eurolite/led-tmh-9",
      "futurelight/dmh-75-i-led-moving-head",
      "futurelight/pro-slim-par-7-hcl",
      "generic/cmy-fader",
      "generic/desk-channel",
      "generic/drgb-fader",
      "generic/pan-tilt",
      "generic/rgb-fader",
      "generic/rgba-fader",
      "generic/rgbd-fader",
      "generic/rgbw-fader",
      "gruft/ventilator",
      "jb-systems/twin-effect-laser",
      "lightmaxx/platinum-mini-tri-par",
      "lightmaxx/vega-zoom-wash",
      "look/viper-nt",
      "martin/atomic-3000",
      "martin/roboscan-812",
      "mdg/theone-atmospheric-generator",
      "qtx/lux-ld30w",
      "robe/dj-scan-250-xt",
      "robe/robin-600e-spot",
      "showtec/horizon-8",
      "showtec/kanjo-spot-60",
      "showtec/kanjo-wash-rgb",
      "showtec/led-light-bar-rgb-v3",
      "showtec/phantom-140-led-spot",
      "showtec/phantom-50-led-spot",
      "stairville/mh-x25",
      "stairville/stage-tri-led",
      "tmb/solaris-flare",
      "venue/tristrip3z"
    ],
    "Felix Edelmann": [
      "5star-systems/spica-250m",
      "abstract/twister-4",
      "american-dj/auto-spot-150",
      "american-dj/boom-box-fx2",
      "american-dj/dotz-par",
      "american-dj/fog-fury-jett-pro",
      "american-dj/galaxian-3d",
      "american-dj/revo-4-ir",
      "american-dj/revo-sweep",
      "cameo/flash-matrix-250",
      "cameo/flat-pro-18",
      "cameo/flat-pro-flood-ip65-tri",
      "cameo/gobo-scanner-80",
      "cameo/hydrabeam-100",
      "cameo/nanospot-120",
      "cameo/outdoor-par-tri-12",
      "cameo/storm",
      "chauvet-dj/corepar-uv-usb",
      "chauvet-dj/gigbar-2",
      "chauvet-dj/slimpar-pro-h-usb",
      "chauvet-dj/slimpar-pro-qz12",
      "chauvet-dj/slimpar-pro-w",
      "chauvet-dj/washfx",
      "chroma-q/color-force-ii-12",
      "chroma-q/color-force-ii-48",
      "chroma-q/color-force-ii-72",
      "elation/platinum-seven",
      "elation/platinum-spot-15r-pro",
      "equinox/gigabar",
      "eurolite/led-fe-1500",
      "eurolite/led-kls-801",
      "eurolite/led-par-56-tcl",
      "eurolite/led-svf-1",
      "eurolite/led-tmh-18",
      "eurolite/led-tmh-x25",
      "futurelight/pro-slim-par-7-hcl",
      "futurelight/sc-250-scanner",
      "futurelight/stb-648-led-strobe-smd-5050",
      "glp/impression-laser",
      "glp/impression-spot-one",
      "jb-lighting/varyscan-p7",
      "lightmaxx/platinum-mini-tri-par",
      "martin/atomic-3000",
      "orion/orcan2",
      "prolights/pixpan16",
      "robe/dj-scan-250-xt",
      "robe/robin-ledbeam-150",
      "robe/robin-ledwash-600",
      "showtec/dominator",
      "showtec/kanjo-wash-rgb",
      "showtec/led-light-bar-rgb-v3",
      "showtec/phantom-140-led-spot",
      "showtec/phantom-50-led-spot",
      "showtec/pixel-bar-12-mkii",
      "showtec/sunraise-led",
      "stairville/led-flood-panel-150",
      "venue/thintri64"
    ],
    "novasfronteiras.co": [
      "dts/xr1200-wash",
      "martin/mac-aura",
      "martin/mac-axiom-hybrid",
      "martin/mac-viper-airfx",
      "martin/mac-viper-performance",
      "martin/mac-viper-wash",
      "martin/magnum-2500-hz",
      "martin/rush-mh-2-wash",
      "martin/rush-mh-3-beam",
      "martin/rush-mh-7-hybrid",
      "mdg/hazer-atmosphere-aps",
      "robe/colorspot-2500e-at"
    ],
    "ameisso": [
      "adb/alc4",
      "adb/europe-105",
      "adb/warp-m",
      "generic/drgbw-fader",
      "minuit-une/ivl-carre",
      "prolights/diamond19"
    ],
    "Justin Hornsby": [
      "chauvet-dj/washfx",
      "equinox/gigabar",
      "kam/gobotracer"
    ],
    "Nerijus Mongirdas": [
      "jb-systems/twin-effect-laser",
      "qtx/lux-ld30w"
    ],
    "p_0g_8mm3_": [
      "stairville/mh-x25",
      "stairville/stage-tri-led"
    ],
    "zampano": [
      "boomtonedj/crazy-spot-30",
      "ghost/ip-spot-bat"
    ],
    "Alejo Cervera": [
<<<<<<< HEAD
      "showven/sparkular"
=======
      "magicfx/stage-flame"
>>>>>>> e7a0c9ca
    ],
    "Anonymous": [
      "stairville/mh-100"
    ],
    "George Qualley IV": [
      "eliminator/stealth-beam"
    ],
    "Jo": [
      "showtec/xs-1-rgbw"
    ],
    "Massimo Callegari": [
      "clay-paky/sharpy"
    ],
    "Millumin": [
      "powerlighting/wash-84w"
    ],
    "NiKoyes": [
      "robe/robin-600e-spot"
    ],
    "Nils Van Zuijlen": [
      "nicols/led-bar-123-fc-ip"
    ],
    "Rummels Bucht Berlin": [
      "glp/impression-x4-bar-10"
    ],
    "TAKU": [
      "american-dj/dotz-par"
    ],
    "Thilo Billerbeck": [
      "lightmaxx/dj-scan-led"
    ],
    "eklynx": [
      "american-dj/galaxian-3d"
    ],
    "fueller": [
      "prolights/diamond19"
    ],
    "smokris": [
      "blizzard/puck-rgbaw"
    ]
  },
  "rdm": {
    "1808": {
      "key": "dts",
      "models": {}
    },
    "5584": {
      "key": "prolights",
      "models": {}
    },
    "6906": {
      "key": "tmb",
      "models": {
        "1703": "solaris-flare"
      }
    },
    "8612": {
      "key": "chauvet-dj",
      "models": {}
    },
    "8870": {
      "key": "elation",
      "models": {}
    },
    "10676": {
      "key": "showtec",
      "models": {}
    },
    "16708": {
      "key": "adb",
      "models": {}
    },
    "17229": {
      "key": "coemar",
      "models": {}
    },
    "18008": {
      "key": "magicfx",
      "models": {}
    },
    "19780": {
      "key": "mdg",
      "models": {
        "1": "theone-atmospheric-generator"
      }
    },
    "19792": {
      "key": "martin",
      "models": {
        "4": "mac-aura",
        "43": "mac-viper-wash",
        "44": "mac-viper-airfx",
        "65": "mac-viper-performance"
      }
    },
    "21075": {
      "key": "robe",
      "models": {
        "7": "colorspot-2500e-at",
        "57": "robin-600e-spot",
        "118": "robin-ledwash-600"
      }
    },
    "21360": {
      "key": "chroma-q",
      "models": {}
    },
    "26476": {
      "key": "glp",
      "models": {
        "0": "impression-spot-one"
      }
    }
  },
  "lastUpdated": [
<<<<<<< HEAD
    "showven/sparkular",
=======
    "magicfx/stage-flame",
>>>>>>> e7a0c9ca
    "boomtonedj/crazy-spot-30",
    "ghost/ip-spot-bat",
    "showtec/xs-1-rgbw",
    "glp/impression-x4-bar-10",
    "blizzard/puck-rgbaw",
    "nicols/led-bar-123-fc-ip",
    "minuit-une/ivl-carre",
    "american-dj/dotz-par",
    "prolights/diamond19",
    "orion/orcan2",
    "powerlighting/wash-84w",
    "adb/warp-m",
    "chauvet-dj/slimpar-q12-bt",
    "chauvet-dj/slimpar-t12-bt",
    "chauvet-dj/corepar-uv-usb",
    "tmb/solaris-flare",
    "stairville/led-flood-panel-150",
    "adb/alc4",
    "look/viper-nt",
    "adb/europe-105",
    "generic/drgbw-fader",
    "chroma-q/color-force-ii-12",
    "chroma-q/color-force-ii-48",
    "chroma-q/color-force-ii-72",
    "showtec/pixel-bar-12-mkii",
    "american-dj/revo-sweep",
    "lightmaxx/dj-scan-led",
    "showtec/sunraise-led",
    "elation/platinum-seven",
    "venue/thintri64",
    "cameo/storm",
    "futurelight/stb-648-led-strobe-smd-5050",
    "glp/impression-laser",
    "prolights/pixpan16",
    "robe/robin-600e-spot",
    "clay-paky/sharpy",
    "stairville/mh-x25",
    "stairville/stage-tri-led",
    "american-dj/revo-burst",
    "venue/tristrip3z",
    "american-dj/auto-spot-150",
    "jb-lighting/varyscan-p7",
    "robe/robin-ledbeam-150",
    "robe/robin-ledwash-600",
    "chauvet-dj/slimpar-pro-qz12",
    "chauvet-dj/slimpar-pro-w",
    "eurolite/led-fe-1500",
    "american-dj/galaxian-3d",
    "american-dj/revo-4-ir",
    "chauvet-dj/gigbar-2",
    "chauvet-dj/washfx",
    "equinox/gigabar",
    "eurolite/led-kls-801",
    "eurolite/led-tmh-18",
    "eurolite/led-tmh-x25",
    "cameo/flash-matrix-250",
    "cameo/outdoor-par-tri-12",
    "cameo/flat-pro-flood-ip65-tri",
    "futurelight/sc-250-scanner",
    "ayra/tdc-triple-burst",
    "futurelight/dmh-75-i-led-moving-head",
    "generic/cmy-fader",
    "generic/rgba-fader",
    "martin/mac-aura",
    "american-dj/quad-phase-hp",
    "generic/drgb-fader",
    "generic/rgbd-fader",
    "generic/rgbw-fader",
    "lightmaxx/vega-zoom-wash",
    "cameo/gobo-scanner-80",
    "american-dj/boom-box-fx2",
    "showtec/dominator",
    "kam/gobotracer",
    "stairville/mh-100",
    "5star-systems/spica-250m",
    "abstract/twister-4",
    "american-dj/xs-400",
    "cameo/hydrabeam-100",
    "cameo/nanospot-120",
    "coemar/prospot-250-lx",
    "dts/xr1200-wash",
    "elation/platinum-hfx",
    "elation/platinum-spot-15r-pro",
    "eliminator/stealth-beam",
    "eurolite/led-sls-6-uv-floor",
    "eurolite/led-svf-1",
    "eurolite/led-tmh-7",
    "eurolite/led-tmh-9",
    "generic/pan-tilt",
    "glp/impression-spot-one",
    "gruft/ventilator",
    "jb-systems/twin-effect-laser",
    "martin/mac-axiom-hybrid",
    "martin/mac-viper-airfx",
    "martin/mac-viper-performance",
    "martin/mac-viper-wash",
    "martin/roboscan-812",
    "martin/rush-mh-2-wash",
    "martin/rush-mh-3-beam",
    "martin/rush-mh-7-hybrid",
    "qtx/lux-ld30w",
    "robe/colorspot-2500e-at",
    "robe/dj-scan-250-xt",
    "showtec/kanjo-spot-60",
    "showtec/kanjo-wash-rgb",
    "showtec/phantom-140-led-spot",
    "showtec/phantom-50-led-spot",
    "mdg/theone-atmospheric-generator",
    "chauvet-dj/slimpar-pro-h-usb",
    "martin/magnum-2500-hz",
    "mdg/hazer-atmosphere-aps",
    "american-dj/fog-fury-jett-pro",
    "cameo/hydrabeam-300-rgbw",
    "generic/desk-channel",
    "generic/rgb-fader",
    "martin/atomic-3000",
    "showtec/led-light-bar-rgb-v3",
    "cameo/flat-pro-18",
    "showtec/horizon-8",
    "eurolite/led-par-56-tcl",
    "eurolite/led-ps-4-hcl",
    "futurelight/pro-slim-par-7-hcl",
    "cameo/thunder-wash-100-rgb",
    "cameo/thunder-wash-100-w",
    "cameo/thunder-wash-600-rgb",
    "cameo/thunder-wash-600-w",
    "lightmaxx/platinum-mini-tri-par"
  ]
}<|MERGE_RESOLUTION|>--- conflicted
+++ resolved
@@ -1266,6 +1266,10 @@
       "equinox/gigabar",
       "kam/gobotracer"
     ],
+    "Alejo Cervera": [
+      "magicfx/stage-flame",
+      "showven/sparkular"
+    ],
     "Nerijus Mongirdas": [
       "jb-systems/twin-effect-laser",
       "qtx/lux-ld30w"
@@ -1277,13 +1281,6 @@
     "zampano": [
       "boomtonedj/crazy-spot-30",
       "ghost/ip-spot-bat"
-    ],
-    "Alejo Cervera": [
-<<<<<<< HEAD
-      "showven/sparkular"
-=======
-      "magicfx/stage-flame"
->>>>>>> e7a0c9ca
     ],
     "Anonymous": [
       "stairville/mh-100"
@@ -1399,11 +1396,8 @@
     }
   },
   "lastUpdated": [
-<<<<<<< HEAD
+    "magicfx/stage-flame",
     "showven/sparkular",
-=======
-    "magicfx/stage-flame",
->>>>>>> e7a0c9ca
     "boomtonedj/crazy-spot-30",
     "ghost/ip-spot-bat",
     "showtec/xs-1-rgbw",
