--- conflicted
+++ resolved
@@ -1256,6 +1256,10 @@
       "stairville/mh-x25",
       "stairville/stage-tri-led"
     ],
+    "zampano": [
+      "boomtonedj/crazy-spot-30",
+      "ghost/ip-spot-bat"
+    ],
     "Anonymous": [
       "stairville/mh-100"
     ],
@@ -1294,13 +1298,6 @@
     ],
     "smokris": [
       "blizzard/puck-rgbaw"
-    ],
-    "zampano": [
-<<<<<<< HEAD
-      "ghost/ip-spot-bat"
-=======
-      "boomtonedj/crazy-spot-30"
->>>>>>> 28dfdf0f
     ]
   },
   "rdm": {
@@ -1373,11 +1370,8 @@
     }
   },
   "lastUpdated": [
-<<<<<<< HEAD
+    "boomtonedj/crazy-spot-30",
     "ghost/ip-spot-bat",
-=======
-    "boomtonedj/crazy-spot-30",
->>>>>>> 28dfdf0f
     "showtec/xs-1-rgbw",
     "glp/impression-x4-bar-10",
     "blizzard/puck-rgbaw",
