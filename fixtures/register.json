--- conflicted
+++ resolved
@@ -2467,11 +2467,8 @@
     "venue": "#78cc33"
   },
   "lastUpdated": [
-<<<<<<< HEAD
     "american-dj/encore-profile-1000-ww",
-=======
     "american-dj/mega-hex-par",
->>>>>>> bd274da8
     "blizzard/rokbox-rgbw",
     "beamz/h2000-faze-machine",
     "elation/design-led-par-zoom",
