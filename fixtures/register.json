--- conflicted
+++ resolved
@@ -1072,6 +1072,10 @@
       "jb-systems/twin-effect-laser",
       "qtx/lux-ld30w"
     ],
+    "ameisso": [
+      "adb/europe-1000-1200w",
+      "generic/drgbw-fader"
+    ],
     "p_0g_8mm3_": [
       "stairville/mh-x25",
       "stairville/stage-tri-led"
@@ -1090,13 +1094,6 @@
     ],
     "Thilo Billerbeck": [
       "lightmaxx/dj-scan-led"
-    ],
-    "ameisso": [
-<<<<<<< HEAD
-      "adb/europe-1000-1200w"
-=======
-      "generic/drgbw-fader"
->>>>>>> 1ac3046f
     ],
     "eklynx": [
       "american-dj/galaxian-3d"
@@ -1169,11 +1166,8 @@
     }
   },
   "lastUpdated": [
-<<<<<<< HEAD
     "adb/europe-1000-1200w",
-=======
     "generic/drgbw-fader",
->>>>>>> 1ac3046f
     "chroma-q/color-force-ii-12",
     "chroma-q/color-force-ii-48",
     "chroma-q/color-force-ii-72",
