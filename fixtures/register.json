{
  "filesystem": {
    "5star-systems/spica-250m": {
      "name": "Spica 250M",
      "lastActionDate": "2018-08-09",
      "lastAction": "modified"
    },
    "abstract/twister-4": {
      "name": "Twister 4",
      "lastActionDate": "2018-08-06",
      "lastAction": "modified"
    },
    "adb/alc4": {
      "name": "ALC4",
      "lastActionDate": "2018-08-24",
      "lastAction": "modified"
    },
    "adb/europe-105": {
      "name": "Europe 105",
      "lastActionDate": "2018-07-21",
      "lastAction": "modified"
    },
    "adb/warp-m": {
      "name": "WARP/M",
      "lastActionDate": "2018-07-21",
      "lastAction": "modified"
    },
    "american-dj/auto-spot-150": {
      "name": "Auto Spot 150",
      "lastActionDate": "2018-07-21",
      "lastAction": "modified"
    },
    "american-dj/boom-box-fx2": {
      "name": "Boom Box Fx2",
      "lastActionDate": "2018-08-09",
      "lastAction": "modified"
    },
    "american-dj/dotz-par": {
      "name": "Dotz Par",
      "lastActionDate": "2018-08-09",
      "lastAction": "modified"
    },
    "american-dj/flat-par-qa12xs": {
      "name": "Flat Par QA12XS",
      "lastActionDate": "2018-08-09",
      "lastAction": "modified"
    },
    "american-dj/fog-fury-jett-pro": {
      "name": "Fog Fury Jett Pro",
      "lastActionDate": "2018-11-26",
      "lastAction": "modified"
    },
    "american-dj/galaxian-3d": {
      "name": "Galaxian 3D",
      "lastActionDate": "2018-08-09",
      "lastAction": "modified"
    },
    "american-dj/inno-pocket-fusion": {
      "name": "Inno Pocket Fusion",
      "lastActionDate": "2018-08-09",
      "lastAction": "modified"
    },
    "american-dj/quad-phase-hp": {
      "name": "Quad Phase HP",
      "lastActionDate": "2018-08-09",
      "lastAction": "modified"
    },
    "american-dj/revo-4-ir": {
      "name": "Revo 4 IR",
      "lastActionDate": "2018-08-09",
      "lastAction": "modified"
    },
    "american-dj/revo-burst": {
      "name": "Revo Burst",
      "lastActionDate": "2018-08-09",
      "lastAction": "modified"
    },
    "american-dj/revo-sweep": {
      "name": "Revo Sweep",
      "lastActionDate": "2018-08-24",
      "lastAction": "modified"
    },
    "american-dj/saber-spot-rgbw": {
      "name": "Saber Spot RGBW",
      "lastActionDate": "2018-11-01",
      "lastAction": "created"
    },
    "american-dj/vizi-spot-led-pro": {
      "name": "Vizi Spot LED Pro",
      "lastActionDate": "2018-08-09",
      "lastAction": "modified"
    },
    "american-dj/xs-400": {
      "name": "XS 400",
      "lastActionDate": "2018-09-04",
      "lastAction": "modified"
    },
    "arri/skypanel-s30c": {
      "name": "Skypanel S30C",
      "lastActionDate": "2018-10-17",
      "lastAction": "created"
    },
    "ayra/tdc-triple-burst": {
      "name": "TDC Triple Burst",
      "lastActionDate": "2018-08-09",
      "lastAction": "modified"
    },
    "ayrton/magicblade-fx": {
      "name": "MagicBlade FX",
      "lastActionDate": "2018-08-24",
      "lastAction": "modified"
    },
    "big-dipper/ls90": {
      "name": "LS90",
      "lastActionDate": "2018-09-12",
      "lastAction": "created"
    },
    "blizzard/puck-rgbaw": {
      "name": "Puck RGBAW",
      "lastActionDate": "2018-08-06",
      "lastAction": "modified"
    },
    "boomtonedj/crazy-spot-30": {
      "name": "Crazy Spot 30",
      "lastActionDate": "2018-09-04",
      "lastAction": "modified"
    },
    "boomtonedj/xtrem-led": {
      "name": "Xtrem LED",
      "lastActionDate": "2018-08-09",
      "lastAction": "modified"
    },
    "cameo/flash-matrix-250": {
      "name": "Flash Matrix 250",
      "lastActionDate": "2018-07-21",
      "lastAction": "modified"
    },
    "cameo/flat-par-can-tri-7x-3w-ir": {
      "name": "Flat PAR Can Tri 7x 3W IR",
      "lastActionDate": "2018-09-22",
      "lastAction": "created"
    },
    "cameo/flat-pro-18": {
      "name": "Flat Pro 18",
      "lastActionDate": "2018-08-09",
      "lastAction": "modified"
    },
    "cameo/flat-pro-flood-ip65-tri": {
      "name": "Flat Pro Flood IP65 Tri",
      "lastActionDate": "2018-07-21",
      "lastAction": "modified"
    },
    "cameo/gobo-scanner-80": {
      "name": "Gobo Scanner 80",
      "lastActionDate": "2018-09-04",
      "lastAction": "modified"
    },
    "cameo/hydrabeam-100": {
      "name": "Hydrabeam 100",
      "lastActionDate": "2018-08-09",
      "lastAction": "modified"
    },
    "cameo/hydrabeam-300-rgbw": {
      "name": "Hydrabeam 300 RGBW",
      "lastActionDate": "2018-09-04",
      "lastAction": "modified"
    },
    "cameo/nanospot-120": {
      "name": "NanoSpot 120",
      "lastActionDate": "2018-08-09",
      "lastAction": "modified"
    },
    "cameo/outdoor-par-tri-12": {
      "name": "Outdoor PAR Tri 12",
      "lastActionDate": "2018-08-09",
      "lastAction": "modified"
    },
    "cameo/storm": {
      "name": "STORM",
      "lastActionDate": "2018-08-09",
      "lastAction": "modified"
    },
    "cameo/thunder-wash-100-rgb": {
      "name": "Thunder Wash 100 RGB",
      "lastActionDate": "2018-08-09",
      "lastAction": "modified"
    },
    "cameo/thunder-wash-100-w": {
      "name": "Thunder Wash 100 W",
      "lastActionDate": "2018-08-09",
      "lastAction": "modified"
    },
    "cameo/thunder-wash-600-rgb": {
      "name": "Thunder Wash 600 RGB",
      "lastActionDate": "2018-08-09",
      "lastAction": "modified"
    },
    "cameo/thunder-wash-600-w": {
      "name": "Thunder Wash 600 W",
      "lastActionDate": "2018-08-09",
      "lastAction": "modified"
    },
    "cameo/zenit-w600": {
      "name": "Zenit W600",
      "lastActionDate": "2018-08-10",
      "lastAction": "created"
    },
    "chauvet-dj/corepar-uv-usb": {
      "name": "COREpar UV USB",
      "lastActionDate": "2018-08-10",
      "lastAction": "modified"
    },
    "chauvet-dj/eve-p-100-ww": {
      "name": "EVE P-100 WW",
      "lastActionDate": "2018-09-14",
      "lastAction": "created"
    },
    "chauvet-dj/eve-p-130-rgb": {
      "name": "EVE P-130 RGB",
      "lastActionDate": "2018-09-14",
      "lastAction": "created"
    },
    "chauvet-dj/freedom-h1": {
      "name": "Freedom H1",
      "lastActionDate": "2018-11-13",
      "lastAction": "created"
    },
    "chauvet-dj/gigbar-2": {
      "name": "GigBAR 2",
      "lastActionDate": "2018-08-24",
      "lastAction": "modified"
    },
    "chauvet-dj/slimpar-pro-h-usb": {
      "name": "SlimPAR Pro H USB",
      "lastActionDate": "2018-08-10",
      "lastAction": "modified"
    },
    "chauvet-dj/slimpar-pro-qz12": {
      "name": "SlimPAR Pro QZ12",
      "lastActionDate": "2018-08-10",
      "lastAction": "modified"
    },
    "chauvet-dj/slimpar-pro-w": {
      "name": "SlimPAR Pro W",
      "lastActionDate": "2018-08-10",
      "lastAction": "modified"
    },
    "chauvet-dj/slimpar-q12-bt": {
      "name": "SlimPAR Q12 BT",
      "lastActionDate": "2018-08-10",
      "lastAction": "modified"
    },
    "chauvet-dj/slimpar-t12-bt": {
      "name": "SlimPAR T12 BT",
      "lastActionDate": "2018-08-10",
      "lastAction": "modified"
    },
    "chauvet-dj/washfx": {
      "name": "WashFX",
      "lastActionDate": "2018-08-10",
      "lastAction": "modified"
    },
    "chauvet-professional/colordash-batten-quad-6": {
      "name": "COLORdash Batten-Quad 6",
      "lastActionDate": "2018-09-14",
      "lastAction": "created"
    },
    "chroma-q/color-force-ii-12": {
      "name": "Color Force II 12",
      "lastActionDate": "2018-08-24",
      "lastAction": "modified"
    },
    "chroma-q/color-force-ii-48": {
      "name": "Color Force II 48",
      "lastActionDate": "2018-08-24",
      "lastAction": "modified"
    },
    "chroma-q/color-force-ii-72": {
      "name": "Color Force II 72",
      "lastActionDate": "2018-08-24",
      "lastAction": "modified"
    },
    "clay-paky/alpha-spot-qwo-800": {
      "name": "Alpha Spot QWO 800",
      "lastActionDate": "2018-10-29",
      "lastAction": "modified"
    },
    "clay-paky/sharpy": {
      "name": "Sharpy",
      "lastActionDate": "2018-09-04",
      "lastAction": "modified"
    },
    "clay-paky/show-batten-100": {
      "name": "Show-Batten 100",
      "lastActionDate": "2018-09-17",
      "lastAction": "imported"
    },
    "clay-paky/spheriscan": {
      "name": "Spheriscan",
      "lastActionDate": "2018-09-04",
      "lastAction": "modified"
    },
    "coemar/prospot-250-lx": {
      "name": "ProSpot 250 LX",
      "lastActionDate": "2018-09-04",
      "lastAction": "modified"
    },
    "contest/irledflat-5x12SIXb": {
      "name": "IrLEDFLAT 5x12SIXb",
      "lastActionDate": "2018-11-11",
      "lastAction": "created"
    },
    "dedolight/dled4-bi": {
      "name": "DLED4-BI",
      "lastActionDate": "2018-11-11",
      "lastAction": "created"
    },
    "dts/scena-led-150": {
      "name": "Scena LED 150",
      "lastActionDate": "2018-08-09",
      "lastAction": "modified"
    },
    "dts/xr1200-wash": {
      "name": "XR1200 WASH",
      "lastActionDate": "2018-09-04",
      "lastAction": "modified"
    },
    "elation/acl-360-roller": {
      "name": "ACL 360 Roller",
      "lastActionDate": "2018-09-04",
      "lastAction": "modified"
    },
    "elation/platinum-hfx": {
      "name": "Platinum HFX",
      "lastActionDate": "2018-09-04",
      "lastAction": "modified"
    },
    "elation/platinum-seven": {
      "name": "Platinum Seven",
      "lastActionDate": "2018-08-09",
      "lastAction": "modified"
    },
    "elation/platinum-spot-15r-pro": {
      "name": "Platinum Spot 15R Pro",
      "lastActionDate": "2018-09-04",
      "lastAction": "modified"
    },
    "eliminator/stealth-beam": {
      "name": "Stealth Beam",
      "lastActionDate": "2018-09-04",
      "lastAction": "modified"
    },
    "epsilon/duo-q-beam-bar": {
      "name": "Duo Q-Beam Bar",
      "lastActionDate": "2018-11-09",
      "lastAction": "created"
    },
    "equinox/gigabar": {
      "name": "Gigabar",
      "lastActionDate": "2018-08-24",
      "lastAction": "modified"
    },
    "eurolite/led-fe-1500": {
      "name": "LED FE-1500",
      "lastActionDate": "2018-08-09",
      "lastAction": "modified"
    },
    "eurolite/led-h2o": {
      "name": "LED H²O",
      "lastActionDate": "2018-11-08",
      "lastAction": "created"
    },
    "eurolite/led-kls-801": {
      "name": "LED KLS-801",
      "lastActionDate": "2018-08-24",
      "lastAction": "modified"
    },
    "eurolite/led-par-56-tcl": {
      "name": "LED PAR-56 TCL",
      "lastActionDate": "2018-08-09",
      "lastAction": "modified"
    },
    "eurolite/led-ps-4-hcl": {
      "name": "LED PS-4 HCL",
      "lastActionDate": "2018-08-09",
      "lastAction": "modified"
    },
    "eurolite/led-sls-6-uv-floor": {
      "name": "LED SLS-6 UV Floor",
      "lastActionDate": "2018-07-21",
      "lastAction": "modified"
    },
    "eurolite/led-svf-1": {
      "name": "LED SVF-1",
      "lastActionDate": "2018-08-09",
      "lastAction": "modified"
    },
    "eurolite/led-tmh-7": {
      "name": "LED TMH-7",
      "lastActionDate": "2018-09-04",
      "lastAction": "modified"
    },
    "eurolite/led-tmh-9": {
      "name": "LED TMH-9",
      "lastActionDate": "2018-09-04",
      "lastAction": "modified"
    },
    "eurolite/led-tmh-18": {
      "name": "LED TMH-18",
      "lastActionDate": "2018-08-09",
      "lastAction": "modified"
    },
    "eurolite/led-tmh-x12": {
      "name": "LED TMH-X12",
      "lastActionDate": "2018-11-23",
      "lastAction": "modified"
    },
    "eurolite/led-tmh-x25": {
      "name": "LED TMH-X25",
      "lastActionDate": "2018-09-04",
      "lastAction": "modified"
    },
    "futurelight/dmh-75-i-led-moving-head": {
      "name": "DMH-75.i LED Moving Head",
      "lastActionDate": "2018-09-04",
      "lastAction": "modified"
    },
    "futurelight/pro-slim-par-7-hcl": {
      "name": "PRO Slim PAR-7 HCL",
      "lastActionDate": "2018-08-09",
      "lastAction": "modified"
    },
    "futurelight/sc-250-scanner": {
      "name": "SC-250 Scanner",
      "lastActionDate": "2018-08-09",
      "lastAction": "modified"
    },
    "futurelight/stb-648-led-strobe-smd-5050": {
      "name": "STB-648 LED Strobe SMD 5050",
      "lastActionDate": "2018-08-09",
      "lastAction": "modified"
    },
    "generic/cmy-fader": {
      "name": "CMY Fader",
      "lastActionDate": "2018-07-21",
      "lastAction": "modified"
    },
    "generic/desk-channel": {
      "name": "Desk Channel",
      "lastActionDate": "2018-07-21",
      "lastAction": "modified"
    },
    "generic/drgb-fader": {
      "name": "DRGB Fader",
      "lastActionDate": "2018-07-21",
      "lastAction": "modified"
    },
    "generic/drgbw-fader": {
      "name": "DRGBW Fader",
      "lastActionDate": "2018-07-21",
      "lastAction": "modified"
    },
    "generic/pan-tilt": {
      "name": "Pan/Tilt Fader",
      "lastActionDate": "2018-09-04",
      "lastAction": "modified"
    },
    "generic/rgb-fader": {
      "name": "RGB Fader",
      "lastActionDate": "2018-07-21",
      "lastAction": "modified"
    },
    "generic/rgba-fader": {
      "name": "RGBA Fader",
      "lastActionDate": "2018-07-21",
      "lastAction": "modified"
    },
    "generic/rgbd-fader": {
      "name": "RGBD Fader",
      "lastActionDate": "2018-07-21",
      "lastAction": "modified"
    },
    "generic/rgbw-fader": {
      "name": "RGBW Fader",
      "lastActionDate": "2018-07-21",
      "lastAction": "modified"
    },
    "ghost/ip-spot-bat": {
      "name": "IP Spot Bat",
      "lastActionDate": "2018-08-09",
      "lastAction": "modified"
    },
    "glp/impression-fr1": {
      "name": "impression FR1",
      "lastActionDate": "2018-11-26",
      "lastAction": "created"
    },
    "glp/impression-laser": {
      "name": "impression Laser",
      "lastActionDate": "2018-08-09",
      "lastAction": "modified"
    },
    "glp/impression-spot-one": {
      "name": "impression Spot One",
      "lastActionDate": "2018-09-04",
      "lastAction": "modified"
    },
    "glp/impression-x4-bar-10": {
      "name": "Impression X4 Bar 10",
      "lastActionDate": "2018-09-04",
      "lastAction": "modified"
    },
    "glp/jdc1": {
      "name": "JDC1",
      "lastActionDate": "2018-09-04",
      "lastAction": "modified"
    },
    "gruft/pixel-tube": {
      "name": "Pixel Tube",
      "lastActionDate": "2018-11-19",
      "lastAction": "modified"
    },
    "gruft/ventilator": {
      "name": "Ventilator",
      "lastActionDate": "2018-07-21",
      "lastAction": "modified"
    },
    "ibiza-light/par-mini-rgb3": {
      "name": "LED PAR CAN 12x3W 3-in-1 RGB",
      "lastActionDate": "2018-10-06",
      "lastAction": "created"
    },
    "infinity/iw-340-rdm": {
      "name": "iW-340 RDM",
      "lastActionDate": "2018-11-23",
      "lastAction": "modified"
    },
    "jb-lighting/varyscan-p7": {
      "name": "Varyscan P7",
      "lastActionDate": "2018-08-09",
      "lastAction": "modified"
    },
    "jb-systems/twin-effect-laser": {
      "name": "Twin Effect Laser",
      "lastActionDate": "2018-08-09",
      "lastAction": "modified"
    },
    "kam/gobotracer": {
      "name": "GoboTracer",
      "lastActionDate": "2018-09-04",
      "lastAction": "modified"
    },
    "laserworld/cs-1000rgb": {
      "name": "CS-1000RGB",
      "lastActionDate": "2018-09-04",
      "lastAction": "modified"
    },
    "lightmaxx/dj-scan-led": {
      "name": "DJ Scan LED",
      "lastActionDate": "2018-08-09",
      "lastAction": "modified"
    },
    "lightmaxx/easy-wash-quad-led": {
      "name": "Easy Wash Quad LED",
      "lastActionDate": "2018-11-02",
      "lastAction": "created"
    },
    "lightmaxx/platinum-mini-tri-par": {
      "name": "Platinum Mini TRI-PAR",
      "lastActionDate": "2018-09-22",
      "lastAction": "modified"
    },
    "lightmaxx/vega-zoom-wash": {
      "name": "Vega Zoom Wash",
      "lastActionDate": "2018-09-22",
      "lastAction": "modified"
    },
    "lixada/mini-gobo-moving-head-light": {
      "name": "Mini Gobo Moving Head Light",
      "lastActionDate": "2018-10-10",
      "lastAction": "created"
    },
    "look/viper-nt": {
      "name": "Viper NT",
      "lastActionDate": "2018-08-09",
      "lastAction": "modified"
    },
    "magicfx/psyco2jet": {
      "name": "PSYCO2JET",
      "lastActionDate": "2018-08-21",
      "lastAction": "modified"
    },
    "magicfx/smokejet": {
      "name": "SMOKEJET",
      "lastActionDate": "2018-09-06",
      "lastAction": "created"
    },
    "magicfx/stage-flame": {
      "name": "Stage Flame",
      "lastActionDate": "2018-08-21",
      "lastAction": "modified"
    },
    "martin/atomic-3000": {
      "name": "Atomic 3000",
      "lastActionDate": "2018-08-09",
      "lastAction": "modified"
    },
    "martin/mac-600": {
      "name": "MAC 600",
      "lastActionDate": "2018-09-25",
      "lastAction": "created"
    },
    "martin/mac-700-wash": {
      "name": "MAC 700 Wash",
      "lastActionDate": "2018-09-04",
      "lastAction": "modified"
    },
    "martin/mac-aura": {
      "name": "MAC Aura",
      "lastActionDate": "2018-09-04",
      "lastAction": "modified"
    },
    "martin/mac-axiom-hybrid": {
      "name": "MAC Axiom Hybrid",
      "lastActionDate": "2018-08-09",
      "lastAction": "modified"
    },
    "martin/mac-viper-airfx": {
      "name": "MAC Viper AirFX",
      "lastActionDate": "2018-08-09",
      "lastAction": "modified"
    },
    "martin/mac-viper-performance": {
      "name": "MAC Viper Performance",
      "lastActionDate": "2018-08-09",
      "lastAction": "modified"
    },
    "martin/mac-viper-wash": {
      "name": "MAC Viper Wash (DX)",
      "lastActionDate": "2018-08-09",
      "lastAction": "modified"
    },
    "martin/magnum-2500-hz": {
      "name": "Magnum 2500 HZ",
      "lastActionDate": "2018-08-09",
      "lastAction": "modified"
    },
    "martin/roboscan-812": {
      "name": "RoboScan 812",
      "lastActionDate": "2018-08-09",
      "lastAction": "modified"
    },
    "martin/rush-mh-2-wash": {
      "name": "Rush MH 2 Wash",
      "lastActionDate": "2018-09-04",
      "lastAction": "modified"
    },
    "martin/rush-mh-3-beam": {
      "name": "Rush MH 3 Beam",
      "lastActionDate": "2018-09-04",
      "lastAction": "modified"
    },
    "martin/rush-mh-7-hybrid": {
      "name": "Rush MH 7 Hybrid",
      "lastActionDate": "2018-09-04",
      "lastAction": "modified"
    },
    "martin/rush-par-2-rgbw-zoom": {
      "name": "Rush PAR 2 RGBW Zoom",
      "lastActionDate": "2018-11-11",
      "lastAction": "created"
    },
    "mdg/hazer-atmosphere-aps": {
      "name": "Hazer ATMOSPHERE APS",
      "lastActionDate": "2018-08-09",
      "lastAction": "modified"
    },
    "mdg/theone-atmospheric-generator": {
      "name": "theONE Atmospheric Generator",
      "lastActionDate": "2018-08-09",
      "lastAction": "modified"
    },
    "minuit-une/ivl-carre": {
      "name": "IVL Carré",
      "lastActionDate": "2018-09-04",
      "lastAction": "modified"
    },
    "minuit-une/m-carre": {
      "name": "M-Carré",
      "redirectTo": "minuit-une/ivl-carre",
      "reason": "FixtureRenamed"
    },
    "nicols/led-bar-123-fc-ip": {
      "name": "LED BAR 123 FC IP",
      "lastActionDate": "2018-08-24",
      "lastAction": "modified"
    },
    "nicols/pat-252": {
      "name": "PAT 252",
      "lastActionDate": "2018-11-23",
      "lastAction": "created"
    },
    "orion/orcan2": {
      "name": "ORCAN2",
      "lastActionDate": "2018-07-21",
      "lastAction": "modified"
    },
    "powerlighting/wash-84w": {
      "name": "Wash 84W",
      "lastActionDate": "2018-09-04",
      "lastAction": "modified"
    },
    "prolights/diamond19": {
      "name": "DIAMOND19",
      "lastActionDate": "2018-08-09",
      "lastAction": "modified"
    },
    "prolights/pixpan16": {
      "name": "PIXPAN16",
      "lastActionDate": "2018-08-09",
      "lastAction": "modified"
    },
    "prolights/v700spot": {
      "name": "V700SPOT",
      "lastActionDate": "2018-11-01",
      "lastAction": "created"
    },
    "qtx/lux-ld30w": {
      "name": "LUX-LD30W",
      "lastActionDate": "2018-09-04",
      "lastAction": "modified"
    },
    "renkforce/gm107": {
      "name": "GM107",
      "lastActionDate": "2018-09-13",
      "lastAction": "created"
    },
    "robe/colorspot-2500e-at": {
      "name": "ColorSpot 2500E AT",
      "lastActionDate": "2018-09-04",
      "lastAction": "modified"
    },
    "robe/dj-scan-250-xt": {
      "name": "DJ Scan 250 XT",
      "lastActionDate": "2018-08-09",
      "lastAction": "modified"
    },
    "robe/robin-600e-spot": {
      "name": "Robin 600E Spot",
      "lastActionDate": "2018-09-04",
      "lastAction": "modified"
    },
    "robe/robin-ledbeam-150": {
      "name": "Robin LEDBeam 150",
      "lastActionDate": "2018-08-09",
      "lastAction": "modified"
    },
    "robe/robin-ledwash-600": {
      "name": "Robin LEDWash 600",
      "lastActionDate": "2018-08-09",
      "lastAction": "modified"
    },
    "robe/robin-viva-cmy": {
      "name": "ROBIN Viva CMY",
      "lastActionDate": "2018-10-24",
      "lastAction": "imported"
    },
    "robert-juliat/613sx": {
      "name": "613SX",
      "lastActionDate": "2018-11-27",
      "lastAction": "created"
    },
    "shehds/led-flat-par-12x3w-rgbw": {
      "name": "LED Flat Par 12x3W RGBW",
      "lastActionDate": "2018-11-11",
      "lastAction": "created"
    },
    "showtec/club-par-12-4-rgbw": {
      "name": "Club PAR 12/4 RGBW",
      "lastActionDate": "2018-11-02",
      "lastAction": "created"
    },
    "showtec/dominator": {
      "name": "Dominator",
      "lastActionDate": "2018-08-09",
      "lastAction": "modified"
    },
    "showtec/horizon-8": {
      "name": "Horizon 8",
      "lastActionDate": "2018-07-21",
      "lastAction": "modified"
    },
    "showtec/kanjo-spot-60": {
      "name": "Kanjo Spot 60",
      "lastActionDate": "2018-09-04",
      "lastAction": "modified"
    },
    "showtec/kanjo-wash-rgb": {
      "name": "Kanjo Wash RGB",
      "lastActionDate": "2018-09-04",
      "lastAction": "modified"
    },
    "showtec/led-light-bar-rgb-v3": {
      "name": "LED Light Bar RGB V3",
      "lastActionDate": "2018-08-24",
      "lastAction": "modified"
    },
    "showtec/phantom-50-led-spot": {
      "name": "Phantom 50 LED Spot",
      "lastActionDate": "2018-09-04",
      "lastAction": "modified"
    },
    "showtec/phantom-140-led-spot": {
      "name": "Phantom 140 LED Beam",
      "lastActionDate": "2018-09-04",
      "lastAction": "modified"
    },
    "showtec/pixel-bar-12-mkii": {
      "name": "Pixel Bar 12 MKII",
      "lastActionDate": "2018-08-24",
      "lastAction": "modified"
    },
    "showtec/sunraise-led": {
      "name": "Sunraise LED",
      "lastActionDate": "2018-08-09",
      "lastAction": "modified"
    },
    "showtec/sunstrip-active-mkii": {
      "name": "Sunstrip Active MKII",
      "lastActionDate": "2018-11-02",
      "lastAction": "created"
    },
    "showtec/xs-1-rgbw": {
      "name": "XS-1 RGBW",
      "lastActionDate": "2018-09-04",
      "lastAction": "modified"
    },
    "showven/sparkular": {
      "name": "Sparkular",
      "lastActionDate": "2018-08-09",
      "lastAction": "modified"
    },
    "showven/sparkular-fall": {
      "name": "Sparkular Fall",
      "lastActionDate": "2018-08-09",
      "lastAction": "modified"
    },
    "skypix/ribalta-beam": {
      "name": "Ribalta Beam",
      "lastActionDate": "2018-10-16",
      "lastAction": "created"
    },
    "solaris/smart-36": {
      "name": "SMART 36",
      "lastActionDate": "2018-10-25",
      "lastAction": "created"
    },
    "solena/max-par-20": {
      "name": "Max Par 20",
      "lastActionDate": "2018-11-02",
      "lastAction": "created"
    },
    "solena/mini-par-12": {
      "name": "Mini Par 12",
      "lastActionDate": "2018-10-12",
      "lastAction": "created"
    },
    "stairville/led-flood-panel-150": {
      "name": "LED Flood Panel 150",
      "lastActionDate": "2018-08-09",
      "lastAction": "modified"
    },
    "stairville/mh-100": {
      "name": "MH-100",
      "lastActionDate": "2018-09-04",
      "lastAction": "modified"
    },
    "stairville/mh-x25": {
      "name": "MH-X25",
      "lastActionDate": "2018-09-04",
      "lastAction": "modified"
    },
    "stairville/stage-tri-led": {
      "name": "Stage TRI LED",
      "lastActionDate": "2018-08-09",
      "lastAction": "modified"
    },
    "tmb/solaris-flare": {
      "name": "Solaris Flare",
      "lastActionDate": "2018-08-09",
      "lastAction": "modified"
    },
    "venue/thintri64": {
      "name": "ThinTri64",
      "lastActionDate": "2018-07-21",
      "lastAction": "modified"
    },
    "venue/tristrip3z": {
      "name": "TriStrip3Z",
      "lastActionDate": "2018-08-24",
      "lastAction": "modified"
    }
  },
  "manufacturers": {
    "5star-systems": [
      "spica-250m"
    ],
    "abstract": [
      "twister-4"
    ],
    "adb": [
      "alc4",
      "europe-105",
      "warp-m"
    ],
    "american-dj": [
      "auto-spot-150",
      "boom-box-fx2",
      "dotz-par",
      "flat-par-qa12xs",
      "fog-fury-jett-pro",
      "galaxian-3d",
      "inno-pocket-fusion",
      "quad-phase-hp",
      "revo-4-ir",
      "revo-burst",
      "revo-sweep",
      "saber-spot-rgbw",
      "vizi-spot-led-pro",
      "xs-400"
    ],
    "arri": [
      "skypanel-s30c"
    ],
    "ayra": [
      "tdc-triple-burst"
    ],
    "ayrton": [
      "magicblade-fx"
    ],
    "big-dipper": [
      "ls90"
    ],
    "blizzard": [
      "puck-rgbaw"
    ],
    "boomtonedj": [
      "crazy-spot-30",
      "xtrem-led"
    ],
    "cameo": [
      "flash-matrix-250",
      "flat-par-can-tri-7x-3w-ir",
      "flat-pro-18",
      "flat-pro-flood-ip65-tri",
      "gobo-scanner-80",
      "hydrabeam-100",
      "hydrabeam-300-rgbw",
      "nanospot-120",
      "outdoor-par-tri-12",
      "storm",
      "thunder-wash-100-rgb",
      "thunder-wash-100-w",
      "thunder-wash-600-rgb",
      "thunder-wash-600-w",
      "zenit-w600"
    ],
    "chauvet-dj": [
      "corepar-uv-usb",
      "eve-p-100-ww",
      "eve-p-130-rgb",
      "freedom-h1",
      "gigbar-2",
      "slimpar-pro-h-usb",
      "slimpar-pro-qz12",
      "slimpar-pro-w",
      "slimpar-q12-bt",
      "slimpar-t12-bt",
      "washfx"
    ],
    "chauvet-professional": [
      "colordash-batten-quad-6"
    ],
    "chroma-q": [
      "color-force-ii-12",
      "color-force-ii-48",
      "color-force-ii-72"
    ],
    "clay-paky": [
      "alpha-spot-qwo-800",
      "sharpy",
      "show-batten-100",
      "spheriscan"
    ],
    "coemar": [
      "prospot-250-lx"
    ],
    "contest": [
      "irledflat-5x12SIXb"
    ],
    "dedolight": [
      "dled4-bi"
    ],
    "dts": [
      "scena-led-150",
      "xr1200-wash"
    ],
    "elation": [
      "acl-360-roller",
      "platinum-hfx",
      "platinum-seven",
      "platinum-spot-15r-pro"
    ],
    "eliminator": [
      "stealth-beam"
    ],
    "epsilon": [
      "duo-q-beam-bar"
    ],
    "equinox": [
      "gigabar"
    ],
    "eurolite": [
      "led-fe-1500",
      "led-h2o",
      "led-kls-801",
      "led-par-56-tcl",
      "led-ps-4-hcl",
      "led-sls-6-uv-floor",
      "led-svf-1",
      "led-tmh-7",
      "led-tmh-9",
      "led-tmh-18",
      "led-tmh-x12",
      "led-tmh-x25"
    ],
    "futurelight": [
      "dmh-75-i-led-moving-head",
      "pro-slim-par-7-hcl",
      "sc-250-scanner",
      "stb-648-led-strobe-smd-5050"
    ],
    "generic": [
      "cmy-fader",
      "desk-channel",
      "drgb-fader",
      "drgbw-fader",
      "pan-tilt",
      "rgb-fader",
      "rgba-fader",
      "rgbd-fader",
      "rgbw-fader"
    ],
    "ghost": [
      "ip-spot-bat"
    ],
    "glp": [
      "impression-fr1",
      "impression-laser",
      "impression-spot-one",
      "impression-x4-bar-10",
      "jdc1"
    ],
    "gruft": [
      "pixel-tube",
      "ventilator"
    ],
    "ibiza-light": [
      "par-mini-rgb3"
    ],
    "infinity": [
      "iw-340-rdm"
    ],
    "jb-lighting": [
      "varyscan-p7"
    ],
    "jb-systems": [
      "twin-effect-laser"
    ],
    "kam": [
      "gobotracer"
    ],
    "laserworld": [
      "cs-1000rgb"
    ],
    "lightmaxx": [
      "dj-scan-led",
      "easy-wash-quad-led",
      "platinum-mini-tri-par",
      "vega-zoom-wash"
    ],
    "lixada": [
      "mini-gobo-moving-head-light"
    ],
    "look": [
      "viper-nt"
    ],
    "magicfx": [
      "psyco2jet",
      "smokejet",
      "stage-flame"
    ],
    "martin": [
      "atomic-3000",
      "mac-600",
      "mac-700-wash",
      "mac-aura",
      "mac-axiom-hybrid",
      "mac-viper-airfx",
      "mac-viper-performance",
      "mac-viper-wash",
      "magnum-2500-hz",
      "roboscan-812",
      "rush-mh-2-wash",
      "rush-mh-3-beam",
      "rush-mh-7-hybrid",
      "rush-par-2-rgbw-zoom"
    ],
    "mdg": [
      "hazer-atmosphere-aps",
      "theone-atmospheric-generator"
    ],
    "minuit-une": [
      "ivl-carre"
    ],
    "nicols": [
      "led-bar-123-fc-ip",
      "pat-252"
    ],
    "orion": [
      "orcan2"
    ],
    "powerlighting": [
      "wash-84w"
    ],
    "prolights": [
      "diamond19",
      "pixpan16",
      "v700spot"
    ],
    "qtx": [
      "lux-ld30w"
    ],
    "renkforce": [
      "gm107"
    ],
    "robe": [
      "colorspot-2500e-at",
      "dj-scan-250-xt",
      "robin-600e-spot",
      "robin-ledbeam-150",
      "robin-ledwash-600",
      "robin-viva-cmy"
    ],
    "robert-juliat": [
      "613sx"
    ],
    "shehds": [
      "led-flat-par-12x3w-rgbw"
    ],
    "showtec": [
      "club-par-12-4-rgbw",
      "dominator",
      "horizon-8",
      "kanjo-spot-60",
      "kanjo-wash-rgb",
      "led-light-bar-rgb-v3",
      "phantom-50-led-spot",
      "phantom-140-led-spot",
      "pixel-bar-12-mkii",
      "sunraise-led",
      "sunstrip-active-mkii",
      "xs-1-rgbw"
    ],
    "showven": [
      "sparkular",
      "sparkular-fall"
    ],
    "skypix": [
      "ribalta-beam"
    ],
    "solaris": [
      "smart-36"
    ],
    "solena": [
      "max-par-20",
      "mini-par-12"
    ],
    "stairville": [
      "led-flood-panel-150",
      "mh-100",
      "mh-x25",
      "stage-tri-led"
    ],
    "tmb": [
      "solaris-flare"
    ],
    "venue": [
      "thintri64",
      "tristrip3z"
    ]
  },
  "categories": {
    "Blinder": [
      "adb/alc4",
      "american-dj/dotz-par",
      "american-dj/flat-par-qa12xs",
      "cameo/flash-matrix-250",
      "cameo/flat-pro-flood-ip65-tri",
      "cameo/thunder-wash-100-rgb",
      "cameo/thunder-wash-100-w",
      "cameo/thunder-wash-600-rgb",
      "cameo/thunder-wash-600-w",
      "glp/jdc1",
      "showtec/horizon-8",
      "showtec/sunstrip-active-mkii",
      "stairville/led-flood-panel-150",
      "tmb/solaris-flare"
    ],
    "Color Changer": [
      "5star-systems/spica-250m",
      "abstract/twister-4",
      "adb/alc4",
      "american-dj/auto-spot-150",
      "american-dj/boom-box-fx2",
      "american-dj/dotz-par",
      "american-dj/flat-par-qa12xs",
      "american-dj/fog-fury-jett-pro",
      "american-dj/inno-pocket-fusion",
      "american-dj/quad-phase-hp",
      "american-dj/revo-4-ir",
      "american-dj/revo-sweep",
      "american-dj/saber-spot-rgbw",
      "american-dj/vizi-spot-led-pro",
      "american-dj/xs-400",
      "arri/skypanel-s30c",
      "ayra/tdc-triple-burst",
      "ayrton/magicblade-fx",
      "big-dipper/ls90",
      "blizzard/puck-rgbaw",
      "boomtonedj/crazy-spot-30",
      "boomtonedj/xtrem-led",
      "cameo/flat-par-can-tri-7x-3w-ir",
      "cameo/flat-pro-18",
      "cameo/flat-pro-flood-ip65-tri",
      "cameo/gobo-scanner-80",
      "cameo/hydrabeam-100",
      "cameo/hydrabeam-300-rgbw",
      "cameo/nanospot-120",
      "cameo/outdoor-par-tri-12",
      "cameo/storm",
      "cameo/thunder-wash-100-rgb",
      "cameo/thunder-wash-600-rgb",
      "cameo/zenit-w600",
      "chauvet-dj/eve-p-130-rgb",
      "chauvet-dj/freedom-h1",
      "chauvet-dj/gigbar-2",
      "chauvet-dj/slimpar-pro-h-usb",
      "chauvet-dj/slimpar-pro-qz12",
      "chauvet-dj/slimpar-pro-w",
      "chauvet-dj/slimpar-q12-bt",
      "chauvet-dj/slimpar-t12-bt",
      "chauvet-dj/washfx",
      "chauvet-professional/colordash-batten-quad-6",
      "chroma-q/color-force-ii-12",
      "chroma-q/color-force-ii-48",
      "chroma-q/color-force-ii-72",
      "clay-paky/alpha-spot-qwo-800",
      "clay-paky/sharpy",
      "clay-paky/show-batten-100",
      "clay-paky/spheriscan",
      "coemar/prospot-250-lx",
      "contest/irledflat-5x12SIXb",
      "dts/xr1200-wash",
      "elation/acl-360-roller",
      "elation/platinum-hfx",
      "elation/platinum-seven",
      "elation/platinum-spot-15r-pro",
      "eliminator/stealth-beam",
      "epsilon/duo-q-beam-bar",
      "equinox/gigabar",
      "eurolite/led-fe-1500",
      "eurolite/led-h2o",
      "eurolite/led-kls-801",
      "eurolite/led-par-56-tcl",
      "eurolite/led-ps-4-hcl",
      "eurolite/led-tmh-7",
      "eurolite/led-tmh-9",
      "eurolite/led-tmh-18",
      "eurolite/led-tmh-x12",
      "eurolite/led-tmh-x25",
      "futurelight/dmh-75-i-led-moving-head",
      "futurelight/pro-slim-par-7-hcl",
      "futurelight/sc-250-scanner",
      "generic/cmy-fader",
      "generic/drgb-fader",
      "generic/drgbw-fader",
      "generic/rgb-fader",
      "generic/rgba-fader",
      "generic/rgbd-fader",
      "generic/rgbw-fader",
      "ghost/ip-spot-bat",
      "glp/impression-fr1",
      "glp/impression-laser",
      "glp/impression-spot-one",
      "glp/impression-x4-bar-10",
      "glp/jdc1",
      "gruft/pixel-tube",
      "gruft/ventilator",
      "ibiza-light/par-mini-rgb3",
      "infinity/iw-340-rdm",
      "jb-lighting/varyscan-p7",
      "jb-systems/twin-effect-laser",
      "kam/gobotracer",
      "laserworld/cs-1000rgb",
      "lightmaxx/dj-scan-led",
      "lightmaxx/easy-wash-quad-led",
      "lightmaxx/platinum-mini-tri-par",
      "lightmaxx/vega-zoom-wash",
      "lixada/mini-gobo-moving-head-light",
      "magicfx/smokejet",
      "martin/mac-600",
      "martin/mac-700-wash",
      "martin/mac-aura",
      "martin/mac-axiom-hybrid",
      "martin/mac-viper-airfx",
      "martin/mac-viper-performance",
      "martin/mac-viper-wash",
      "martin/roboscan-812",
      "martin/rush-mh-2-wash",
      "martin/rush-mh-3-beam",
      "martin/rush-mh-7-hybrid",
      "martin/rush-par-2-rgbw-zoom",
      "minuit-une/ivl-carre",
      "nicols/led-bar-123-fc-ip",
      "nicols/pat-252",
      "orion/orcan2",
      "powerlighting/wash-84w",
      "prolights/diamond19",
      "prolights/pixpan16",
      "prolights/v700spot",
      "qtx/lux-ld30w",
      "renkforce/gm107",
      "robe/colorspot-2500e-at",
      "robe/dj-scan-250-xt",
      "robe/robin-600e-spot",
      "robe/robin-ledbeam-150",
      "robe/robin-ledwash-600",
      "robe/robin-viva-cmy",
      "shehds/led-flat-par-12x3w-rgbw",
      "showtec/club-par-12-4-rgbw",
      "showtec/dominator",
      "showtec/horizon-8",
      "showtec/kanjo-spot-60",
      "showtec/kanjo-wash-rgb",
      "showtec/led-light-bar-rgb-v3",
      "showtec/phantom-50-led-spot",
      "showtec/phantom-140-led-spot",
      "showtec/pixel-bar-12-mkii",
      "showtec/sunraise-led",
      "showtec/xs-1-rgbw",
      "skypix/ribalta-beam",
      "solaris/smart-36",
      "solena/max-par-20",
      "solena/mini-par-12",
      "stairville/led-flood-panel-150",
      "stairville/mh-100",
      "stairville/mh-x25",
      "stairville/stage-tri-led",
      "tmb/solaris-flare",
      "venue/thintri64",
      "venue/tristrip3z"
    ],
    "Dimmer": [
      "adb/europe-105",
      "american-dj/flat-par-qa12xs",
      "american-dj/saber-spot-rgbw",
      "arri/skypanel-s30c",
      "cameo/flat-par-can-tri-7x-3w-ir",
      "chauvet-dj/eve-p-100-ww",
      "dedolight/dled4-bi",
      "dts/scena-led-150",
      "eurolite/led-sls-6-uv-floor",
      "generic/desk-channel",
      "magicfx/smokejet",
      "robert-juliat/613sx",
      "showtec/club-par-12-4-rgbw",
      "showtec/sunstrip-active-mkii"
    ],
    "Effect": [
      "american-dj/revo-burst",
      "ayra/tdc-triple-burst",
      "eurolite/led-h2o",
      "magicfx/psyco2jet",
      "magicfx/stage-flame",
      "minuit-une/ivl-carre",
      "showven/sparkular",
      "showven/sparkular-fall",
      "venue/tristrip3z"
    ],
    "Fan": [
      "gruft/ventilator"
    ],
    "Flower": [
      "abstract/twister-4",
      "american-dj/inno-pocket-fusion",
      "american-dj/quad-phase-hp",
      "american-dj/revo-4-ir",
      "american-dj/revo-burst",
      "american-dj/revo-sweep",
      "boomtonedj/xtrem-led",
      "cameo/storm",
      "eurolite/led-fe-1500",
      "eurolite/led-svf-1",
      "showtec/sunraise-led"
    ],
    "Hazer": [
      "martin/magnum-2500-hz",
      "mdg/hazer-atmosphere-aps",
      "mdg/theone-atmospheric-generator"
    ],
    "Laser": [
      "american-dj/boom-box-fx2",
      "american-dj/galaxian-3d",
      "american-dj/inno-pocket-fusion",
      "cameo/storm",
      "chauvet-dj/gigbar-2",
      "eurolite/led-fe-1500",
      "glp/impression-laser",
      "jb-systems/twin-effect-laser",
      "laserworld/cs-1000rgb",
      "minuit-une/ivl-carre",
      "showtec/dominator"
    ],
    "Matrix": [
      "american-dj/revo-4-ir",
      "cameo/flash-matrix-250",
      "eurolite/led-tmh-18",
      "eurolite/led-tmh-x25",
      "glp/jdc1",
      "prolights/pixpan16"
    ],
    "Moving Head": [
      "5star-systems/spica-250m",
      "adb/warp-m",
      "american-dj/auto-spot-150",
      "american-dj/vizi-spot-led-pro",
      "american-dj/xs-400",
      "ayrton/magicblade-fx",
      "big-dipper/ls90",
      "boomtonedj/crazy-spot-30",
      "cameo/hydrabeam-100",
      "cameo/hydrabeam-300-rgbw",
      "cameo/nanospot-120",
      "clay-paky/alpha-spot-qwo-800",
      "clay-paky/sharpy",
      "clay-paky/show-batten-100",
      "coemar/prospot-250-lx",
      "dts/xr1200-wash",
      "elation/acl-360-roller",
      "elation/platinum-hfx",
      "elation/platinum-seven",
      "elation/platinum-spot-15r-pro",
      "eliminator/stealth-beam",
      "epsilon/duo-q-beam-bar",
      "eurolite/led-svf-1",
      "eurolite/led-tmh-7",
      "eurolite/led-tmh-9",
      "eurolite/led-tmh-18",
      "eurolite/led-tmh-x12",
      "eurolite/led-tmh-x25",
      "futurelight/dmh-75-i-led-moving-head",
      "generic/pan-tilt",
      "glp/impression-fr1",
      "glp/impression-laser",
      "glp/impression-spot-one",
      "glp/impression-x4-bar-10",
      "glp/jdc1",
      "infinity/iw-340-rdm",
      "jb-lighting/varyscan-p7",
      "kam/gobotracer",
      "lightmaxx/easy-wash-quad-led",
      "lightmaxx/vega-zoom-wash",
      "lixada/mini-gobo-moving-head-light",
      "martin/mac-600",
      "martin/mac-700-wash",
      "martin/mac-aura",
      "martin/mac-axiom-hybrid",
      "martin/mac-viper-airfx",
      "martin/mac-viper-performance",
      "martin/mac-viper-wash",
      "martin/rush-mh-2-wash",
      "martin/rush-mh-3-beam",
      "martin/rush-mh-7-hybrid",
      "powerlighting/wash-84w",
      "prolights/diamond19",
      "prolights/v700spot",
      "qtx/lux-ld30w",
      "renkforce/gm107",
      "robe/colorspot-2500e-at",
      "robe/robin-600e-spot",
      "robe/robin-ledbeam-150",
      "robe/robin-ledwash-600",
      "robe/robin-viva-cmy",
      "showtec/kanjo-spot-60",
      "showtec/kanjo-wash-rgb",
      "showtec/phantom-50-led-spot",
      "showtec/phantom-140-led-spot",
      "showtec/xs-1-rgbw",
      "skypix/ribalta-beam",
      "stairville/mh-100",
      "stairville/mh-x25"
    ],
    "Other": [
      "chauvet-dj/corepar-uv-usb"
    ],
    "Pixel Bar": [
      "adb/alc4",
      "ayrton/magicblade-fx",
      "chauvet-professional/colordash-batten-quad-6",
      "chroma-q/color-force-ii-12",
      "chroma-q/color-force-ii-48",
      "chroma-q/color-force-ii-72",
      "clay-paky/show-batten-100",
      "epsilon/duo-q-beam-bar",
      "glp/impression-x4-bar-10",
      "gruft/pixel-tube",
      "nicols/led-bar-123-fc-ip",
      "showtec/led-light-bar-rgb-v3",
      "showtec/pixel-bar-12-mkii",
      "showtec/sunstrip-active-mkii",
      "skypix/ribalta-beam",
      "venue/tristrip3z"
    ],
    "Scanner": [
      "cameo/gobo-scanner-80",
      "clay-paky/spheriscan",
      "futurelight/sc-250-scanner",
      "lightmaxx/dj-scan-led",
      "martin/roboscan-812",
      "nicols/pat-252",
      "robe/dj-scan-250-xt"
    ],
    "Smoke": [
      "american-dj/fog-fury-jett-pro",
      "look/viper-nt",
      "magicfx/smokejet",
      "mdg/theone-atmospheric-generator"
    ],
    "Stand": [
      "chauvet-dj/gigbar-2",
      "equinox/gigabar",
      "eurolite/led-kls-801"
    ],
    "Strobe": [
      "arri/skypanel-s30c",
      "cameo/flash-matrix-250",
      "cameo/flat-par-can-tri-7x-3w-ir",
      "cameo/storm",
      "cameo/thunder-wash-100-rgb",
      "cameo/thunder-wash-100-w",
      "cameo/thunder-wash-600-rgb",
      "cameo/thunder-wash-600-w",
      "eurolite/led-fe-1500",
      "futurelight/stb-648-led-strobe-smd-5050",
      "glp/impression-x4-bar-10",
      "glp/jdc1",
      "martin/atomic-3000",
      "tmb/solaris-flare"
    ]
  },
  "contributors": {
    "Flo Edelmann": [
      "5star-systems/spica-250m",
      "abstract/twister-4",
      "american-dj/flat-par-qa12xs",
      "american-dj/inno-pocket-fusion",
      "american-dj/quad-phase-hp",
      "american-dj/revo-4-ir",
      "american-dj/revo-burst",
      "american-dj/saber-spot-rgbw",
      "american-dj/xs-400",
      "ayra/tdc-triple-burst",
      "big-dipper/ls90",
      "boomtonedj/xtrem-led",
      "cameo/hydrabeam-100",
      "cameo/hydrabeam-300-rgbw",
      "cameo/outdoor-par-tri-12",
      "cameo/thunder-wash-100-rgb",
      "cameo/thunder-wash-100-w",
      "cameo/thunder-wash-600-rgb",
      "cameo/thunder-wash-600-w",
      "cameo/zenit-w600",
      "chauvet-dj/eve-p-100-ww",
      "chauvet-dj/eve-p-130-rgb",
      "chauvet-dj/gigbar-2",
      "chauvet-dj/slimpar-q12-bt",
      "chauvet-dj/slimpar-t12-bt",
      "chauvet-professional/colordash-batten-quad-6",
      "clay-paky/alpha-spot-qwo-800",
      "clay-paky/sharpy",
      "clay-paky/show-batten-100",
      "coemar/prospot-250-lx",
      "dts/scena-led-150",
      "elation/platinum-hfx",
      "epsilon/duo-q-beam-bar",
      "eurolite/led-kls-801",
      "eurolite/led-par-56-tcl",
      "eurolite/led-ps-4-hcl",
      "eurolite/led-sls-6-uv-floor",
      "eurolite/led-tmh-7",
      "eurolite/led-tmh-9",
      "eurolite/led-tmh-18",
      "eurolite/led-tmh-x12",
      "futurelight/dmh-75-i-led-moving-head",
      "futurelight/pro-slim-par-7-hcl",
      "generic/cmy-fader",
      "generic/desk-channel",
      "generic/drgb-fader",
      "generic/pan-tilt",
      "generic/rgb-fader",
      "generic/rgba-fader",
      "generic/rgbd-fader",
      "generic/rgbw-fader",
      "glp/jdc1",
      "gruft/pixel-tube",
      "gruft/ventilator",
      "ibiza-light/par-mini-rgb3",
      "infinity/iw-340-rdm",
      "jb-systems/twin-effect-laser",
      "lightmaxx/platinum-mini-tri-par",
      "lightmaxx/vega-zoom-wash",
      "look/viper-nt",
      "martin/atomic-3000",
      "martin/roboscan-812",
      "martin/rush-par-2-rgbw-zoom",
      "mdg/theone-atmospheric-generator",
      "qtx/lux-ld30w",
      "robe/dj-scan-250-xt",
      "robe/robin-600e-spot",
      "showtec/horizon-8",
      "showtec/kanjo-spot-60",
      "showtec/kanjo-wash-rgb",
      "showtec/led-light-bar-rgb-v3",
      "showtec/phantom-50-led-spot",
      "showtec/phantom-140-led-spot",
      "stairville/mh-x25",
      "stairville/stage-tri-led",
      "tmb/solaris-flare",
      "venue/tristrip3z"
    ],
    "Felix Edelmann": [
      "5star-systems/spica-250m",
      "abstract/twister-4",
      "american-dj/auto-spot-150",
      "american-dj/boom-box-fx2",
      "american-dj/dotz-par",
      "american-dj/fog-fury-jett-pro",
      "american-dj/galaxian-3d",
      "american-dj/revo-4-ir",
      "american-dj/revo-sweep",
      "ayrton/magicblade-fx",
      "cameo/flash-matrix-250",
      "cameo/flat-pro-18",
      "cameo/flat-pro-flood-ip65-tri",
      "cameo/gobo-scanner-80",
      "cameo/hydrabeam-100",
      "cameo/nanospot-120",
      "cameo/outdoor-par-tri-12",
      "cameo/storm",
      "cameo/zenit-w600",
      "chauvet-dj/corepar-uv-usb",
      "chauvet-dj/gigbar-2",
      "chauvet-dj/slimpar-pro-h-usb",
      "chauvet-dj/slimpar-pro-qz12",
      "chauvet-dj/slimpar-pro-w",
      "chauvet-dj/washfx",
      "chroma-q/color-force-ii-12",
      "chroma-q/color-force-ii-48",
      "chroma-q/color-force-ii-72",
      "clay-paky/spheriscan",
      "contest/irledflat-5x12SIXb",
      "elation/acl-360-roller",
      "elation/platinum-seven",
      "elation/platinum-spot-15r-pro",
      "equinox/gigabar",
      "eurolite/led-fe-1500",
      "eurolite/led-h2o",
      "eurolite/led-kls-801",
      "eurolite/led-par-56-tcl",
      "eurolite/led-svf-1",
      "eurolite/led-tmh-18",
      "eurolite/led-tmh-x25",
      "futurelight/pro-slim-par-7-hcl",
      "futurelight/sc-250-scanner",
      "futurelight/stb-648-led-strobe-smd-5050",
      "glp/impression-fr1",
      "glp/impression-laser",
      "glp/impression-spot-one",
      "jb-lighting/varyscan-p7",
      "lightmaxx/easy-wash-quad-led",
      "lightmaxx/platinum-mini-tri-par",
      "martin/atomic-3000",
      "orion/orcan2",
      "prolights/pixpan16",
      "robe/dj-scan-250-xt",
      "robe/robin-ledbeam-150",
      "robe/robin-ledwash-600",
      "robe/robin-viva-cmy",
      "showtec/dominator",
      "showtec/kanjo-wash-rgb",
      "showtec/led-light-bar-rgb-v3",
      "showtec/phantom-50-led-spot",
      "showtec/phantom-140-led-spot",
      "showtec/pixel-bar-12-mkii",
      "showtec/sunraise-led",
      "skypix/ribalta-beam",
      "solaris/smart-36",
      "solena/max-par-20",
      "solena/mini-par-12",
      "stairville/led-flood-panel-150",
      "venue/thintri64"
    ],
    "novasfronteiras.co": [
      "dts/xr1200-wash",
      "martin/mac-aura",
      "martin/mac-axiom-hybrid",
      "martin/mac-viper-airfx",
      "martin/mac-viper-performance",
      "martin/mac-viper-wash",
      "martin/magnum-2500-hz",
      "martin/rush-mh-2-wash",
      "martin/rush-mh-3-beam",
      "martin/rush-mh-7-hybrid",
      "mdg/hazer-atmosphere-aps",
      "robe/colorspot-2500e-at"
    ],
    "ameisso": [
      "adb/alc4",
      "adb/europe-105",
      "adb/warp-m",
      "generic/drgbw-fader",
      "minuit-une/ivl-carre",
      "prolights/diamond19"
    ],
    "Alejo Cervera": [
      "magicfx/stage-flame",
      "showven/sparkular",
      "showven/sparkular-fall"
    ],
    "Justin Hornsby": [
      "chauvet-dj/washfx",
      "equinox/gigabar",
      "kam/gobotracer"
    ],
    "Karl Humbug": [
      "dts/scena-led-150",
      "martin/mac-600",
      "martin/mac-700-wash"
    ],
    "Voyo": [
      "american-dj/saber-spot-rgbw",
      "showtec/club-par-12-4-rgbw",
      "showtec/sunstrip-active-mkii"
    ],
    "Jean-François Losson": [
      "arri/skypanel-s30c",
      "dedolight/dled4-bi"
    ],
    "Jo": [
      "laserworld/cs-1000rgb",
      "showtec/xs-1-rgbw"
    ],
    "MAGIC FX B.V.": [
      "magicfx/psyco2jet",
      "magicfx/smokejet"
    ],
    "Nerijus Mongirdas": [
      "jb-systems/twin-effect-laser",
      "qtx/lux-ld30w"
    ],
    "p_0g_8mm3_": [
      "stairville/mh-x25",
      "stairville/stage-tri-led"
    ],
    "TAKU": [
      "american-dj/dotz-par",
      "american-dj/flat-par-qa12xs"
    ],
    "zampano": [
      "boomtonedj/crazy-spot-30",
      "ghost/ip-spot-bat"
    ],
    "Anonymous": [
      "stairville/mh-100"
    ],
    "Bram Nauta": [
      "american-dj/vizi-spot-led-pro"
    ],
    "dariovideo": [
      "robert-juliat/613sx"
    ],
    "Edgar Aichinger": [
      "renkforce/gm107"
    ],
    "edohard": [
      "lixada/mini-gobo-moving-head-light"
    ],
    "eklynx": [
      "american-dj/galaxian-3d"
    ],
    "EXELBONSAI": [
      "american-dj/inno-pocket-fusion"
    ],
    "Fabian": [
      "cameo/flat-par-can-tri-7x-3w-ir"
    ],
    "Freasy": [
      "lixada/mini-gobo-moving-head-light"
    ],
    "fueller": [
      "prolights/diamond19"
    ],
    "George Qualley IV": [
      "eliminator/stealth-beam"
    ],
    "JD": [
      "chauvet-dj/freedom-h1"
    ],
    "Lorenzo Andreani": [
      "prolights/v700spot"
    ],
    "Massimo Callegari": [
      "clay-paky/sharpy"
    ],
    "MIE": [
      "nicols/pat-252"
    ],
    "Mikael": [
      "nicols/pat-252"
    ],
    "Millumin": [
      "powerlighting/wash-84w"
    ],
    "NiKoyes": [
      "robe/robin-600e-spot"
    ],
    "Nils Van Zuijlen": [
      "nicols/led-bar-123-fc-ip"
    ],
    "Pascal Denis": [
      "contest/irledflat-5x12SIXb"
    ],
    "Paul Maier": [
      "lightmaxx/easy-wash-quad-led"
    ],
    "pedro hugo": [
      "skypix/ribalta-beam"
    ],
    "Potatoe": [
      "shehds/led-flat-par-12x3w-rgbw"
    ],
    "Ranaivo": [
      "solena/mini-par-12"
    ],
    "RAZAKANIRINA": [
      "ibiza-light/par-mini-rgb3"
    ],
    "Rummels Bucht Berlin": [
      "glp/impression-x4-bar-10"
    ],
    "smokris": [
      "blizzard/puck-rgbaw"
    ],
    "stevebrush": [
      "martin/rush-par-2-rgbw-zoom"
    ],
    "Thilo Billerbeck": [
      "lightmaxx/dj-scan-led"
    ],
    "Tsunoo": [
      "boomtonedj/xtrem-led"
    ],
    "txukinho": [
      "skypix/ribalta-beam"
    ],
    "zhefskie": [
      "big-dipper/ls90"
    ],
    "ziopix": [
      "solaris/smart-36"
    ]
  },
  "rdm": {
    "1808": {
      "key": "dts",
      "models": {}
    },
    "5584": {
      "key": "prolights",
      "models": {}
    },
    "6906": {
      "key": "tmb",
      "models": {
        "1703": "solaris-flare"
      }
    },
    "8377": {
      "key": "arri",
      "models": {
        "514": "skypanel-s30c"
      }
    },
    "8612": {
      "key": "chauvet-dj",
      "models": {}
    },
    "8870": {
      "key": "elation",
      "models": {}
    },
    "10676": {
      "key": "showtec",
      "models": {}
    },
    "16708": {
      "key": "adb",
      "models": {}
    },
    "17229": {
      "key": "coemar",
      "models": {}
    },
    "17232": {
      "key": "clay-paky",
      "models": {}
    },
    "18008": {
      "key": "magicfx",
      "models": {
        "1": "psyco2jet"
      }
    },
    "19780": {
      "key": "mdg",
      "models": {
        "1": "theone-atmospheric-generator"
      }
    },
    "19792": {
      "key": "martin",
      "models": {
        "4": "mac-aura",
        "43": "mac-viper-wash",
        "44": "mac-viper-airfx",
        "65": "mac-viper-performance"
      }
    },
    "21075": {
      "key": "robe",
      "models": {
        "7": "colorspot-2500e-at",
        "57": "robin-600e-spot",
        "118": "robin-ledwash-600",
        "203": "robin-viva-cmy"
      }
    },
    "21360": {
      "key": "chroma-q",
      "models": {}
    },
    "26476": {
      "key": "glp",
      "models": {
        "0": "impression-spot-one"
      }
    }
  },
  "colors": {
    "5star-systems": "#a75cd6",
    "abstract": "#337acc",
    "adb": "#52e088",
    "american-dj": "#d92671",
    "arri": "#bfcc33",
    "ayra": "#33ccbf",
    "ayrton": "#a3cc66",
    "big-dipper": "#d452e0",
    "blizzard": "#d94426",
    "boomtonedj": "#c5cc66",
    "cameo": "#6679cc",
    "chauvet-dj": "#d6855c",
    "chauvet-professional": "#5265e0",
    "chroma-q": "#66cc8a",
    "clay-paky": "#77bf40",
    "coemar": "#65d926",
    "contest": "#b233cc",
    "dedolight": "#52e09e",
    "dts": "#69cc66",
    "elation": "#af66cc",
    "eliminator": "#26d9d0",
    "epsilon": "#66cc96",
    "equinox": "#bf40bb",
    "eurolite": "#d65cbc",
    "futurelight": "#d4d65c",
    "generic": "#33bacc",
    "ghost": "#52e092",
    "glp": "#d65c68",
    "gruft": "#8dd65c",
    "ibiza-light": "#d94726",
    "infinity": "#265fd9",
    "jb-lighting": "#33cc69",
    "jb-systems": "#cc6692",
    "kam": "#3385cc",
    "laserworld": "#56e052",
    "lightmaxx": "#aabf40",
    "lixada": "#4086bf",
    "look": "#d92682",
    "magicfx": "#33abcc",
    "martin": "#4088bf",
    "mdg": "#33ccb8",
    "minuit-une": "#bf40bd",
    "nicols": "#c266cc",
    "orion": "#79bf40",
    "powerlighting": "#d926cd",
    "prolights": "#bf9940",
    "qtx": "#5cd6d4",
    "renkforce": "#b3cc66",
    "robe": "#d9269d",
    "robert-juliat": "#d452e0",
    "shehds": "#6c52e0",
    "showtec": "#d98b26",
    "showven": "#40bfac",
    "skypix": "#7fe052",
    "solaris": "#26acd9",
    "solena": "#65e052",
    "stairville": "#725cd6",
    "tmb": "#3357cc",
    "venue": "#78cc33"
  },
  "lastUpdated": [
<<<<<<< HEAD
    "robert-juliat/613sx",
=======
    "glp/impression-fr1",
    "american-dj/fog-fury-jett-pro",
>>>>>>> 737be717
    "nicols/pat-252",
    "eurolite/led-tmh-x12",
    "infinity/iw-340-rdm",
    "gruft/pixel-tube",
    "chauvet-dj/freedom-h1",
    "contest/irledflat-5x12SIXb",
    "dedolight/dled4-bi",
    "martin/rush-par-2-rgbw-zoom",
    "shehds/led-flat-par-12x3w-rgbw",
    "epsilon/duo-q-beam-bar",
    "eurolite/led-h2o",
    "lightmaxx/easy-wash-quad-led",
    "showtec/club-par-12-4-rgbw",
    "showtec/sunstrip-active-mkii",
    "solena/max-par-20",
    "american-dj/saber-spot-rgbw",
    "prolights/v700spot",
    "clay-paky/alpha-spot-qwo-800",
    "solaris/smart-36",
    "robe/robin-viva-cmy",
    "arri/skypanel-s30c",
    "skypix/ribalta-beam",
    "solena/mini-par-12",
    "lixada/mini-gobo-moving-head-light",
    "ibiza-light/par-mini-rgb3",
    "martin/mac-600",
    "cameo/flat-par-can-tri-7x-3w-ir",
    "lightmaxx/platinum-mini-tri-par",
    "lightmaxx/vega-zoom-wash",
    "clay-paky/show-batten-100",
    "chauvet-dj/eve-p-100-ww",
    "chauvet-dj/eve-p-130-rgb",
    "chauvet-professional/colordash-batten-quad-6",
    "renkforce/gm107",
    "big-dipper/ls90",
    "magicfx/smokejet",
    "american-dj/xs-400",
    "boomtonedj/crazy-spot-30",
    "cameo/gobo-scanner-80",
    "cameo/hydrabeam-300-rgbw",
    "clay-paky/sharpy",
    "clay-paky/spheriscan",
    "coemar/prospot-250-lx",
    "dts/xr1200-wash",
    "elation/acl-360-roller",
    "elation/platinum-hfx",
    "elation/platinum-spot-15r-pro",
    "eliminator/stealth-beam",
    "eurolite/led-tmh-7",
    "eurolite/led-tmh-9",
    "eurolite/led-tmh-x25",
    "futurelight/dmh-75-i-led-moving-head",
    "generic/pan-tilt",
    "glp/impression-spot-one",
    "glp/impression-x4-bar-10",
    "glp/jdc1",
    "kam/gobotracer",
    "laserworld/cs-1000rgb",
    "martin/mac-700-wash",
    "martin/mac-aura",
    "martin/rush-mh-2-wash",
    "martin/rush-mh-3-beam",
    "martin/rush-mh-7-hybrid",
    "minuit-une/ivl-carre",
    "powerlighting/wash-84w",
    "qtx/lux-ld30w",
    "robe/colorspot-2500e-at",
    "robe/robin-600e-spot",
    "showtec/kanjo-spot-60",
    "showtec/kanjo-wash-rgb",
    "showtec/phantom-50-led-spot",
    "showtec/phantom-140-led-spot",
    "showtec/xs-1-rgbw",
    "stairville/mh-100",
    "stairville/mh-x25",
    "adb/alc4",
    "american-dj/revo-sweep",
    "ayrton/magicblade-fx",
    "chauvet-dj/gigbar-2",
    "chroma-q/color-force-ii-12",
    "chroma-q/color-force-ii-48",
    "chroma-q/color-force-ii-72",
    "equinox/gigabar",
    "eurolite/led-kls-801",
    "nicols/led-bar-123-fc-ip",
    "showtec/led-light-bar-rgb-v3",
    "showtec/pixel-bar-12-mkii",
    "venue/tristrip3z",
    "magicfx/psyco2jet",
    "magicfx/stage-flame",
    "cameo/zenit-w600",
    "chauvet-dj/corepar-uv-usb",
    "chauvet-dj/slimpar-pro-h-usb",
    "chauvet-dj/slimpar-pro-qz12",
    "chauvet-dj/slimpar-pro-w",
    "chauvet-dj/slimpar-q12-bt",
    "chauvet-dj/slimpar-t12-bt",
    "chauvet-dj/washfx",
    "5star-systems/spica-250m",
    "american-dj/boom-box-fx2",
    "american-dj/dotz-par",
    "american-dj/flat-par-qa12xs",
    "american-dj/galaxian-3d",
    "american-dj/inno-pocket-fusion",
    "american-dj/quad-phase-hp",
    "american-dj/revo-4-ir",
    "american-dj/revo-burst",
    "american-dj/vizi-spot-led-pro",
    "ayra/tdc-triple-burst",
    "boomtonedj/xtrem-led",
    "cameo/flat-pro-18",
    "cameo/hydrabeam-100",
    "cameo/nanospot-120",
    "cameo/outdoor-par-tri-12",
    "cameo/storm",
    "cameo/thunder-wash-100-rgb",
    "cameo/thunder-wash-100-w",
    "cameo/thunder-wash-600-rgb",
    "cameo/thunder-wash-600-w",
    "dts/scena-led-150",
    "elation/platinum-seven",
    "eurolite/led-fe-1500",
    "eurolite/led-par-56-tcl",
    "eurolite/led-ps-4-hcl",
    "eurolite/led-svf-1",
    "eurolite/led-tmh-18",
    "futurelight/pro-slim-par-7-hcl",
    "futurelight/sc-250-scanner",
    "futurelight/stb-648-led-strobe-smd-5050",
    "ghost/ip-spot-bat",
    "glp/impression-laser",
    "jb-lighting/varyscan-p7",
    "jb-systems/twin-effect-laser",
    "lightmaxx/dj-scan-led",
    "look/viper-nt",
    "martin/atomic-3000",
    "martin/mac-axiom-hybrid",
    "martin/mac-viper-airfx",
    "martin/mac-viper-performance",
    "martin/mac-viper-wash",
    "martin/magnum-2500-hz",
    "martin/roboscan-812",
    "mdg/hazer-atmosphere-aps",
    "mdg/theone-atmospheric-generator",
    "prolights/diamond19",
    "prolights/pixpan16",
    "robe/dj-scan-250-xt",
    "robe/robin-ledbeam-150",
    "robe/robin-ledwash-600",
    "showtec/dominator",
    "showtec/sunraise-led",
    "showven/sparkular",
    "showven/sparkular-fall",
    "stairville/led-flood-panel-150",
    "stairville/stage-tri-led",
    "tmb/solaris-flare",
    "abstract/twister-4",
    "blizzard/puck-rgbaw",
    "adb/europe-105",
    "adb/warp-m",
    "american-dj/auto-spot-150",
    "cameo/flash-matrix-250",
    "cameo/flat-pro-flood-ip65-tri",
    "eurolite/led-sls-6-uv-floor",
    "generic/cmy-fader",
    "generic/desk-channel",
    "generic/drgb-fader",
    "generic/drgbw-fader",
    "generic/rgb-fader",
    "generic/rgba-fader",
    "generic/rgbd-fader",
    "generic/rgbw-fader",
    "gruft/ventilator",
    "orion/orcan2",
    "showtec/horizon-8",
    "venue/thintri64"
  ]
}<|MERGE_RESOLUTION|>--- conflicted
+++ resolved
@@ -2039,12 +2039,9 @@
     "venue": "#78cc33"
   },
   "lastUpdated": [
-<<<<<<< HEAD
     "robert-juliat/613sx",
-=======
     "glp/impression-fr1",
     "american-dj/fog-fury-jett-pro",
->>>>>>> 737be717
     "nicols/pat-252",
     "eurolite/led-tmh-x12",
     "infinity/iw-340-rdm",
