--- conflicted
+++ resolved
@@ -99,6 +99,9 @@
     "martin/mac-viper-airfx": {
       "name": "MAC Viper AirFX"
     },
+    "martin/magnum-2500-hz": {
+      "name": "Magnum 2500 HZ"
+    },
     "martin/roboscan-812": {
       "name": "RoboScan 812"
     },
@@ -128,9 +131,6 @@
     },
     "showtec/phantom-50-led-spot": {
       "name": "Phantom 50 LED Spot"
-    },
-    "martin/magnum-2500-hz": {
-      "name": "Magnum 2500 HZ"
     }
   },
   "manufacturers": {
@@ -274,16 +274,13 @@
     "Fan": [
       "gruft/ventilator"
     ],
+    "Hazer": [
+      "martin/magnum-2500-hz",
+      "mdg/hazer-atmosphere-aps"
+    ],
     "Scanner": [
       "martin/roboscan-812",
       "robe/dj-scan-250-xt"
-    ],
-    "Hazer": [
-<<<<<<< HEAD
-      "martin/magnum-2500-hz"
-=======
-      "mdg/hazer-atmosphere-aps"
->>>>>>> 4907ba69
     ]
   }
 }