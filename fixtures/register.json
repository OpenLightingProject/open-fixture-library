{
  "filesystem": {
    "5star-systems/spica-250m": {
      "name": "Spica 250M",
      "lastModifyDate": "2018-08-09",
      "lastAction": "modified"
    },
    "abstract/twister-4": {
      "name": "Twister 4",
      "lastModifyDate": "2018-08-06",
      "lastAction": "modified"
    },
    "adb/alc4": {
      "name": "ALC4",
      "lastModifyDate": "2018-08-24",
      "lastAction": "modified"
    },
    "adb/europe-105": {
      "name": "Europe 105",
      "lastModifyDate": "2018-07-21",
      "lastAction": "modified"
    },
    "adb/warp-m": {
      "name": "WARP/M",
      "lastModifyDate": "2018-07-21",
      "lastAction": "modified"
    },
    "american-dj/auto-spot-150": {
      "name": "Auto Spot 150",
      "lastModifyDate": "2018-07-21",
      "lastAction": "modified"
    },
    "american-dj/boom-box-fx2": {
      "name": "Boom Box Fx2",
      "lastModifyDate": "2018-08-09",
      "lastAction": "modified"
    },
    "american-dj/dotz-par": {
      "name": "Dotz Par",
      "lastModifyDate": "2018-08-09",
      "lastAction": "modified"
    },
    "american-dj/flat-par-qa12xs": {
      "name": "Flat Par QA12XS",
      "lastModifyDate": "2018-08-09",
      "lastAction": "modified"
    },
    "american-dj/fog-fury-jett-pro": {
      "name": "Fog Fury Jett Pro",
      "lastModifyDate": "2018-08-09",
      "lastAction": "modified"
    },
    "american-dj/galaxian-3d": {
      "name": "Galaxian 3D",
      "lastModifyDate": "2018-08-09",
      "lastAction": "modified"
    },
    "american-dj/inno-pocket-fusion": {
      "name": "Inno Pocket Fusion",
      "lastModifyDate": "2018-08-09",
      "lastAction": "modified"
    },
    "american-dj/quad-phase-hp": {
      "name": "Quad Phase HP",
      "lastModifyDate": "2018-08-09",
      "lastAction": "modified"
    },
    "american-dj/revo-4-ir": {
      "name": "Revo 4 IR",
      "lastModifyDate": "2018-08-09",
      "lastAction": "modified"
    },
    "american-dj/revo-burst": {
      "name": "Revo Burst",
      "lastModifyDate": "2018-08-09",
      "lastAction": "modified"
    },
    "american-dj/revo-sweep": {
      "name": "Revo Sweep",
      "lastModifyDate": "2018-08-24",
      "lastAction": "modified"
    },
    "american-dj/vizi-spot-led-pro": {
      "name": "Vizi Spot LED Pro",
      "lastModifyDate": "2018-08-09",
      "lastAction": "modified"
    },
    "american-dj/xs-400": {
      "name": "XS 400",
      "lastModifyDate": "2018-09-04",
      "lastAction": "modified"
    },
    "ayra/tdc-triple-burst": {
      "name": "TDC Triple Burst",
      "lastModifyDate": "2018-08-09",
      "lastAction": "modified"
    },
    "ayrton/magicblade-fx": {
      "name": "MagicBlade FX",
      "lastModifyDate": "2018-08-24",
      "lastAction": "modified"
    },
    "big-dipper/ls90": {
      "name": "LS90",
      "lastModifyDate": "2018-09-12",
      "lastAction": "created"
    },
    "blizzard/puck-rgbaw": {
      "name": "Puck RGBAW",
      "lastModifyDate": "2018-08-06",
      "lastAction": "modified"
    },
    "boomtonedj/crazy-spot-30": {
      "name": "Crazy Spot 30",
      "lastModifyDate": "2018-09-04",
      "lastAction": "modified"
    },
    "boomtonedj/xtrem-led": {
      "name": "Xtrem LED",
      "lastModifyDate": "2018-08-09",
      "lastAction": "modified"
    },
    "cameo/flash-matrix-250": {
      "name": "Flash Matrix 250",
      "lastModifyDate": "2018-07-21",
      "lastAction": "modified"
    },
    "cameo/flat-pro-18": {
      "name": "Flat Pro 18",
      "lastModifyDate": "2018-08-09",
      "lastAction": "modified"
    },
    "cameo/flat-pro-flood-ip65-tri": {
      "name": "Flat Pro Flood IP65 Tri",
      "lastModifyDate": "2018-07-21",
      "lastAction": "modified"
    },
    "cameo/gobo-scanner-80": {
      "name": "Gobo Scanner 80",
      "lastModifyDate": "2018-09-04",
      "lastAction": "modified"
    },
    "cameo/hydrabeam-100": {
      "name": "Hydrabeam 100",
      "lastModifyDate": "2018-08-09",
      "lastAction": "modified"
    },
    "cameo/hydrabeam-300-rgbw": {
      "name": "Hydrabeam 300 RGBW",
      "lastModifyDate": "2018-09-04",
      "lastAction": "modified"
    },
    "cameo/nanospot-120": {
      "name": "NanoSpot 120",
      "lastModifyDate": "2018-08-09",
      "lastAction": "modified"
    },
    "cameo/outdoor-par-tri-12": {
      "name": "Outdoor PAR Tri 12",
      "lastModifyDate": "2018-08-09",
      "lastAction": "modified"
    },
    "cameo/storm": {
      "name": "STORM",
      "lastModifyDate": "2018-08-09",
      "lastAction": "modified"
    },
    "cameo/thunder-wash-100-rgb": {
      "name": "Thunder Wash 100 RGB",
      "lastModifyDate": "2018-08-09",
      "lastAction": "modified"
    },
    "cameo/thunder-wash-100-w": {
      "name": "Thunder Wash 100 W",
      "lastModifyDate": "2018-08-09",
      "lastAction": "modified"
    },
    "cameo/thunder-wash-600-rgb": {
      "name": "Thunder Wash 600 RGB",
      "lastModifyDate": "2018-08-09",
      "lastAction": "modified"
    },
    "cameo/thunder-wash-600-w": {
      "name": "Thunder Wash 600 W",
      "lastModifyDate": "2018-08-09",
      "lastAction": "modified"
    },
    "cameo/zenit-w600": {
      "name": "Zenit W600",
      "lastModifyDate": "2018-08-10",
      "lastAction": "created"
    },
    "chauvet-dj/corepar-uv-usb": {
      "name": "COREpar UV USB",
      "lastModifyDate": "2018-08-10",
      "lastAction": "modified"
    },
    "chauvet-dj/gigbar-2": {
      "name": "GigBAR 2",
      "lastModifyDate": "2018-08-24",
      "lastAction": "modified"
    },
    "chauvet-dj/slimpar-pro-h-usb": {
      "name": "SlimPAR Pro H USB",
      "lastModifyDate": "2018-08-10",
      "lastAction": "modified"
    },
    "chauvet-dj/slimpar-pro-qz12": {
      "name": "SlimPAR Pro QZ12",
      "lastModifyDate": "2018-08-10",
      "lastAction": "modified"
    },
    "chauvet-dj/slimpar-pro-w": {
      "name": "SlimPAR Pro W",
      "lastModifyDate": "2018-08-10",
      "lastAction": "modified"
    },
    "chauvet-dj/slimpar-q12-bt": {
      "name": "SlimPAR Q12 BT",
      "lastModifyDate": "2018-08-10",
      "lastAction": "modified"
    },
    "chauvet-dj/slimpar-t12-bt": {
      "name": "SlimPAR T12 BT",
      "lastModifyDate": "2018-08-10",
      "lastAction": "modified"
    },
    "chauvet-dj/washfx": {
      "name": "WashFX",
      "lastModifyDate": "2018-08-10",
      "lastAction": "modified"
    },
    "chroma-q/color-force-ii-12": {
      "name": "Color Force II 12",
      "lastModifyDate": "2018-08-24",
      "lastAction": "modified"
    },
    "chroma-q/color-force-ii-48": {
      "name": "Color Force II 48",
      "lastModifyDate": "2018-08-24",
      "lastAction": "modified"
    },
    "chroma-q/color-force-ii-72": {
      "name": "Color Force II 72",
      "lastModifyDate": "2018-08-24",
      "lastAction": "modified"
    },
    "clay-paky/alpha-spot-qwo-800": {
      "name": "Alpha Spot QWO 800",
      "lastModifyDate": "2018-09-11",
      "lastAction": "imported"
    },
    "clay-paky/sharpy": {
      "name": "Sharpy",
      "lastModifyDate": "2018-09-04",
      "lastAction": "modified"
    },
    "clay-paky/spheriscan": {
      "name": "Spheriscan",
      "lastModifyDate": "2018-09-04",
      "lastAction": "modified"
    },
    "coemar/prospot-250-lx": {
      "name": "ProSpot 250 LX",
      "lastModifyDate": "2018-09-04",
      "lastAction": "modified"
    },
    "dts/scena-led-150": {
      "name": "Scena LED 150",
      "lastModifyDate": "2018-08-09",
      "lastAction": "modified"
    },
    "dts/xr1200-wash": {
      "name": "XR1200 WASH",
      "lastModifyDate": "2018-09-04",
      "lastAction": "modified"
    },
    "elation/acl-360-roller": {
      "name": "ACL 360 Roller",
      "lastModifyDate": "2018-09-04",
      "lastAction": "modified"
    },
    "elation/platinum-hfx": {
      "name": "Platinum HFX",
      "lastModifyDate": "2018-09-04",
      "lastAction": "modified"
    },
    "elation/platinum-seven": {
      "name": "Platinum Seven",
      "lastModifyDate": "2018-08-09",
      "lastAction": "modified"
    },
    "elation/platinum-spot-15r-pro": {
      "name": "Platinum Spot 15R Pro",
      "lastModifyDate": "2018-09-04",
      "lastAction": "modified"
    },
    "eliminator/stealth-beam": {
      "name": "Stealth Beam",
      "lastModifyDate": "2018-09-04",
      "lastAction": "modified"
    },
    "equinox/gigabar": {
      "name": "Gigabar",
      "lastModifyDate": "2018-08-24",
      "lastAction": "modified"
    },
    "eurolite/led-fe-1500": {
      "name": "LED FE-1500",
      "lastModifyDate": "2018-08-09",
      "lastAction": "modified"
    },
    "eurolite/led-kls-801": {
      "name": "LED KLS-801",
      "lastModifyDate": "2018-08-24",
      "lastAction": "modified"
    },
    "eurolite/led-par-56-tcl": {
      "name": "LED PAR-56 TCL",
      "lastModifyDate": "2018-08-09",
      "lastAction": "modified"
    },
    "eurolite/led-ps-4-hcl": {
      "name": "LED PS-4 HCL",
      "lastModifyDate": "2018-08-09",
      "lastAction": "modified"
    },
    "eurolite/led-sls-6-uv-floor": {
      "name": "LED SLS-6 UV Floor",
      "lastModifyDate": "2018-07-21",
      "lastAction": "modified"
    },
    "eurolite/led-svf-1": {
      "name": "LED SVF-1",
      "lastModifyDate": "2018-08-09",
      "lastAction": "modified"
    },
    "eurolite/led-tmh-7": {
      "name": "LED TMH-7",
      "lastModifyDate": "2018-09-04",
      "lastAction": "modified"
    },
    "eurolite/led-tmh-9": {
      "name": "LED TMH-9",
      "lastModifyDate": "2018-09-04",
      "lastAction": "modified"
    },
    "eurolite/led-tmh-18": {
      "name": "LED TMH-18",
      "lastModifyDate": "2018-08-09",
      "lastAction": "modified"
    },
    "eurolite/led-tmh-x25": {
      "name": "LED TMH-X25",
      "lastModifyDate": "2018-09-04",
      "lastAction": "modified"
    },
    "futurelight/dmh-75-i-led-moving-head": {
      "name": "DMH-75.i LED Moving Head",
      "lastModifyDate": "2018-09-04",
      "lastAction": "modified"
    },
    "futurelight/pro-slim-par-7-hcl": {
      "name": "PRO Slim PAR-7 HCL",
      "lastModifyDate": "2018-08-09",
      "lastAction": "modified"
    },
    "futurelight/sc-250-scanner": {
      "name": "SC-250 Scanner",
      "lastModifyDate": "2018-08-09",
      "lastAction": "modified"
    },
    "futurelight/stb-648-led-strobe-smd-5050": {
      "name": "STB-648 LED Strobe SMD 5050",
      "lastModifyDate": "2018-08-09",
      "lastAction": "modified"
    },
    "generic/cmy-fader": {
      "name": "CMY Fader",
      "lastModifyDate": "2018-07-21",
      "lastAction": "modified"
    },
    "generic/desk-channel": {
      "name": "Desk Channel",
      "lastModifyDate": "2018-07-21",
      "lastAction": "modified"
    },
    "generic/drgb-fader": {
      "name": "DRGB Fader",
      "lastModifyDate": "2018-07-21",
      "lastAction": "modified"
    },
    "generic/drgbw-fader": {
      "name": "DRGBW Fader",
      "lastModifyDate": "2018-07-21",
      "lastAction": "modified"
    },
    "generic/pan-tilt": {
      "name": "Pan/Tilt Fader",
      "lastModifyDate": "2018-09-04",
      "lastAction": "modified"
    },
    "generic/rgb-fader": {
      "name": "RGB Fader",
      "lastModifyDate": "2018-07-21",
      "lastAction": "modified"
    },
    "generic/rgba-fader": {
      "name": "RGBA Fader",
      "lastModifyDate": "2018-07-21",
      "lastAction": "modified"
    },
    "generic/rgbd-fader": {
      "name": "RGBD Fader",
      "lastModifyDate": "2018-07-21",
      "lastAction": "modified"
    },
    "generic/rgbw-fader": {
      "name": "RGBW Fader",
      "lastModifyDate": "2018-07-21",
      "lastAction": "modified"
    },
    "ghost/ip-spot-bat": {
      "name": "IP Spot Bat",
      "lastModifyDate": "2018-08-09",
      "lastAction": "modified"
    },
    "glp/impression-laser": {
      "name": "impression Laser",
      "lastModifyDate": "2018-08-09",
      "lastAction": "modified"
    },
    "glp/impression-spot-one": {
      "name": "impression Spot One",
      "lastModifyDate": "2018-09-04",
      "lastAction": "modified"
    },
    "glp/impression-x4-bar-10": {
      "name": "Impression X4 Bar 10",
      "lastModifyDate": "2018-09-04",
      "lastAction": "modified"
    },
    "glp/jdc1": {
      "name": "JDC1",
      "lastModifyDate": "2018-09-04",
      "lastAction": "modified"
    },
    "gruft/ventilator": {
      "name": "Ventilator",
      "lastModifyDate": "2018-07-21",
      "lastAction": "modified"
    },
    "jb-lighting/varyscan-p7": {
      "name": "Varyscan P7",
      "lastModifyDate": "2018-08-09",
      "lastAction": "modified"
    },
    "jb-systems/twin-effect-laser": {
      "name": "Twin Effect Laser",
      "lastModifyDate": "2018-08-09",
      "lastAction": "modified"
    },
    "kam/gobotracer": {
      "name": "GoboTracer",
      "lastModifyDate": "2018-09-04",
      "lastAction": "modified"
    },
    "laserworld/cs-1000rgb": {
      "name": "CS-1000RGB",
      "lastModifyDate": "2018-09-04",
      "lastAction": "modified"
    },
    "lightmaxx/dj-scan-led": {
      "name": "DJ Scan LED",
      "lastModifyDate": "2018-08-09",
      "lastAction": "modified"
    },
    "lightmaxx/platinum-mini-tri-par": {
      "name": "Platinum Mini TRI-PAR",
      "lastModifyDate": "2018-08-09",
      "lastAction": "modified"
    },
    "lightmaxx/vega-zoom-wash": {
      "name": "Vega Zoom Wash",
      "lastModifyDate": "2018-09-04",
      "lastAction": "modified"
    },
    "look/viper-nt": {
      "name": "Viper NT",
      "lastModifyDate": "2018-08-09",
      "lastAction": "modified"
    },
    "magicfx/psyco2jet": {
      "name": "PSYCO2JET",
      "lastModifyDate": "2018-08-21",
      "lastAction": "modified"
    },
    "magicfx/smokejet": {
      "name": "SMOKEJET",
      "lastModifyDate": "2018-09-06",
      "lastAction": "created"
    },
    "magicfx/stage-flame": {
      "name": "Stage Flame",
      "lastModifyDate": "2018-08-21",
      "lastAction": "modified"
    },
    "martin/atomic-3000": {
      "name": "Atomic 3000",
      "lastModifyDate": "2018-08-09",
      "lastAction": "modified"
    },
    "martin/mac-700-wash": {
      "name": "MAC 700 Wash",
      "lastModifyDate": "2018-09-04",
      "lastAction": "modified"
    },
    "martin/mac-aura": {
      "name": "MAC Aura",
      "lastModifyDate": "2018-09-04",
      "lastAction": "modified"
    },
    "martin/mac-axiom-hybrid": {
      "name": "MAC Axiom Hybrid",
      "lastModifyDate": "2018-08-09",
      "lastAction": "modified"
    },
    "martin/mac-viper-airfx": {
      "name": "MAC Viper AirFX",
      "lastModifyDate": "2018-08-09",
      "lastAction": "modified"
    },
    "martin/mac-viper-performance": {
      "name": "MAC Viper Performance",
      "lastModifyDate": "2018-08-09",
      "lastAction": "modified"
    },
    "martin/mac-viper-wash": {
      "name": "MAC Viper Wash (DX)",
      "lastModifyDate": "2018-08-09",
      "lastAction": "modified"
    },
    "martin/magnum-2500-hz": {
      "name": "Magnum 2500 HZ",
      "lastModifyDate": "2018-08-09",
      "lastAction": "modified"
    },
    "martin/roboscan-812": {
      "name": "RoboScan 812",
      "lastModifyDate": "2018-08-09",
      "lastAction": "modified"
    },
    "martin/rush-mh-2-wash": {
      "name": "Rush MH 2 Wash",
      "lastModifyDate": "2018-09-04",
      "lastAction": "modified"
    },
    "martin/rush-mh-3-beam": {
      "name": "Rush MH 3 Beam",
      "lastModifyDate": "2018-09-04",
      "lastAction": "modified"
    },
    "martin/rush-mh-7-hybrid": {
      "name": "Rush MH 7 Hybrid",
      "lastModifyDate": "2018-09-04",
      "lastAction": "modified"
    },
    "mdg/hazer-atmosphere-aps": {
      "name": "Hazer ATMOSPHERE APS",
      "lastModifyDate": "2018-08-09",
      "lastAction": "modified"
    },
    "mdg/theone-atmospheric-generator": {
      "name": "theONE Atmospheric Generator",
      "lastModifyDate": "2018-08-09",
      "lastAction": "modified"
    },
    "minuit-une/ivl-carre": {
      "name": "IVL Carré",
      "lastModifyDate": "2018-09-04",
      "lastAction": "modified"
    },
    "minuit-une/m-carre": {
      "name": "M-Carré",
      "redirectTo": "minuit-une/ivl-carre",
      "reason": "FixtureRenamed"
    },
    "nicols/led-bar-123-fc-ip": {
      "name": "LED BAR 123 FC IP",
      "lastModifyDate": "2018-08-24",
      "lastAction": "modified"
    },
    "orion/orcan2": {
      "name": "ORCAN2",
      "lastModifyDate": "2018-07-21",
      "lastAction": "modified"
    },
    "powerlighting/wash-84w": {
      "name": "Wash 84W",
      "lastModifyDate": "2018-09-04",
      "lastAction": "modified"
    },
    "prolights/diamond19": {
      "name": "DIAMOND19",
      "lastModifyDate": "2018-08-09",
      "lastAction": "modified"
    },
    "prolights/pixpan16": {
      "name": "PIXPAN16",
      "lastModifyDate": "2018-08-09",
      "lastAction": "modified"
    },
    "qtx/lux-ld30w": {
      "name": "LUX-LD30W",
      "lastModifyDate": "2018-09-04",
      "lastAction": "modified"
    },
    "renkforce/gm107": {
      "name": "GM107",
      "lastModifyDate": "2018-09-13",
      "lastAction": "created"
    },
    "robe/colorspot-2500e-at": {
      "name": "ColorSpot 2500E AT",
      "lastModifyDate": "2018-09-04",
      "lastAction": "modified"
    },
    "robe/dj-scan-250-xt": {
      "name": "DJ Scan 250 XT",
      "lastModifyDate": "2018-08-09",
      "lastAction": "modified"
    },
    "robe/robin-600e-spot": {
      "name": "Robin 600E Spot",
      "lastModifyDate": "2018-09-04",
      "lastAction": "modified"
    },
    "robe/robin-ledbeam-150": {
      "name": "Robin LEDBeam 150",
      "lastModifyDate": "2018-08-09",
      "lastAction": "modified"
    },
    "robe/robin-ledwash-600": {
      "name": "Robin LEDWash 600",
      "lastModifyDate": "2018-08-09",
      "lastAction": "modified"
    },
    "showtec/dominator": {
      "name": "Dominator",
      "lastModifyDate": "2018-08-09",
      "lastAction": "modified"
    },
    "showtec/horizon-8": {
      "name": "Horizon 8",
      "lastModifyDate": "2018-07-21",
      "lastAction": "modified"
    },
    "showtec/kanjo-spot-60": {
      "name": "Kanjo Spot 60",
      "lastModifyDate": "2018-09-04",
      "lastAction": "modified"
    },
    "showtec/kanjo-wash-rgb": {
      "name": "Kanjo Wash RGB",
      "lastModifyDate": "2018-09-04",
      "lastAction": "modified"
    },
    "showtec/led-light-bar-rgb-v3": {
      "name": "LED Light Bar RGB V3",
      "lastModifyDate": "2018-08-24",
      "lastAction": "modified"
    },
    "showtec/phantom-50-led-spot": {
      "name": "Phantom 50 LED Spot",
      "lastModifyDate": "2018-09-04",
      "lastAction": "modified"
    },
    "showtec/phantom-140-led-spot": {
      "name": "Phantom 140 LED Beam",
      "lastModifyDate": "2018-09-04",
      "lastAction": "modified"
    },
    "showtec/pixel-bar-12-mkii": {
      "name": "Pixel Bar 12 MKII",
      "lastModifyDate": "2018-08-24",
      "lastAction": "modified"
    },
    "showtec/sunraise-led": {
      "name": "Sunraise LED",
      "lastModifyDate": "2018-08-09",
      "lastAction": "modified"
    },
    "showtec/xs-1-rgbw": {
      "name": "XS-1 RGBW",
      "lastModifyDate": "2018-09-04",
      "lastAction": "modified"
    },
    "showven/sparkular-fall": {
      "name": "Sparkular Fall",
      "lastModifyDate": "2018-08-09",
      "lastAction": "modified"
    },
    "showven/sparkular": {
      "name": "Sparkular",
      "lastModifyDate": "2018-08-09",
      "lastAction": "modified"
    },
    "stairville/led-flood-panel-150": {
      "name": "LED Flood Panel 150",
      "lastModifyDate": "2018-08-09",
      "lastAction": "modified"
    },
    "stairville/mh-100": {
      "name": "MH-100",
      "lastModifyDate": "2018-09-04",
      "lastAction": "modified"
    },
    "stairville/mh-x25": {
      "name": "MH-X25",
      "lastModifyDate": "2018-09-04",
      "lastAction": "modified"
    },
    "stairville/stage-tri-led": {
      "name": "Stage TRI LED",
      "lastModifyDate": "2018-08-09",
      "lastAction": "modified"
    },
    "tmb/solaris-flare": {
      "name": "Solaris Flare",
      "lastModifyDate": "2018-08-09",
      "lastAction": "modified"
    },
    "venue/thintri64": {
      "name": "ThinTri64",
      "lastModifyDate": "2018-07-21",
      "lastAction": "modified"
    },
    "venue/tristrip3z": {
      "name": "TriStrip3Z",
      "lastModifyDate": "2018-08-24",
      "lastAction": "modified"
    }
  },
  "manufacturers": {
    "5star-systems": [
      "spica-250m"
    ],
    "abstract": [
      "twister-4"
    ],
    "adb": [
      "alc4",
      "europe-105",
      "warp-m"
    ],
    "american-dj": [
      "auto-spot-150",
      "boom-box-fx2",
      "dotz-par",
      "flat-par-qa12xs",
      "fog-fury-jett-pro",
      "galaxian-3d",
      "inno-pocket-fusion",
      "quad-phase-hp",
      "revo-4-ir",
      "revo-burst",
      "revo-sweep",
      "vizi-spot-led-pro",
      "xs-400"
    ],
    "ayra": [
      "tdc-triple-burst"
    ],
    "ayrton": [
      "magicblade-fx"
    ],
    "big-dipper": [
      "ls90"
    ],
    "blizzard": [
      "puck-rgbaw"
    ],
    "boomtonedj": [
      "crazy-spot-30",
      "xtrem-led"
    ],
    "cameo": [
      "flash-matrix-250",
      "flat-pro-18",
      "flat-pro-flood-ip65-tri",
      "gobo-scanner-80",
      "hydrabeam-100",
      "hydrabeam-300-rgbw",
      "nanospot-120",
      "outdoor-par-tri-12",
      "storm",
      "thunder-wash-100-rgb",
      "thunder-wash-100-w",
      "thunder-wash-600-rgb",
      "thunder-wash-600-w",
      "zenit-w600"
    ],
    "chauvet-dj": [
      "corepar-uv-usb",
      "gigbar-2",
      "slimpar-pro-h-usb",
      "slimpar-pro-qz12",
      "slimpar-pro-w",
      "slimpar-q12-bt",
      "slimpar-t12-bt",
      "washfx"
    ],
    "chroma-q": [
      "color-force-ii-12",
      "color-force-ii-48",
      "color-force-ii-72"
    ],
    "clay-paky": [
      "alpha-spot-qwo-800",
      "sharpy",
      "spheriscan"
    ],
    "coemar": [
      "prospot-250-lx"
    ],
    "dts": [
      "scena-led-150",
      "xr1200-wash"
    ],
    "elation": [
      "acl-360-roller",
      "platinum-hfx",
      "platinum-seven",
      "platinum-spot-15r-pro"
    ],
    "eliminator": [
      "stealth-beam"
    ],
    "equinox": [
      "gigabar"
    ],
    "eurolite": [
      "led-fe-1500",
      "led-kls-801",
      "led-par-56-tcl",
      "led-ps-4-hcl",
      "led-sls-6-uv-floor",
      "led-svf-1",
      "led-tmh-7",
      "led-tmh-9",
      "led-tmh-18",
      "led-tmh-x25"
    ],
    "futurelight": [
      "dmh-75-i-led-moving-head",
      "pro-slim-par-7-hcl",
      "sc-250-scanner",
      "stb-648-led-strobe-smd-5050"
    ],
    "generic": [
      "cmy-fader",
      "desk-channel",
      "drgb-fader",
      "drgbw-fader",
      "pan-tilt",
      "rgb-fader",
      "rgba-fader",
      "rgbd-fader",
      "rgbw-fader"
    ],
    "ghost": [
      "ip-spot-bat"
    ],
    "glp": [
      "impression-laser",
      "impression-spot-one",
      "impression-x4-bar-10",
      "jdc1"
    ],
    "gruft": [
      "ventilator"
    ],
    "jb-lighting": [
      "varyscan-p7"
    ],
    "jb-systems": [
      "twin-effect-laser"
    ],
    "kam": [
      "gobotracer"
    ],
    "laserworld": [
      "cs-1000rgb"
    ],
    "lightmaxx": [
      "dj-scan-led",
      "platinum-mini-tri-par",
      "vega-zoom-wash"
    ],
    "look": [
      "viper-nt"
    ],
    "magicfx": [
      "psyco2jet",
      "smokejet",
      "stage-flame"
    ],
    "martin": [
      "atomic-3000",
      "mac-700-wash",
      "mac-aura",
      "mac-axiom-hybrid",
      "mac-viper-airfx",
      "mac-viper-performance",
      "mac-viper-wash",
      "magnum-2500-hz",
      "roboscan-812",
      "rush-mh-2-wash",
      "rush-mh-3-beam",
      "rush-mh-7-hybrid"
    ],
    "mdg": [
      "hazer-atmosphere-aps",
      "theone-atmospheric-generator"
    ],
    "minuit-une": [
      "ivl-carre"
    ],
    "nicols": [
      "led-bar-123-fc-ip"
    ],
    "orion": [
      "orcan2"
    ],
    "powerlighting": [
      "wash-84w"
    ],
    "prolights": [
      "diamond19",
      "pixpan16"
    ],
    "qtx": [
      "lux-ld30w"
    ],
    "renkforce": [
      "gm107"
    ],
    "robe": [
      "colorspot-2500e-at",
      "dj-scan-250-xt",
      "robin-600e-spot",
      "robin-ledbeam-150",
      "robin-ledwash-600"
    ],
    "showtec": [
      "dominator",
      "horizon-8",
      "kanjo-spot-60",
      "kanjo-wash-rgb",
      "led-light-bar-rgb-v3",
      "phantom-50-led-spot",
      "phantom-140-led-spot",
      "pixel-bar-12-mkii",
      "sunraise-led",
      "xs-1-rgbw"
    ],
    "showven": [
      "sparkular-fall",
      "sparkular"
    ],
    "stairville": [
      "led-flood-panel-150",
      "mh-100",
      "mh-x25",
      "stage-tri-led"
    ],
    "tmb": [
      "solaris-flare"
    ],
    "venue": [
      "thintri64",
      "tristrip3z"
    ]
  },
  "categories": {
    "Blinder": [
      "adb/alc4",
      "american-dj/dotz-par",
      "american-dj/flat-par-qa12xs",
      "cameo/flash-matrix-250",
      "cameo/flat-pro-flood-ip65-tri",
      "cameo/thunder-wash-100-rgb",
      "cameo/thunder-wash-100-w",
      "cameo/thunder-wash-600-rgb",
      "cameo/thunder-wash-600-w",
      "glp/jdc1",
      "showtec/horizon-8",
      "stairville/led-flood-panel-150",
      "tmb/solaris-flare"
    ],
    "Color Changer": [
      "5star-systems/spica-250m",
      "abstract/twister-4",
      "adb/alc4",
      "american-dj/auto-spot-150",
      "american-dj/boom-box-fx2",
      "american-dj/dotz-par",
      "american-dj/flat-par-qa12xs",
      "american-dj/fog-fury-jett-pro",
      "american-dj/inno-pocket-fusion",
      "american-dj/quad-phase-hp",
      "american-dj/revo-4-ir",
      "american-dj/revo-sweep",
      "american-dj/vizi-spot-led-pro",
      "american-dj/xs-400",
      "ayra/tdc-triple-burst",
      "ayrton/magicblade-fx",
      "big-dipper/ls90",
      "blizzard/puck-rgbaw",
      "boomtonedj/crazy-spot-30",
      "boomtonedj/xtrem-led",
      "cameo/flat-pro-18",
      "cameo/flat-pro-flood-ip65-tri",
      "cameo/gobo-scanner-80",
      "cameo/hydrabeam-100",
      "cameo/hydrabeam-300-rgbw",
      "cameo/nanospot-120",
      "cameo/outdoor-par-tri-12",
      "cameo/storm",
      "cameo/thunder-wash-100-rgb",
      "cameo/thunder-wash-600-rgb",
      "cameo/zenit-w600",
      "chauvet-dj/gigbar-2",
      "chauvet-dj/slimpar-pro-h-usb",
      "chauvet-dj/slimpar-pro-qz12",
      "chauvet-dj/slimpar-pro-w",
      "chauvet-dj/slimpar-q12-bt",
      "chauvet-dj/slimpar-t12-bt",
      "chauvet-dj/washfx",
      "chroma-q/color-force-ii-12",
      "chroma-q/color-force-ii-48",
      "chroma-q/color-force-ii-72",
      "clay-paky/alpha-spot-qwo-800",
      "clay-paky/sharpy",
      "clay-paky/spheriscan",
      "coemar/prospot-250-lx",
      "dts/xr1200-wash",
      "elation/acl-360-roller",
      "elation/platinum-hfx",
      "elation/platinum-seven",
      "elation/platinum-spot-15r-pro",
      "eliminator/stealth-beam",
      "equinox/gigabar",
      "eurolite/led-fe-1500",
      "eurolite/led-kls-801",
      "eurolite/led-par-56-tcl",
      "eurolite/led-ps-4-hcl",
      "eurolite/led-tmh-7",
      "eurolite/led-tmh-9",
      "eurolite/led-tmh-18",
      "eurolite/led-tmh-x25",
      "futurelight/dmh-75-i-led-moving-head",
      "futurelight/pro-slim-par-7-hcl",
      "futurelight/sc-250-scanner",
      "generic/cmy-fader",
      "generic/drgb-fader",
      "generic/drgbw-fader",
      "generic/rgb-fader",
      "generic/rgba-fader",
      "generic/rgbd-fader",
      "generic/rgbw-fader",
      "ghost/ip-spot-bat",
      "glp/impression-laser",
      "glp/impression-spot-one",
      "glp/impression-x4-bar-10",
      "glp/jdc1",
      "gruft/ventilator",
      "jb-lighting/varyscan-p7",
      "jb-systems/twin-effect-laser",
      "kam/gobotracer",
      "laserworld/cs-1000rgb",
      "lightmaxx/dj-scan-led",
      "lightmaxx/platinum-mini-tri-par",
      "lightmaxx/vega-zoom-wash",
      "magicfx/smokejet",
      "martin/mac-700-wash",
      "martin/mac-aura",
      "martin/mac-axiom-hybrid",
      "martin/mac-viper-airfx",
      "martin/mac-viper-performance",
      "martin/mac-viper-wash",
      "martin/roboscan-812",
      "martin/rush-mh-2-wash",
      "martin/rush-mh-3-beam",
      "martin/rush-mh-7-hybrid",
      "minuit-une/ivl-carre",
      "nicols/led-bar-123-fc-ip",
      "orion/orcan2",
      "powerlighting/wash-84w",
      "prolights/diamond19",
      "prolights/pixpan16",
      "qtx/lux-ld30w",
      "renkforce/gm107",
      "robe/colorspot-2500e-at",
      "robe/dj-scan-250-xt",
      "robe/robin-600e-spot",
      "robe/robin-ledbeam-150",
      "robe/robin-ledwash-600",
      "showtec/dominator",
      "showtec/horizon-8",
      "showtec/kanjo-spot-60",
      "showtec/kanjo-wash-rgb",
      "showtec/led-light-bar-rgb-v3",
      "showtec/phantom-50-led-spot",
      "showtec/phantom-140-led-spot",
      "showtec/pixel-bar-12-mkii",
      "showtec/sunraise-led",
      "showtec/xs-1-rgbw",
      "stairville/led-flood-panel-150",
      "stairville/mh-100",
      "stairville/mh-x25",
      "stairville/stage-tri-led",
      "tmb/solaris-flare",
      "venue/thintri64",
      "venue/tristrip3z"
    ],
    "Dimmer": [
      "adb/europe-105",
      "american-dj/flat-par-qa12xs",
      "dts/scena-led-150",
      "eurolite/led-sls-6-uv-floor",
      "generic/desk-channel",
      "magicfx/smokejet"
    ],
    "Effect": [
      "american-dj/revo-burst",
      "ayra/tdc-triple-burst",
      "magicfx/psyco2jet",
      "magicfx/stage-flame",
      "minuit-une/ivl-carre",
      "showven/sparkular-fall",
      "showven/sparkular",
      "venue/tristrip3z"
    ],
    "Fan": [
      "gruft/ventilator"
    ],
    "Flower": [
      "abstract/twister-4",
      "american-dj/inno-pocket-fusion",
      "american-dj/quad-phase-hp",
      "american-dj/revo-4-ir",
      "american-dj/revo-burst",
      "american-dj/revo-sweep",
      "boomtonedj/xtrem-led",
      "cameo/storm",
      "eurolite/led-fe-1500",
      "eurolite/led-svf-1",
      "showtec/sunraise-led"
    ],
    "Hazer": [
      "martin/magnum-2500-hz",
      "mdg/hazer-atmosphere-aps",
      "mdg/theone-atmospheric-generator"
    ],
    "Laser": [
      "american-dj/boom-box-fx2",
      "american-dj/galaxian-3d",
      "american-dj/inno-pocket-fusion",
      "cameo/storm",
      "chauvet-dj/gigbar-2",
      "eurolite/led-fe-1500",
      "glp/impression-laser",
      "jb-systems/twin-effect-laser",
      "laserworld/cs-1000rgb",
      "minuit-une/ivl-carre",
      "showtec/dominator"
    ],
    "Matrix": [
      "american-dj/revo-4-ir",
      "cameo/flash-matrix-250",
      "eurolite/led-tmh-18",
      "eurolite/led-tmh-x25",
      "glp/jdc1",
      "prolights/pixpan16"
    ],
    "Moving Head": [
      "5star-systems/spica-250m",
      "adb/warp-m",
      "american-dj/auto-spot-150",
      "american-dj/vizi-spot-led-pro",
      "american-dj/xs-400",
      "ayrton/magicblade-fx",
      "big-dipper/ls90",
      "boomtonedj/crazy-spot-30",
      "cameo/hydrabeam-100",
      "cameo/hydrabeam-300-rgbw",
      "cameo/nanospot-120",
      "clay-paky/alpha-spot-qwo-800",
      "clay-paky/sharpy",
      "coemar/prospot-250-lx",
      "dts/xr1200-wash",
      "elation/acl-360-roller",
      "elation/platinum-hfx",
      "elation/platinum-seven",
      "elation/platinum-spot-15r-pro",
      "eliminator/stealth-beam",
      "eurolite/led-svf-1",
      "eurolite/led-tmh-7",
      "eurolite/led-tmh-9",
      "eurolite/led-tmh-18",
      "eurolite/led-tmh-x25",
      "futurelight/dmh-75-i-led-moving-head",
      "generic/pan-tilt",
      "glp/impression-laser",
      "glp/impression-spot-one",
      "glp/impression-x4-bar-10",
      "glp/jdc1",
      "jb-lighting/varyscan-p7",
      "kam/gobotracer",
      "lightmaxx/vega-zoom-wash",
      "martin/mac-700-wash",
      "martin/mac-aura",
      "martin/mac-axiom-hybrid",
      "martin/mac-viper-airfx",
      "martin/mac-viper-performance",
      "martin/mac-viper-wash",
      "martin/rush-mh-2-wash",
      "martin/rush-mh-3-beam",
      "martin/rush-mh-7-hybrid",
      "powerlighting/wash-84w",
      "prolights/diamond19",
      "qtx/lux-ld30w",
      "renkforce/gm107",
      "robe/colorspot-2500e-at",
      "robe/robin-600e-spot",
      "robe/robin-ledbeam-150",
      "robe/robin-ledwash-600",
      "showtec/kanjo-spot-60",
      "showtec/kanjo-wash-rgb",
      "showtec/phantom-50-led-spot",
      "showtec/phantom-140-led-spot",
      "showtec/xs-1-rgbw",
      "stairville/mh-100",
      "stairville/mh-x25"
    ],
    "Other": [
      "chauvet-dj/corepar-uv-usb"
    ],
    "Pixel Bar": [
      "adb/alc4",
      "ayrton/magicblade-fx",
      "chroma-q/color-force-ii-12",
      "chroma-q/color-force-ii-48",
      "chroma-q/color-force-ii-72",
      "glp/impression-x4-bar-10",
      "nicols/led-bar-123-fc-ip",
      "showtec/led-light-bar-rgb-v3",
      "showtec/pixel-bar-12-mkii",
      "venue/tristrip3z"
    ],
    "Scanner": [
      "cameo/gobo-scanner-80",
      "clay-paky/spheriscan",
      "futurelight/sc-250-scanner",
      "lightmaxx/dj-scan-led",
      "martin/roboscan-812",
      "robe/dj-scan-250-xt"
    ],
    "Smoke": [
      "american-dj/fog-fury-jett-pro",
      "look/viper-nt",
      "magicfx/smokejet",
      "mdg/theone-atmospheric-generator"
    ],
    "Stand": [
      "chauvet-dj/gigbar-2",
      "equinox/gigabar",
      "eurolite/led-kls-801"
    ],
    "Strobe": [
      "cameo/flash-matrix-250",
      "cameo/storm",
      "cameo/thunder-wash-100-rgb",
      "cameo/thunder-wash-100-w",
      "cameo/thunder-wash-600-rgb",
      "cameo/thunder-wash-600-w",
      "eurolite/led-fe-1500",
      "futurelight/stb-648-led-strobe-smd-5050",
      "glp/impression-x4-bar-10",
      "glp/jdc1",
      "martin/atomic-3000",
      "tmb/solaris-flare"
    ]
  },
  "contributors": {
    "Flo Edelmann": [
      "5star-systems/spica-250m",
      "abstract/twister-4",
      "american-dj/flat-par-qa12xs",
      "american-dj/inno-pocket-fusion",
      "american-dj/quad-phase-hp",
      "american-dj/revo-4-ir",
      "american-dj/revo-burst",
      "american-dj/xs-400",
      "ayra/tdc-triple-burst",
      "big-dipper/ls90",
      "boomtonedj/xtrem-led",
      "cameo/hydrabeam-100",
      "cameo/hydrabeam-300-rgbw",
      "cameo/outdoor-par-tri-12",
      "cameo/thunder-wash-100-rgb",
      "cameo/thunder-wash-100-w",
      "cameo/thunder-wash-600-rgb",
      "cameo/thunder-wash-600-w",
      "cameo/zenit-w600",
      "chauvet-dj/gigbar-2",
      "chauvet-dj/slimpar-q12-bt",
      "chauvet-dj/slimpar-t12-bt",
      "clay-paky/alpha-spot-qwo-800",
      "clay-paky/sharpy",
      "coemar/prospot-250-lx",
      "dts/scena-led-150",
      "elation/platinum-hfx",
      "eurolite/led-kls-801",
      "eurolite/led-par-56-tcl",
      "eurolite/led-ps-4-hcl",
      "eurolite/led-sls-6-uv-floor",
      "eurolite/led-tmh-7",
      "eurolite/led-tmh-9",
      "eurolite/led-tmh-18",
      "futurelight/dmh-75-i-led-moving-head",
      "futurelight/pro-slim-par-7-hcl",
      "generic/cmy-fader",
      "generic/desk-channel",
      "generic/drgb-fader",
      "generic/pan-tilt",
      "generic/rgb-fader",
      "generic/rgba-fader",
      "generic/rgbd-fader",
      "generic/rgbw-fader",
      "glp/jdc1",
      "gruft/ventilator",
      "jb-systems/twin-effect-laser",
      "lightmaxx/platinum-mini-tri-par",
      "lightmaxx/vega-zoom-wash",
      "look/viper-nt",
      "martin/atomic-3000",
      "martin/roboscan-812",
      "mdg/theone-atmospheric-generator",
      "qtx/lux-ld30w",
      "robe/dj-scan-250-xt",
      "robe/robin-600e-spot",
      "showtec/horizon-8",
      "showtec/kanjo-spot-60",
      "showtec/kanjo-wash-rgb",
      "showtec/led-light-bar-rgb-v3",
      "showtec/phantom-50-led-spot",
      "showtec/phantom-140-led-spot",
      "stairville/mh-x25",
      "stairville/stage-tri-led",
      "tmb/solaris-flare",
      "venue/tristrip3z"
    ],
    "Felix Edelmann": [
      "5star-systems/spica-250m",
      "abstract/twister-4",
      "american-dj/auto-spot-150",
      "american-dj/boom-box-fx2",
      "american-dj/dotz-par",
      "american-dj/fog-fury-jett-pro",
      "american-dj/galaxian-3d",
      "american-dj/revo-4-ir",
      "american-dj/revo-sweep",
      "ayrton/magicblade-fx",
      "cameo/flash-matrix-250",
      "cameo/flat-pro-18",
      "cameo/flat-pro-flood-ip65-tri",
      "cameo/gobo-scanner-80",
      "cameo/hydrabeam-100",
      "cameo/nanospot-120",
      "cameo/outdoor-par-tri-12",
      "cameo/storm",
      "cameo/zenit-w600",
      "chauvet-dj/corepar-uv-usb",
      "chauvet-dj/gigbar-2",
      "chauvet-dj/slimpar-pro-h-usb",
      "chauvet-dj/slimpar-pro-qz12",
      "chauvet-dj/slimpar-pro-w",
      "chauvet-dj/washfx",
      "chroma-q/color-force-ii-12",
      "chroma-q/color-force-ii-48",
      "chroma-q/color-force-ii-72",
      "clay-paky/spheriscan",
      "elation/acl-360-roller",
      "elation/platinum-seven",
      "elation/platinum-spot-15r-pro",
      "equinox/gigabar",
      "eurolite/led-fe-1500",
      "eurolite/led-kls-801",
      "eurolite/led-par-56-tcl",
      "eurolite/led-svf-1",
      "eurolite/led-tmh-18",
      "eurolite/led-tmh-x25",
      "futurelight/pro-slim-par-7-hcl",
      "futurelight/sc-250-scanner",
      "futurelight/stb-648-led-strobe-smd-5050",
      "glp/impression-laser",
      "glp/impression-spot-one",
      "jb-lighting/varyscan-p7",
      "lightmaxx/platinum-mini-tri-par",
      "martin/atomic-3000",
      "orion/orcan2",
      "prolights/pixpan16",
      "robe/dj-scan-250-xt",
      "robe/robin-ledbeam-150",
      "robe/robin-ledwash-600",
      "showtec/dominator",
      "showtec/kanjo-wash-rgb",
      "showtec/led-light-bar-rgb-v3",
      "showtec/phantom-50-led-spot",
      "showtec/phantom-140-led-spot",
      "showtec/pixel-bar-12-mkii",
      "showtec/sunraise-led",
      "stairville/led-flood-panel-150",
      "venue/thintri64"
    ],
    "novasfronteiras.co": [
      "dts/xr1200-wash",
      "martin/mac-aura",
      "martin/mac-axiom-hybrid",
      "martin/mac-viper-airfx",
      "martin/mac-viper-performance",
      "martin/mac-viper-wash",
      "martin/magnum-2500-hz",
      "martin/rush-mh-2-wash",
      "martin/rush-mh-3-beam",
      "martin/rush-mh-7-hybrid",
      "mdg/hazer-atmosphere-aps",
      "robe/colorspot-2500e-at"
    ],
    "ameisso": [
      "adb/alc4",
      "adb/europe-105",
      "adb/warp-m",
      "generic/drgbw-fader",
      "minuit-une/ivl-carre",
      "prolights/diamond19"
    ],
    "Alejo Cervera": [
      "magicfx/stage-flame",
      "showven/sparkular-fall",
      "showven/sparkular"
    ],
    "Justin Hornsby": [
      "chauvet-dj/washfx",
      "equinox/gigabar",
      "kam/gobotracer"
    ],
    "Jo": [
      "laserworld/cs-1000rgb",
      "showtec/xs-1-rgbw"
    ],
    "Karl Humbug": [
      "dts/scena-led-150",
      "martin/mac-700-wash"
    ],
    "MAGIC FX B.V.": [
      "magicfx/psyco2jet",
      "magicfx/smokejet"
    ],
    "Nerijus Mongirdas": [
      "jb-systems/twin-effect-laser",
      "qtx/lux-ld30w"
    ],
    "TAKU": [
      "american-dj/dotz-par",
      "american-dj/flat-par-qa12xs"
    ],
    "p_0g_8mm3_": [
      "stairville/mh-x25",
      "stairville/stage-tri-led"
    ],
    "zampano": [
      "boomtonedj/crazy-spot-30",
      "ghost/ip-spot-bat"
    ],
    "Anonymous": [
      "stairville/mh-100"
    ],
    "Bram Nauta": [
      "american-dj/vizi-spot-led-pro"
    ],
    "EXELBONSAI": [
      "american-dj/inno-pocket-fusion"
    ],
    "Edgar Aichinger": [
      "renkforce/gm107"
    ],
    "George Qualley IV": [
      "eliminator/stealth-beam"
    ],
    "Massimo Callegari": [
      "clay-paky/sharpy"
    ],
    "Millumin": [
      "powerlighting/wash-84w"
    ],
    "NiKoyes": [
      "robe/robin-600e-spot"
    ],
    "Nils Van Zuijlen": [
      "nicols/led-bar-123-fc-ip"
    ],
    "Rummels Bucht Berlin": [
      "glp/impression-x4-bar-10"
    ],
    "Thilo Billerbeck": [
      "lightmaxx/dj-scan-led"
    ],
    "Tsunoo": [
      "boomtonedj/xtrem-led"
    ],
    "eklynx": [
      "american-dj/galaxian-3d"
    ],
    "fueller": [
      "prolights/diamond19"
    ],
    "smokris": [
      "blizzard/puck-rgbaw"
    ],
    "zhefskie": [
      "big-dipper/ls90"
    ]
  },
  "rdm": {
    "1808": {
      "key": "dts",
      "models": {}
    },
    "5584": {
      "key": "prolights",
      "models": {}
    },
    "6906": {
      "key": "tmb",
      "models": {
        "1703": "solaris-flare"
      }
    },
    "8612": {
      "key": "chauvet-dj",
      "models": {}
    },
    "8870": {
      "key": "elation",
      "models": {}
    },
    "10676": {
      "key": "showtec",
      "models": {}
    },
    "16708": {
      "key": "adb",
      "models": {}
    },
    "17229": {
      "key": "coemar",
      "models": {}
    },
    "17232": {
      "key": "clay-paky",
      "models": {}
    },
    "18008": {
      "key": "magicfx",
      "models": {
        "1": "psyco2jet"
      }
    },
    "19780": {
      "key": "mdg",
      "models": {
        "1": "theone-atmospheric-generator"
      }
    },
    "19792": {
      "key": "martin",
      "models": {
        "4": "mac-aura",
        "43": "mac-viper-wash",
        "44": "mac-viper-airfx",
        "65": "mac-viper-performance"
      }
    },
    "21075": {
      "key": "robe",
      "models": {
        "7": "colorspot-2500e-at",
        "57": "robin-600e-spot",
        "118": "robin-ledwash-600"
      }
    },
    "21360": {
      "key": "chroma-q",
      "models": {}
    },
    "26476": {
      "key": "glp",
      "models": {
        "0": "impression-spot-one"
      }
    }
  },
  "lastUpdated": [
<<<<<<< HEAD
    "renkforce/gm107",
=======
    "big-dipper/ls90",
>>>>>>> 90b80082
    "clay-paky/alpha-spot-qwo-800",
    "magicfx/smokejet",
    "american-dj/xs-400",
    "boomtonedj/crazy-spot-30",
    "cameo/gobo-scanner-80",
    "cameo/hydrabeam-300-rgbw",
    "clay-paky/sharpy",
    "clay-paky/spheriscan",
    "coemar/prospot-250-lx",
    "dts/xr1200-wash",
    "elation/acl-360-roller",
    "elation/platinum-hfx",
    "elation/platinum-spot-15r-pro",
    "eliminator/stealth-beam",
    "eurolite/led-tmh-7",
    "eurolite/led-tmh-9",
    "eurolite/led-tmh-x25",
    "futurelight/dmh-75-i-led-moving-head",
    "generic/pan-tilt",
    "glp/impression-spot-one",
    "glp/impression-x4-bar-10",
    "glp/jdc1",
    "kam/gobotracer",
    "laserworld/cs-1000rgb",
    "lightmaxx/vega-zoom-wash",
    "martin/mac-700-wash",
    "martin/mac-aura",
    "martin/rush-mh-2-wash",
    "martin/rush-mh-3-beam",
    "martin/rush-mh-7-hybrid",
    "minuit-une/ivl-carre",
    "powerlighting/wash-84w",
    "qtx/lux-ld30w",
    "robe/colorspot-2500e-at",
    "robe/robin-600e-spot",
    "showtec/kanjo-spot-60",
    "showtec/kanjo-wash-rgb",
    "showtec/phantom-140-led-spot",
    "showtec/phantom-50-led-spot",
    "showtec/xs-1-rgbw",
    "stairville/mh-100",
    "stairville/mh-x25",
    "adb/alc4",
    "american-dj/revo-sweep",
    "ayrton/magicblade-fx",
    "chauvet-dj/gigbar-2",
    "chroma-q/color-force-ii-12",
    "chroma-q/color-force-ii-48",
    "chroma-q/color-force-ii-72",
    "equinox/gigabar",
    "eurolite/led-kls-801",
    "nicols/led-bar-123-fc-ip",
    "showtec/led-light-bar-rgb-v3",
    "showtec/pixel-bar-12-mkii",
    "venue/tristrip3z",
    "magicfx/psyco2jet",
    "magicfx/stage-flame",
    "cameo/zenit-w600",
    "chauvet-dj/corepar-uv-usb",
    "chauvet-dj/slimpar-pro-h-usb",
    "chauvet-dj/slimpar-pro-qz12",
    "chauvet-dj/slimpar-pro-w",
    "chauvet-dj/slimpar-q12-bt",
    "chauvet-dj/slimpar-t12-bt",
    "chauvet-dj/washfx",
    "5star-systems/spica-250m",
    "american-dj/boom-box-fx2",
    "american-dj/dotz-par",
    "american-dj/flat-par-qa12xs",
    "american-dj/fog-fury-jett-pro",
    "american-dj/galaxian-3d",
    "american-dj/inno-pocket-fusion",
    "american-dj/quad-phase-hp",
    "american-dj/revo-4-ir",
    "american-dj/revo-burst",
    "american-dj/vizi-spot-led-pro",
    "ayra/tdc-triple-burst",
    "boomtonedj/xtrem-led",
    "cameo/flat-pro-18",
    "cameo/hydrabeam-100",
    "cameo/nanospot-120",
    "cameo/outdoor-par-tri-12",
    "cameo/storm",
    "cameo/thunder-wash-100-rgb",
    "cameo/thunder-wash-100-w",
    "cameo/thunder-wash-600-rgb",
    "cameo/thunder-wash-600-w",
    "dts/scena-led-150",
    "elation/platinum-seven",
    "eurolite/led-fe-1500",
    "eurolite/led-par-56-tcl",
    "eurolite/led-ps-4-hcl",
    "eurolite/led-svf-1",
    "eurolite/led-tmh-18",
    "futurelight/pro-slim-par-7-hcl",
    "futurelight/sc-250-scanner",
    "futurelight/stb-648-led-strobe-smd-5050",
    "ghost/ip-spot-bat",
    "glp/impression-laser",
    "jb-lighting/varyscan-p7",
    "jb-systems/twin-effect-laser",
    "lightmaxx/dj-scan-led",
    "lightmaxx/platinum-mini-tri-par",
    "look/viper-nt",
    "martin/atomic-3000",
    "martin/mac-axiom-hybrid",
    "martin/mac-viper-airfx",
    "martin/mac-viper-performance",
    "martin/mac-viper-wash",
    "martin/magnum-2500-hz",
    "martin/roboscan-812",
    "mdg/hazer-atmosphere-aps",
    "mdg/theone-atmospheric-generator",
    "prolights/diamond19",
    "prolights/pixpan16",
    "robe/dj-scan-250-xt",
    "robe/robin-ledbeam-150",
    "robe/robin-ledwash-600",
    "showtec/dominator",
    "showtec/sunraise-led",
    "showven/sparkular",
    "showven/sparkular-fall",
    "stairville/led-flood-panel-150",
    "stairville/stage-tri-led",
    "tmb/solaris-flare",
    "abstract/twister-4",
    "blizzard/puck-rgbaw",
    "adb/europe-105",
    "adb/warp-m",
    "american-dj/auto-spot-150",
    "cameo/flash-matrix-250",
    "cameo/flat-pro-flood-ip65-tri",
    "eurolite/led-sls-6-uv-floor",
    "generic/cmy-fader",
    "generic/desk-channel",
    "generic/drgb-fader",
    "generic/drgbw-fader",
    "generic/rgb-fader",
    "generic/rgba-fader",
    "generic/rgbd-fader",
    "generic/rgbw-fader",
    "gruft/ventilator",
    "orion/orcan2",
    "showtec/horizon-8",
    "venue/thintri64"
  ]
}<|MERGE_RESOLUTION|>--- conflicted
+++ resolved
@@ -1614,11 +1614,8 @@
     }
   },
   "lastUpdated": [
-<<<<<<< HEAD
     "renkforce/gm107",
-=======
     "big-dipper/ls90",
->>>>>>> 90b80082
     "clay-paky/alpha-spot-qwo-800",
     "magicfx/smokejet",
     "american-dj/xs-400",
