--- conflicted
+++ resolved
@@ -2277,11 +2277,8 @@
     "venue": "#78cc33"
   },
   "lastUpdated": [
-<<<<<<< HEAD
     "eurolite/led-ml-56-rgbw",
-=======
     "martin/mania-scx500",
->>>>>>> 477397d4
     "laserworld/ds-1000rgb",
     "eliminator/stealth-wash-zoom",
     "evolight/colours-archspot-54-rgb",
