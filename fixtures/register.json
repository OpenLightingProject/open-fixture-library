--- conflicted
+++ resolved
@@ -2235,9 +2235,7 @@
     "venue": "#78cc33"
   },
   "lastUpdated": [
-<<<<<<< HEAD
     "eliminator/stealth-wash-zoom",
-=======
     "elation/sixpar-100",
     "elation/sixpar-100-ip",
     "elation/sixpar-200",
@@ -2246,7 +2244,6 @@
     "elation/sixpar-300",
     "elation/sixpar-300-ip",
     "elation/sixpar-300-wmg",
->>>>>>> 7a5150db
     "dedolight/dled7-bi",
     "hong-yi/hy-g60",
     "tiptop-stage-light/3-10w-battery-led-wedge-par",
