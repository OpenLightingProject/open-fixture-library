{
  "filesystem": {
    "5star-systems/spica-250m": {
      "name": "Spica 250M",
      "lastActionDate": "2018-08-09",
      "lastAction": "modified"
    },
    "abstract/twister-4": {
      "name": "Twister 4",
      "lastActionDate": "2018-08-06",
      "lastAction": "modified"
    },
    "adb/alc4": {
      "name": "ALC4",
      "lastActionDate": "2018-08-24",
      "lastAction": "modified"
    },
    "adb/europe-105": {
      "name": "Europe 105",
      "lastActionDate": "2018-07-21",
      "lastAction": "modified"
    },
    "adb/warp-m": {
      "name": "WARP/M",
      "lastActionDate": "2018-07-21",
      "lastAction": "modified"
    },
    "american-dj/auto-spot-150": {
      "name": "Auto Spot 150",
      "lastActionDate": "2018-07-21",
      "lastAction": "modified"
    },
    "american-dj/boom-box-fx2": {
      "name": "Boom Box Fx2",
      "lastActionDate": "2018-08-09",
      "lastAction": "modified"
    },
    "american-dj/dotz-par": {
      "name": "Dotz Par",
      "lastActionDate": "2018-08-09",
      "lastAction": "modified"
    },
    "american-dj/encore-profile-1000-ww": {
      "name": "Encore Profile 1000 WW",
      "lastActionDate": "2019-02-27",
      "lastAction": "created"
    },
    "american-dj/flat-par-qa12xs": {
      "name": "Flat Par QA12XS",
      "lastActionDate": "2018-08-09",
      "lastAction": "modified"
    },
    "american-dj/fog-fury-jett-pro": {
      "name": "Fog Fury Jett Pro",
      "lastActionDate": "2018-11-26",
      "lastAction": "modified"
    },
    "american-dj/galaxian-3d": {
      "name": "Galaxian 3D",
      "lastActionDate": "2018-08-09",
      "lastAction": "modified"
    },
    "american-dj/inno-pocket-beam-q4": {
      "name": "Inno Pocket Beam Q4",
      "lastActionDate": "2019-02-15",
      "lastAction": "created"
    },
    "american-dj/inno-pocket-fusion": {
      "name": "Inno Pocket Fusion",
      "lastActionDate": "2018-08-09",
      "lastAction": "modified"
    },
    "american-dj/mega-bar-rgba": {
      "name": "Mega Bar RGBA",
      "lastActionDate": "2018-12-10",
      "lastAction": "created"
    },
    "american-dj/mega-hex-par": {
      "name": "Mega Hex Par",
      "lastActionDate": "2019-02-27",
      "lastAction": "created"
    },
    "american-dj/quad-phase-hp": {
      "name": "Quad Phase HP",
      "lastActionDate": "2018-08-09",
      "lastAction": "modified"
    },
    "american-dj/revo-4-ir": {
      "name": "Revo 4 IR",
      "lastActionDate": "2018-08-09",
      "lastAction": "modified"
    },
    "american-dj/revo-burst": {
      "name": "Revo Burst",
      "lastActionDate": "2018-08-09",
      "lastAction": "modified"
    },
    "american-dj/revo-sweep": {
      "name": "Revo Sweep",
      "lastActionDate": "2018-08-24",
      "lastAction": "modified"
    },
    "american-dj/saber-spot-rgbw": {
      "name": "Saber Spot RGBW",
      "lastActionDate": "2018-11-01",
      "lastAction": "created"
    },
    "american-dj/starburst": {
      "name": "Starbust",
      "lastActionDate": "2019-03-03",
      "lastAction": "created"
    },
    "american-dj/vizi-spot-led-pro": {
      "name": "Vizi Spot LED Pro",
      "lastActionDate": "2018-08-09",
      "lastAction": "modified"
    },
    "american-dj/xs-400": {
      "name": "XS 400",
      "lastActionDate": "2018-09-04",
      "lastAction": "modified"
    },
    "arri/skypanel-s30c": {
      "name": "Skypanel S30C",
      "lastActionDate": "2018-10-17",
      "lastAction": "created"
    },
    "ayra/tdc-triple-burst": {
      "name": "TDC Triple Burst",
      "lastActionDate": "2018-08-09",
      "lastAction": "modified"
    },
    "ayrton/magicblade-fx": {
      "name": "MagicBlade FX",
      "lastActionDate": "2018-08-24",
      "lastAction": "modified"
    },
    "beamz/h2000-faze-machine": {
      "name": "H2000 Faze Machine",
      "lastActionDate": "2019-02-21",
      "lastAction": "created"
    },
    "big-dipper/ls90": {
      "name": "LS90",
      "lastActionDate": "2018-09-12",
      "lastAction": "created"
    },
    "blizzard/puck-rgbaw": {
      "name": "Puck RGBAW",
      "lastActionDate": "2018-08-06",
      "lastAction": "modified"
    },
    "blizzard/rokbox-rgbw": {
      "name": "RokBox RGBW",
      "lastActionDate": "2019-02-27",
      "lastAction": "created"
    },
    "boomtonedj/crazy-spot-30": {
      "name": "Crazy Spot 30",
      "lastActionDate": "2018-09-04",
      "lastAction": "modified"
    },
    "boomtonedj/xtrem-led": {
      "name": "Xtrem LED",
      "lastActionDate": "2018-08-09",
      "lastAction": "modified"
    },
    "briteq/bt-ledrotor": {
      "name": "BT-LEDROTOR",
      "lastActionDate": "2018-12-11",
      "lastAction": "created"
    },
    "briteq/cob-slim-100-rgb": {
      "name": "COB Slim 100-RGB",
      "lastActionDate": "2018-12-11",
      "lastAction": "created"
    },
    "cameo/auro-spot-100": {
      "name": "Auro Spot 100",
      "lastActionDate": "2019-02-08",
      "lastAction": "created"
    },
    "cameo/auro-spot-200": {
      "name": "Auro Spot 200",
      "lastActionDate": "2019-02-08",
      "lastAction": "created"
    },
    "cameo/auro-spot-300": {
      "name": "Auro Spot 300",
      "lastActionDate": "2019-02-08",
      "lastAction": "created"
    },
    "cameo/auro-spot-400": {
      "name": "Auro Spot 400",
      "lastActionDate": "2019-02-08",
      "lastAction": "created"
    },
    "cameo/flash-matrix-250": {
      "name": "Flash Matrix 250",
      "lastActionDate": "2018-07-21",
      "lastAction": "modified"
    },
    "cameo/flat-par-can-tri-7x-3w-ir": {
      "name": "Flat PAR Can Tri 7x 3W IR",
      "lastActionDate": "2018-09-22",
      "lastAction": "created"
    },
    "cameo/flat-pro-18": {
      "name": "Flat Pro 18",
      "lastActionDate": "2018-08-09",
      "lastAction": "modified"
    },
    "cameo/flat-pro-flood-ip65-tri": {
      "name": "Flat Pro Flood IP65 Tri",
      "lastActionDate": "2018-07-21",
      "lastAction": "modified"
    },
    "cameo/gobo-scanner-80": {
      "name": "Gobo Scanner 80",
      "lastActionDate": "2018-09-04",
      "lastAction": "modified"
    },
    "cameo/hydrabeam-100": {
      "name": "Hydrabeam 100",
      "lastActionDate": "2018-08-09",
      "lastAction": "modified"
    },
    "cameo/hydrabeam-300-rgbw": {
      "name": "Hydrabeam 300 RGBW",
      "lastActionDate": "2018-09-04",
      "lastAction": "modified"
    },
    "cameo/nanospot-120": {
      "name": "NanoSpot 120",
      "lastActionDate": "2018-08-09",
      "lastAction": "modified"
    },
    "cameo/outdoor-par-tri-12": {
      "name": "Outdoor PAR Tri 12",
      "lastActionDate": "2018-08-09",
      "lastAction": "modified"
    },
    "cameo/steam-wizard-1000": {
      "name": "Steam Wizard 1000",
      "lastActionDate": "2018-11-28",
      "lastAction": "created"
    },
    "cameo/steam-wizard-2000": {
      "name": "Steam Wizard 2000",
      "lastActionDate": "2018-11-28",
      "lastAction": "created"
    },
    "cameo/storm": {
      "name": "STORM",
      "lastActionDate": "2018-08-09",
      "lastAction": "modified"
    },
    "cameo/thunder-wash-100-rgb": {
      "name": "Thunder Wash 100 RGB",
      "lastActionDate": "2018-08-09",
      "lastAction": "modified"
    },
    "cameo/thunder-wash-100-w": {
      "name": "Thunder Wash 100 W",
      "lastActionDate": "2018-08-09",
      "lastAction": "modified"
    },
    "cameo/thunder-wash-600-rgb": {
      "name": "Thunder Wash 600 RGB",
      "lastActionDate": "2018-08-09",
      "lastAction": "modified"
    },
    "cameo/thunder-wash-600-w": {
      "name": "Thunder Wash 600 W",
      "lastActionDate": "2018-08-09",
      "lastAction": "modified"
    },
    "cameo/zenit-w600": {
      "name": "Zenit W600",
      "lastActionDate": "2018-08-10",
      "lastAction": "created"
    },
    "chauvet-dj/corepar-uv-usb": {
      "name": "COREpar UV USB",
      "lastActionDate": "2018-08-10",
      "lastAction": "modified"
    },
    "chauvet-dj/eve-p-100-ww": {
      "name": "EVE P-100 WW",
      "lastActionDate": "2018-09-14",
      "lastAction": "created"
    },
    "chauvet-dj/eve-p-130-rgb": {
      "name": "EVE P-130 RGB",
      "lastActionDate": "2018-09-14",
      "lastAction": "created"
    },
    "chauvet-dj/freedom-h1": {
      "name": "Freedom H1",
      "lastActionDate": "2018-11-13",
      "lastAction": "created"
    },
    "chauvet-dj/gigbar-2": {
      "name": "GigBAR 2",
      "lastActionDate": "2018-08-24",
      "lastAction": "modified"
    },
    "chauvet-dj/slimpar-pro-h-usb": {
      "name": "SlimPAR Pro H USB",
      "lastActionDate": "2018-08-10",
      "lastAction": "modified"
    },
    "chauvet-dj/slimpar-pro-qz12": {
      "name": "SlimPAR Pro QZ12",
      "lastActionDate": "2018-08-10",
      "lastAction": "modified"
    },
    "chauvet-dj/slimpar-pro-w": {
      "name": "SlimPAR Pro W",
      "lastActionDate": "2018-08-10",
      "lastAction": "modified"
    },
    "chauvet-dj/slimpar-q12-bt": {
      "name": "SlimPAR Q12 BT",
      "lastActionDate": "2018-08-10",
      "lastAction": "modified"
    },
    "chauvet-dj/slimpar-t12-bt": {
      "name": "SlimPAR T12 BT",
      "lastActionDate": "2018-08-10",
      "lastAction": "modified"
    },
    "chauvet-dj/washfx": {
      "name": "WashFX",
      "lastActionDate": "2018-08-10",
      "lastAction": "modified"
    },
    "chauvet-professional/colordash-batten-quad-6": {
      "name": "COLORdash Batten-Quad 6",
      "lastActionDate": "2018-09-14",
      "lastAction": "created"
    },
    "chauvet-professional/rogue-r2-wash": {
      "name": "Rogue R2 Wash",
      "lastActionDate": "2018-12-10",
      "lastAction": "created"
    },
    "chroma-q/color-force-ii-12": {
      "name": "Color Force II 12",
      "lastActionDate": "2018-08-24",
      "lastAction": "modified"
    },
    "chroma-q/color-force-ii-48": {
      "name": "Color Force II 48",
      "lastActionDate": "2018-08-24",
      "lastAction": "modified"
    },
    "chroma-q/color-force-ii-72": {
      "name": "Color Force II 72",
      "lastActionDate": "2018-08-24",
      "lastAction": "modified"
    },
    "cinetec/par-18x15w-rgbwa": {
      "name": "PAR 18x15W RGBWA",
      "lastActionDate": "2019-02-18",
      "lastAction": "created"
    },
    "clay-paky/alpha-spot-qwo-800": {
      "name": "Alpha Spot QWO 800",
      "lastActionDate": "2019-02-12",
      "lastAction": "modified"
    },
    "clay-paky/sharpy": {
      "name": "Sharpy",
      "lastActionDate": "2018-09-04",
      "lastAction": "modified"
    },
    "clay-paky/show-batten-100": {
      "name": "Show-Batten 100",
      "lastActionDate": "2018-09-17",
      "lastAction": "imported"
    },
    "clay-paky/spheriscan": {
      "name": "Spheriscan",
      "lastActionDate": "2018-09-04",
      "lastAction": "modified"
    },
    "coemar/prospot-250-lx": {
      "name": "ProSpot 250 LX",
      "lastActionDate": "2018-09-04",
      "lastAction": "modified"
    },
    "contest/irledflat-5x12SIXb": {
      "name": "IrLEDFLAT 5x12SIXb",
      "lastActionDate": "2018-11-11",
      "lastAction": "created"
    },
    "dedolight/dled4-bi": {
      "name": "DLED4-BI",
      "lastActionDate": "2018-11-11",
      "lastAction": "created"
    },
    "dedolight/dled7-bi": {
      "name": "DLED7-BI",
      "lastActionDate": "2018-12-19",
      "lastAction": "created"
    },
    "dts/scena-led-150": {
      "name": "Scena LED 150",
      "lastActionDate": "2018-08-09",
      "lastAction": "modified"
    },
    "dts/xr1200-wash": {
      "name": "XR1200 WASH",
      "lastActionDate": "2018-09-04",
      "lastAction": "modified"
    },
    "elation/acl-360-roller": {
      "name": "ACL 360 Roller",
      "lastActionDate": "2018-09-04",
      "lastAction": "modified"
    },
    "elation/design-led-par-zoom": {
      "name": "Design LED Par Zoom",
      "lastActionDate": "2019-02-21",
      "lastAction": "created"
    },
    "elation/platinum-hfx": {
      "name": "Platinum HFX",
      "lastActionDate": "2018-09-04",
      "lastAction": "modified"
    },
    "elation/platinum-seven": {
      "name": "Platinum Seven",
      "lastActionDate": "2018-08-09",
      "lastAction": "modified"
    },
    "elation/platinum-spot-15r-pro": {
      "name": "Platinum Spot 15R Pro",
      "lastActionDate": "2018-09-04",
      "lastAction": "modified"
    },
    "elation/sixpar-100": {
      "name": "SIXPAR 100",
      "lastActionDate": "2019-01-02",
      "lastAction": "created"
    },
    "elation/sixpar-100-ip": {
      "name": "SIXPAR 100IP",
      "lastActionDate": "2019-01-02",
      "lastAction": "created"
    },
    "elation/sixpar-200": {
      "name": "SIXPAR 200",
      "lastActionDate": "2019-01-02",
      "lastAction": "created"
    },
    "elation/sixpar-200-ip": {
      "name": "SIXPAR 200 IP",
      "lastActionDate": "2019-01-02",
      "lastAction": "created"
    },
    "elation/sixpar-200-wmg": {
      "name": "SIXPAR 200 WMG",
      "lastActionDate": "2019-01-02",
      "lastAction": "created"
    },
    "elation/sixpar-300": {
      "name": "SIXPAR 300",
      "lastActionDate": "2019-01-02",
      "lastAction": "created"
    },
    "elation/sixpar-300-ip": {
      "name": "SIXPAR 300 IP",
      "lastActionDate": "2019-01-02",
      "lastAction": "created"
    },
    "elation/sixpar-300-wmg": {
      "name": "SIXPAR 300 WMG",
      "lastActionDate": "2019-01-02",
      "lastAction": "created"
    },
    "eliminator/stealth-beam": {
      "name": "Stealth Beam",
      "lastActionDate": "2018-09-04",
      "lastAction": "modified"
    },
    "eliminator/stealth-wash-zoom": {
      "name": "Stealth Wash Zoom",
      "lastActionDate": "2019-01-05",
      "lastAction": "created"
    },
    "epsilon/duo-q-beam-bar": {
      "name": "Duo Q-Beam Bar",
      "lastActionDate": "2018-11-09",
      "lastAction": "created"
    },
    "equinox/gigabar": {
      "name": "Gigabar",
      "lastActionDate": "2018-08-24",
      "lastAction": "modified"
    },
    "eurolite/led-fe-1500": {
      "name": "LED FE-1500",
      "lastActionDate": "2018-08-09",
      "lastAction": "modified"
    },
    "eurolite/led-h2o": {
      "name": "LED H²O",
      "lastActionDate": "2018-11-08",
      "lastAction": "created"
    },
    "eurolite/led-kls-801": {
      "name": "LED KLS-801",
      "lastActionDate": "2018-08-24",
      "lastAction": "modified"
    },
    "eurolite/led-ml-56-rgbw": {
      "name": "LED ML-56 RGBW",
      "lastActionDate": "2019-01-15",
      "lastAction": "created"
    },
    "eurolite/led-par-56-tcl": {
      "name": "LED PAR-56 TCL",
      "lastActionDate": "2018-08-09",
      "lastAction": "modified"
    },
    "eurolite/led-pix-12-hcl": {
      "name": "LED PIX-12 HCL",
      "lastActionDate": "2019-01-15",
      "lastAction": "created"
    },
    "eurolite/led-pix-144": {
      "name": "LED PIX-144",
      "lastActionDate": "2019-02-06",
      "lastAction": "created"
    },
    "eurolite/led-ps-4-hcl": {
      "name": "LED PS-4 HCL",
      "lastActionDate": "2018-08-09",
      "lastAction": "modified"
    },
    "eurolite/led-sls-6-uv-floor": {
      "name": "LED SLS-6 UV Floor",
      "lastActionDate": "2018-07-21",
      "lastAction": "modified"
    },
    "eurolite/led-svf-1": {
      "name": "LED SVF-1",
      "lastActionDate": "2018-08-09",
      "lastAction": "modified"
    },
    "eurolite/led-tmh-7": {
      "name": "LED TMH-7",
      "lastActionDate": "2018-09-04",
      "lastAction": "modified"
    },
    "eurolite/led-tmh-9": {
      "name": "LED TMH-9",
      "lastActionDate": "2018-09-04",
      "lastAction": "modified"
    },
    "eurolite/led-tmh-18": {
      "name": "LED TMH-18",
      "lastActionDate": "2018-08-09",
      "lastAction": "modified"
    },
    "eurolite/led-tmh-x12": {
      "name": "LED TMH-X12",
      "lastActionDate": "2018-11-23",
      "lastAction": "modified"
    },
    "eurolite/led-tmh-x25": {
      "name": "LED TMH-X25",
      "lastActionDate": "2018-09-04",
      "lastAction": "modified"
    },
    "evolight/colours-archspot-54-rgb": {
      "name": "Colours Archspot 54 RGB",
      "lastActionDate": "2019-01-05",
      "lastAction": "created"
    },
    "futurelight/dmh-75-i-led-moving-head": {
      "name": "DMH-75.i LED Moving Head",
      "lastActionDate": "2018-09-04",
      "lastAction": "modified"
    },
    "futurelight/pro-slim-par-7-hcl": {
      "name": "PRO Slim PAR-7 HCL",
      "lastActionDate": "2018-08-09",
      "lastAction": "modified"
    },
    "futurelight/sc-250-scanner": {
      "name": "SC-250 Scanner",
      "lastActionDate": "2018-08-09",
      "lastAction": "modified"
    },
    "futurelight/stb-648-led-strobe-smd-5050": {
      "name": "STB-648 LED Strobe SMD 5050",
      "lastActionDate": "2018-08-09",
      "lastAction": "modified"
    },
    "generic/cmy-fader": {
      "name": "CMY Fader",
      "lastActionDate": "2018-07-21",
      "lastAction": "modified"
    },
    "generic/desk-channel": {
      "name": "Desk Channel",
      "lastActionDate": "2018-07-21",
      "lastAction": "modified"
    },
    "generic/drgb-fader": {
      "name": "DRGB Fader",
      "lastActionDate": "2018-07-21",
      "lastAction": "modified"
    },
    "generic/drgbw-fader": {
      "name": "DRGBW Fader",
      "lastActionDate": "2018-07-21",
      "lastAction": "modified"
    },
    "generic/pan-tilt": {
      "name": "Pan/Tilt Fader",
      "lastActionDate": "2018-09-04",
      "lastAction": "modified"
    },
    "generic/rgb-fader": {
      "name": "RGB Fader",
      "lastActionDate": "2018-07-21",
      "lastAction": "modified"
    },
    "generic/rgba-fader": {
      "name": "RGBA Fader",
      "lastActionDate": "2018-07-21",
      "lastAction": "modified"
    },
    "generic/rgbd-fader": {
      "name": "RGBD Fader",
      "lastActionDate": "2018-07-21",
      "lastAction": "modified"
    },
    "generic/rgbw-fader": {
      "name": "RGBW Fader",
      "lastActionDate": "2018-07-21",
      "lastAction": "modified"
    },
    "generic/rgbww-fader": {
      "name": "RGBWW Fader",
      "lastActionDate": "2019-01-21",
      "lastAction": "created"
    },
    "ghost/ip-spot-bat": {
      "name": "IP Spot Bat",
      "lastActionDate": "2018-08-09",
      "lastAction": "modified"
    },
    "glp/force-120": {
      "name": "Force 120",
      "lastActionDate": "2018-12-04",
      "lastAction": "created"
    },
    "glp/impression-fr1": {
      "name": "impression FR1",
      "lastActionDate": "2018-11-26",
      "lastAction": "created"
    },
    "glp/impression-laser": {
      "name": "impression Laser",
      "lastActionDate": "2018-08-09",
      "lastAction": "modified"
    },
    "glp/impression-spot-one": {
      "name": "impression Spot One",
      "lastActionDate": "2018-09-04",
      "lastAction": "modified"
    },
    "glp/impression-x4-bar-10": {
      "name": "Impression X4 Bar 10",
      "lastActionDate": "2018-09-04",
      "lastAction": "modified"
    },
    "glp/jdc1": {
      "name": "JDC1",
      "lastActionDate": "2018-09-04",
      "lastAction": "modified"
    },
    "gruft/pixel-tube": {
      "name": "Pixel Tube",
      "lastActionDate": "2018-11-19",
      "lastAction": "modified"
    },
    "gruft/ventilator": {
      "name": "Ventilator",
      "lastActionDate": "2018-07-21",
      "lastAction": "modified"
    },
    "hong-yi/hy-g60": {
      "name": "HY-G60",
      "lastActionDate": "2018-12-12",
      "lastAction": "created"
    },
    "ibiza-light/par-mini-rgb3": {
      "name": "LED PAR CAN 12x3W 3-in-1 RGB",
      "lastActionDate": "2018-10-06",
      "lastAction": "created"
    },
    "infinity/iw-340-rdm": {
      "name": "iW-340 RDM",
      "lastActionDate": "2018-11-23",
      "lastAction": "modified"
    },
    "jb-lighting/varyscan-p7": {
      "name": "Varyscan P7",
      "lastActionDate": "2018-08-09",
      "lastAction": "modified"
    },
    "jb-systems/twin-effect-laser": {
      "name": "Twin Effect Laser",
      "lastActionDate": "2018-08-09",
      "lastAction": "modified"
    },
    "kam/gobotracer": {
      "name": "GoboTracer",
      "lastActionDate": "2018-09-04",
      "lastAction": "modified"
    },
    "laserworld/cs-1000rgb": {
      "name": "CS-1000RGB",
      "lastActionDate": "2018-09-04",
      "lastAction": "modified"
    },
    "laserworld/ds-1000rgb": {
      "name": "DS-1000RGB",
      "lastActionDate": "2019-01-08",
      "lastAction": "created"
    },
    "lightmaxx/dj-scan-led": {
      "name": "DJ Scan LED",
      "lastActionDate": "2018-08-09",
      "lastAction": "modified"
    },
    "lightmaxx/easy-wash-quad-led": {
      "name": "Easy Wash Quad LED",
      "lastActionDate": "2018-11-02",
      "lastAction": "created"
    },
    "lightmaxx/platinum-mini-tri-par": {
      "name": "Platinum Mini TRI-PAR",
      "lastActionDate": "2018-09-22",
      "lastAction": "modified"
    },
    "lightmaxx/vega-zoom-wash": {
      "name": "Vega Zoom Wash",
      "lastActionDate": "2018-09-22",
      "lastAction": "modified"
    },
    "lixada/mini-gobo-moving-head-light": {
      "name": "Mini Gobo Moving Head Light",
      "lastActionDate": "2018-10-10",
      "lastAction": "created"
    },
    "look/viper-nt": {
      "name": "Viper NT",
      "lastActionDate": "2018-08-09",
      "lastAction": "modified"
    },
    "magicfx/psyco2jet": {
      "name": "PSYCO2JET",
      "lastActionDate": "2018-08-21",
      "lastAction": "modified"
    },
    "magicfx/smokejet": {
      "name": "SMOKEJET",
      "lastActionDate": "2018-09-06",
      "lastAction": "created"
    },
    "magicfx/stage-flame": {
      "name": "Stage Flame",
      "lastActionDate": "2018-08-21",
      "lastAction": "modified"
    },
<<<<<<< HEAD
    "mark/mbar-381-ip": {
      "name": "Mbar 381 IP",
      "lastActionDate": "2019-03-01",
=======
    "mark/superbat-led-72": {
      "name": "SUPERBAT LED 72",
      "lastActionDate": "2019-03-04",
>>>>>>> 19ea635d
      "lastAction": "created"
    },
    "martin/atomic-3000": {
      "name": "Atomic 3000",
      "lastActionDate": "2018-08-09",
      "lastAction": "modified"
    },
    "martin/mac-600": {
      "name": "MAC 600",
      "lastActionDate": "2018-09-25",
      "lastAction": "created"
    },
    "martin/mac-700-wash": {
      "name": "MAC 700 Wash",
      "lastActionDate": "2018-09-04",
      "lastAction": "modified"
    },
    "martin/mac-aura": {
      "name": "MAC Aura",
      "lastActionDate": "2018-09-04",
      "lastAction": "modified"
    },
    "martin/mac-axiom-hybrid": {
      "name": "MAC Axiom Hybrid",
      "lastActionDate": "2018-08-09",
      "lastAction": "modified"
    },
    "martin/mac-encore-performance": {
      "name": "MAC Encore Performance",
      "lastActionDate": "2019-01-16",
      "lastAction": "created"
    },
    "martin/mac-viper-airfx": {
      "name": "MAC Viper AirFX",
      "lastActionDate": "2018-08-09",
      "lastAction": "modified"
    },
    "martin/mac-viper-performance": {
      "name": "MAC Viper Performance",
      "lastActionDate": "2018-08-09",
      "lastAction": "modified"
    },
    "martin/mac-viper-wash": {
      "name": "MAC Viper Wash (DX)",
      "lastActionDate": "2018-08-09",
      "lastAction": "modified"
    },
    "martin/magnum-2500-hz": {
      "name": "Magnum 2500 HZ",
      "lastActionDate": "2018-08-09",
      "lastAction": "modified"
    },
    "martin/mania-scx500": {
      "name": "Mania SCX500",
      "lastActionDate": "2019-01-14",
      "lastAction": "created"
    },
    "martin/roboscan-812": {
      "name": "RoboScan 812",
      "lastActionDate": "2018-08-09",
      "lastAction": "modified"
    },
    "martin/rush-mh-2-wash": {
      "name": "Rush MH 2 Wash",
      "lastActionDate": "2018-09-04",
      "lastAction": "modified"
    },
    "martin/rush-mh-3-beam": {
      "name": "Rush MH 3 Beam",
      "lastActionDate": "2018-09-04",
      "lastAction": "modified"
    },
    "martin/rush-mh-7-hybrid": {
      "name": "Rush MH 7 Hybrid",
      "lastActionDate": "2018-09-04",
      "lastAction": "modified"
    },
    "martin/rush-par-2-rgbw-zoom": {
      "name": "Rush PAR 2 RGBW Zoom",
      "lastActionDate": "2018-11-11",
      "lastAction": "created"
    },
    "mdg/hazer-atmosphere-aps": {
      "name": "Hazer ATMOSPHERE APS",
      "lastActionDate": "2018-08-09",
      "lastAction": "modified"
    },
    "mdg/theone-atmospheric-generator": {
      "name": "theONE Atmospheric Generator",
      "lastActionDate": "2018-08-09",
      "lastAction": "modified"
    },
    "mega-led-lighting/led-par-light-372": {
      "name": "LED PAR Light-372",
      "lastActionDate": "2019-02-06",
      "lastAction": "created"
    },
    "mega-led-lighting/zoom-360": {
      "name": "ZOOM 360",
      "lastActionDate": "2019-02-06",
      "lastAction": "created"
    },
    "minuit-une/ivl-carre": {
      "name": "IVL Carré",
      "lastActionDate": "2018-09-04",
      "lastAction": "modified"
    },
    "minuit-une/m-carre": {
      "name": "M-Carré",
      "redirectTo": "minuit-une/ivl-carre",
      "reason": "FixtureRenamed"
    },
    "nicols/led-bar-123-fc-ip": {
      "name": "LED BAR 123 FC IP",
      "lastActionDate": "2018-08-24",
      "lastAction": "modified"
    },
    "nicols/pat-252": {
      "name": "PAT 252",
      "lastActionDate": "2018-11-23",
      "lastAction": "created"
    },
    "orion/orcan2": {
      "name": "ORCAN2",
      "lastActionDate": "2018-07-21",
      "lastAction": "modified"
    },
    "powerlighting/wash-84w": {
      "name": "Wash 84W",
      "lastActionDate": "2018-09-04",
      "lastAction": "modified"
    },
    "prolights/diamond19": {
      "name": "DIAMOND19",
      "lastActionDate": "2018-08-09",
      "lastAction": "modified"
    },
    "prolights/pixpan16": {
      "name": "PIXPAN16",
      "lastActionDate": "2018-08-09",
      "lastAction": "modified"
    },
    "prolights/polar3000": {
      "name": "POLAR3000",
      "lastActionDate": "2019-02-16",
      "lastAction": "created"
    },
    "prolights/v700spot": {
      "name": "V700SPOT",
      "lastActionDate": "2018-11-01",
      "lastAction": "created"
    },
    "qtx/lux-ld30w": {
      "name": "LUX-LD30W",
      "lastActionDate": "2018-09-04",
      "lastAction": "modified"
    },
    "renkforce/gm107": {
      "name": "GM107",
      "lastActionDate": "2018-09-13",
      "lastAction": "created"
    },
    "robe/colorspot-2500e-at": {
      "name": "ColorSpot 2500E AT",
      "lastActionDate": "2018-09-04",
      "lastAction": "modified"
    },
    "robe/dj-scan-250-xt": {
      "name": "DJ Scan 250 XT",
      "lastActionDate": "2018-08-09",
      "lastAction": "modified"
    },
    "robe/robin-300e-wash": {
      "name": "Robin 300E Wash",
      "lastActionDate": "2019-03-02",
      "lastAction": "created"
    },
    "robe/robin-600e-spot": {
      "name": "Robin 600E Spot",
      "lastActionDate": "2018-09-04",
      "lastAction": "modified"
    },
    "robe/robin-ledbeam-100": {
      "name": "Robin LEDBeam 100",
      "lastActionDate": "2019-01-21",
      "lastAction": "created"
    },
    "robe/robin-ledbeam-150": {
      "name": "Robin LEDBeam 150",
      "lastActionDate": "2018-08-09",
      "lastAction": "modified"
    },
    "robe/robin-ledwash-600": {
      "name": "Robin LEDWash 600",
      "lastActionDate": "2018-08-09",
      "lastAction": "modified"
    },
    "robe/robin-viva-cmy": {
      "name": "ROBIN Viva CMY",
      "lastActionDate": "2018-10-24",
      "lastAction": "imported"
    },
    "robert-juliat/613sx": {
      "name": "613SX",
      "lastActionDate": "2018-11-27",
      "lastAction": "created"
    },
    "shehds/led-flat-par-12x3w-rgbw": {
      "name": "LED Flat Par 12x3W RGBW",
      "lastActionDate": "2018-11-11",
      "lastAction": "created"
    },
    "showtec/atmos-2000": {
      "name": "Atmos 2000",
      "lastActionDate": "2018-11-27",
      "lastAction": "created"
    },
    "showtec/club-par-12-4-rgbw": {
      "name": "Club PAR 12/4 RGBW",
      "lastActionDate": "2018-11-02",
      "lastAction": "created"
    },
    "showtec/dominator": {
      "name": "Dominator",
      "lastActionDate": "2018-08-09",
      "lastAction": "modified"
    },
    "showtec/horizon-8": {
      "name": "Horizon 8",
      "lastActionDate": "2018-07-21",
      "lastAction": "modified"
    },
    "showtec/kanjo-spot-60": {
      "name": "Kanjo Spot 60",
      "lastActionDate": "2018-09-04",
      "lastAction": "modified"
    },
    "showtec/kanjo-wash-rgb": {
      "name": "Kanjo Wash RGB",
      "lastActionDate": "2018-09-04",
      "lastAction": "modified"
    },
    "showtec/led-light-bar-rgb-v3": {
      "name": "LED Light Bar RGB V3",
      "lastActionDate": "2018-08-24",
      "lastAction": "modified"
    },
    "showtec/phantom-50-led-spot": {
      "name": "Phantom 50 LED Spot",
      "lastActionDate": "2018-09-04",
      "lastAction": "modified"
    },
    "showtec/phantom-140-led-spot": {
      "name": "Phantom 140 LED Beam",
      "lastActionDate": "2018-09-04",
      "lastAction": "modified"
    },
    "showtec/pixel-bar-12-mkii": {
      "name": "Pixel Bar 12 MKII",
      "lastActionDate": "2018-08-24",
      "lastAction": "modified"
    },
    "showtec/sunraise-led": {
      "name": "Sunraise LED",
      "lastActionDate": "2018-08-09",
      "lastAction": "modified"
    },
    "showtec/sunstrip-active-mkii": {
      "name": "Sunstrip Active MKII",
      "lastActionDate": "2018-11-02",
      "lastAction": "created"
    },
    "showtec/xs-1-rgbw": {
      "name": "XS-1 RGBW",
      "lastActionDate": "2018-09-04",
      "lastAction": "modified"
    },
    "showven/sparkular": {
      "name": "Sparkular",
      "lastActionDate": "2018-08-09",
      "lastAction": "modified"
    },
    "showven/sparkular-fall": {
      "name": "Sparkular Fall",
      "lastActionDate": "2018-08-09",
      "lastAction": "modified"
    },
    "skypix/ribalta-beam": {
      "name": "Ribalta Beam",
      "lastActionDate": "2018-10-16",
      "lastAction": "created"
    },
    "solaris/smart-36": {
      "name": "SMART 36",
      "lastActionDate": "2018-10-25",
      "lastAction": "created"
    },
    "solena/max-par-20": {
      "name": "Max Par 20",
      "lastActionDate": "2018-11-02",
      "lastAction": "created"
    },
    "solena/mini-par-12": {
      "name": "Mini Par 12",
      "lastActionDate": "2018-10-12",
      "lastAction": "created"
    },
    "stairville/led-flood-panel-150": {
      "name": "LED Flood Panel 150",
      "lastActionDate": "2018-08-09",
      "lastAction": "modified"
    },
    "stairville/mh-100": {
      "name": "MH-100",
      "lastActionDate": "2018-09-04",
      "lastAction": "modified"
    },
    "stairville/mh-x25": {
      "name": "MH-X25",
      "lastActionDate": "2018-09-04",
      "lastAction": "modified"
    },
    "stairville/stage-tri-led": {
      "name": "Stage TRI LED",
      "lastActionDate": "2018-08-09",
      "lastAction": "modified"
    },
    "sun-star/g-2011-nova": {
      "name": "G-2011 / NOVA",
      "lastActionDate": "2018-12-08",
      "lastAction": "created"
    },
    "tiptop-stage-light/3-10w-battery-led-wedge-par": {
      "name": "3*10W Battery LED WEDGE PAR",
      "lastActionDate": "2018-12-12",
      "lastAction": "created"
    },
    "tmb/solaris-flare": {
      "name": "Solaris Flare",
      "lastActionDate": "2018-08-09",
      "lastAction": "modified"
    },
    "venue/thintri64": {
      "name": "ThinTri64",
      "lastActionDate": "2018-07-21",
      "lastAction": "modified"
    },
    "venue/tristrip3z": {
      "name": "TriStrip3Z",
      "lastActionDate": "2018-08-24",
      "lastAction": "modified"
    }
  },
  "manufacturers": {
    "5star-systems": [
      "spica-250m"
    ],
    "abstract": [
      "twister-4"
    ],
    "adb": [
      "alc4",
      "europe-105",
      "warp-m"
    ],
    "american-dj": [
      "auto-spot-150",
      "boom-box-fx2",
      "dotz-par",
      "encore-profile-1000-ww",
      "flat-par-qa12xs",
      "fog-fury-jett-pro",
      "galaxian-3d",
      "inno-pocket-beam-q4",
      "inno-pocket-fusion",
      "mega-bar-rgba",
      "mega-hex-par",
      "quad-phase-hp",
      "revo-4-ir",
      "revo-burst",
      "revo-sweep",
      "saber-spot-rgbw",
      "starburst",
      "vizi-spot-led-pro",
      "xs-400"
    ],
    "arri": [
      "skypanel-s30c"
    ],
    "ayra": [
      "tdc-triple-burst"
    ],
    "ayrton": [
      "magicblade-fx"
    ],
    "beamz": [
      "h2000-faze-machine"
    ],
    "big-dipper": [
      "ls90"
    ],
    "blizzard": [
      "puck-rgbaw",
      "rokbox-rgbw"
    ],
    "boomtonedj": [
      "crazy-spot-30",
      "xtrem-led"
    ],
    "briteq": [
      "bt-ledrotor",
      "cob-slim-100-rgb"
    ],
    "cameo": [
      "auro-spot-100",
      "auro-spot-200",
      "auro-spot-300",
      "auro-spot-400",
      "flash-matrix-250",
      "flat-par-can-tri-7x-3w-ir",
      "flat-pro-18",
      "flat-pro-flood-ip65-tri",
      "gobo-scanner-80",
      "hydrabeam-100",
      "hydrabeam-300-rgbw",
      "nanospot-120",
      "outdoor-par-tri-12",
      "steam-wizard-1000",
      "steam-wizard-2000",
      "storm",
      "thunder-wash-100-rgb",
      "thunder-wash-100-w",
      "thunder-wash-600-rgb",
      "thunder-wash-600-w",
      "zenit-w600"
    ],
    "chauvet-dj": [
      "corepar-uv-usb",
      "eve-p-100-ww",
      "eve-p-130-rgb",
      "freedom-h1",
      "gigbar-2",
      "slimpar-pro-h-usb",
      "slimpar-pro-qz12",
      "slimpar-pro-w",
      "slimpar-q12-bt",
      "slimpar-t12-bt",
      "washfx"
    ],
    "chauvet-professional": [
      "colordash-batten-quad-6",
      "rogue-r2-wash"
    ],
    "chroma-q": [
      "color-force-ii-12",
      "color-force-ii-48",
      "color-force-ii-72"
    ],
    "cinetec": [
      "par-18x15w-rgbwa"
    ],
    "clay-paky": [
      "alpha-spot-qwo-800",
      "sharpy",
      "show-batten-100",
      "spheriscan"
    ],
    "coemar": [
      "prospot-250-lx"
    ],
    "contest": [
      "irledflat-5x12SIXb"
    ],
    "dedolight": [
      "dled4-bi",
      "dled7-bi"
    ],
    "dts": [
      "scena-led-150",
      "xr1200-wash"
    ],
    "elation": [
      "acl-360-roller",
      "design-led-par-zoom",
      "platinum-hfx",
      "platinum-seven",
      "platinum-spot-15r-pro",
      "sixpar-100",
      "sixpar-100-ip",
      "sixpar-200",
      "sixpar-200-ip",
      "sixpar-200-wmg",
      "sixpar-300",
      "sixpar-300-ip",
      "sixpar-300-wmg"
    ],
    "eliminator": [
      "stealth-beam",
      "stealth-wash-zoom"
    ],
    "epsilon": [
      "duo-q-beam-bar"
    ],
    "equinox": [
      "gigabar"
    ],
    "eurolite": [
      "led-fe-1500",
      "led-h2o",
      "led-kls-801",
      "led-ml-56-rgbw",
      "led-par-56-tcl",
      "led-pix-12-hcl",
      "led-pix-144",
      "led-ps-4-hcl",
      "led-sls-6-uv-floor",
      "led-svf-1",
      "led-tmh-7",
      "led-tmh-9",
      "led-tmh-18",
      "led-tmh-x12",
      "led-tmh-x25"
    ],
    "evolight": [
      "colours-archspot-54-rgb"
    ],
    "futurelight": [
      "dmh-75-i-led-moving-head",
      "pro-slim-par-7-hcl",
      "sc-250-scanner",
      "stb-648-led-strobe-smd-5050"
    ],
    "generic": [
      "cmy-fader",
      "desk-channel",
      "drgb-fader",
      "drgbw-fader",
      "pan-tilt",
      "rgb-fader",
      "rgba-fader",
      "rgbd-fader",
      "rgbw-fader",
      "rgbww-fader"
    ],
    "ghost": [
      "ip-spot-bat"
    ],
    "glp": [
      "force-120",
      "impression-fr1",
      "impression-laser",
      "impression-spot-one",
      "impression-x4-bar-10",
      "jdc1"
    ],
    "gruft": [
      "pixel-tube",
      "ventilator"
    ],
    "hong-yi": [
      "hy-g60"
    ],
    "ibiza-light": [
      "par-mini-rgb3"
    ],
    "infinity": [
      "iw-340-rdm"
    ],
    "jb-lighting": [
      "varyscan-p7"
    ],
    "jb-systems": [
      "twin-effect-laser"
    ],
    "kam": [
      "gobotracer"
    ],
    "laserworld": [
      "cs-1000rgb",
      "ds-1000rgb"
    ],
    "lightmaxx": [
      "dj-scan-led",
      "easy-wash-quad-led",
      "platinum-mini-tri-par",
      "vega-zoom-wash"
    ],
    "lixada": [
      "mini-gobo-moving-head-light"
    ],
    "look": [
      "viper-nt"
    ],
    "magicfx": [
      "psyco2jet",
      "smokejet",
      "stage-flame"
    ],
    "mark": [
<<<<<<< HEAD
      "mbar-381-ip"
=======
      "superbat-led-72"
>>>>>>> 19ea635d
    ],
    "martin": [
      "atomic-3000",
      "mac-600",
      "mac-700-wash",
      "mac-aura",
      "mac-axiom-hybrid",
      "mac-encore-performance",
      "mac-viper-airfx",
      "mac-viper-performance",
      "mac-viper-wash",
      "magnum-2500-hz",
      "mania-scx500",
      "roboscan-812",
      "rush-mh-2-wash",
      "rush-mh-3-beam",
      "rush-mh-7-hybrid",
      "rush-par-2-rgbw-zoom"
    ],
    "mdg": [
      "hazer-atmosphere-aps",
      "theone-atmospheric-generator"
    ],
    "mega-led-lighting": [
      "led-par-light-372",
      "zoom-360"
    ],
    "minuit-une": [
      "ivl-carre"
    ],
    "nicols": [
      "led-bar-123-fc-ip",
      "pat-252"
    ],
    "orion": [
      "orcan2"
    ],
    "powerlighting": [
      "wash-84w"
    ],
    "prolights": [
      "diamond19",
      "pixpan16",
      "polar3000",
      "v700spot"
    ],
    "qtx": [
      "lux-ld30w"
    ],
    "renkforce": [
      "gm107"
    ],
    "robe": [
      "colorspot-2500e-at",
      "dj-scan-250-xt",
      "robin-300e-wash",
      "robin-600e-spot",
      "robin-ledbeam-100",
      "robin-ledbeam-150",
      "robin-ledwash-600",
      "robin-viva-cmy"
    ],
    "robert-juliat": [
      "613sx"
    ],
    "shehds": [
      "led-flat-par-12x3w-rgbw"
    ],
    "showtec": [
      "atmos-2000",
      "club-par-12-4-rgbw",
      "dominator",
      "horizon-8",
      "kanjo-spot-60",
      "kanjo-wash-rgb",
      "led-light-bar-rgb-v3",
      "phantom-50-led-spot",
      "phantom-140-led-spot",
      "pixel-bar-12-mkii",
      "sunraise-led",
      "sunstrip-active-mkii",
      "xs-1-rgbw"
    ],
    "showven": [
      "sparkular",
      "sparkular-fall"
    ],
    "skypix": [
      "ribalta-beam"
    ],
    "solaris": [
      "smart-36"
    ],
    "solena": [
      "max-par-20",
      "mini-par-12"
    ],
    "stairville": [
      "led-flood-panel-150",
      "mh-100",
      "mh-x25",
      "stage-tri-led"
    ],
    "sun-star": [
      "g-2011-nova"
    ],
    "tiptop-stage-light": [
      "3-10w-battery-led-wedge-par"
    ],
    "tmb": [
      "solaris-flare"
    ],
    "venue": [
      "thintri64",
      "tristrip3z"
    ]
  },
  "categories": {
    "Blinder": [
      "adb/alc4",
      "american-dj/dotz-par",
      "american-dj/encore-profile-1000-ww",
      "american-dj/flat-par-qa12xs",
      "cameo/flash-matrix-250",
      "cameo/flat-pro-flood-ip65-tri",
      "cameo/thunder-wash-100-rgb",
      "cameo/thunder-wash-100-w",
      "cameo/thunder-wash-600-rgb",
      "cameo/thunder-wash-600-w",
      "glp/jdc1",
      "prolights/polar3000",
      "showtec/horizon-8",
      "showtec/sunstrip-active-mkii",
      "stairville/led-flood-panel-150",
      "tmb/solaris-flare"
    ],
    "Color Changer": [
      "5star-systems/spica-250m",
      "abstract/twister-4",
      "adb/alc4",
      "american-dj/auto-spot-150",
      "american-dj/boom-box-fx2",
      "american-dj/dotz-par",
      "american-dj/flat-par-qa12xs",
      "american-dj/fog-fury-jett-pro",
      "american-dj/inno-pocket-beam-q4",
      "american-dj/inno-pocket-fusion",
      "american-dj/mega-bar-rgba",
      "american-dj/mega-hex-par",
      "american-dj/quad-phase-hp",
      "american-dj/revo-4-ir",
      "american-dj/revo-sweep",
      "american-dj/saber-spot-rgbw",
      "american-dj/starburst",
      "american-dj/vizi-spot-led-pro",
      "american-dj/xs-400",
      "arri/skypanel-s30c",
      "ayra/tdc-triple-burst",
      "ayrton/magicblade-fx",
      "big-dipper/ls90",
      "blizzard/puck-rgbaw",
      "blizzard/rokbox-rgbw",
      "boomtonedj/crazy-spot-30",
      "boomtonedj/xtrem-led",
      "briteq/bt-ledrotor",
      "briteq/cob-slim-100-rgb",
      "cameo/auro-spot-100",
      "cameo/auro-spot-200",
      "cameo/auro-spot-300",
      "cameo/auro-spot-400",
      "cameo/flat-par-can-tri-7x-3w-ir",
      "cameo/flat-pro-18",
      "cameo/flat-pro-flood-ip65-tri",
      "cameo/gobo-scanner-80",
      "cameo/hydrabeam-100",
      "cameo/hydrabeam-300-rgbw",
      "cameo/nanospot-120",
      "cameo/outdoor-par-tri-12",
      "cameo/steam-wizard-1000",
      "cameo/steam-wizard-2000",
      "cameo/storm",
      "cameo/thunder-wash-100-rgb",
      "cameo/thunder-wash-600-rgb",
      "cameo/zenit-w600",
      "chauvet-dj/eve-p-130-rgb",
      "chauvet-dj/freedom-h1",
      "chauvet-dj/gigbar-2",
      "chauvet-dj/slimpar-pro-h-usb",
      "chauvet-dj/slimpar-pro-qz12",
      "chauvet-dj/slimpar-pro-w",
      "chauvet-dj/slimpar-q12-bt",
      "chauvet-dj/slimpar-t12-bt",
      "chauvet-dj/washfx",
      "chauvet-professional/colordash-batten-quad-6",
      "chauvet-professional/rogue-r2-wash",
      "chroma-q/color-force-ii-12",
      "chroma-q/color-force-ii-48",
      "chroma-q/color-force-ii-72",
      "cinetec/par-18x15w-rgbwa",
      "clay-paky/alpha-spot-qwo-800",
      "clay-paky/sharpy",
      "clay-paky/show-batten-100",
      "clay-paky/spheriscan",
      "coemar/prospot-250-lx",
      "contest/irledflat-5x12SIXb",
      "dts/xr1200-wash",
      "elation/acl-360-roller",
      "elation/design-led-par-zoom",
      "elation/platinum-hfx",
      "elation/platinum-seven",
      "elation/platinum-spot-15r-pro",
      "elation/sixpar-100",
      "elation/sixpar-100-ip",
      "elation/sixpar-200",
      "elation/sixpar-200-ip",
      "elation/sixpar-200-wmg",
      "elation/sixpar-300",
      "elation/sixpar-300-ip",
      "elation/sixpar-300-wmg",
      "eliminator/stealth-beam",
      "eliminator/stealth-wash-zoom",
      "epsilon/duo-q-beam-bar",
      "equinox/gigabar",
      "eurolite/led-fe-1500",
      "eurolite/led-h2o",
      "eurolite/led-kls-801",
      "eurolite/led-ml-56-rgbw",
      "eurolite/led-par-56-tcl",
      "eurolite/led-pix-12-hcl",
      "eurolite/led-pix-144",
      "eurolite/led-ps-4-hcl",
      "eurolite/led-tmh-7",
      "eurolite/led-tmh-9",
      "eurolite/led-tmh-18",
      "eurolite/led-tmh-x12",
      "eurolite/led-tmh-x25",
      "evolight/colours-archspot-54-rgb",
      "futurelight/dmh-75-i-led-moving-head",
      "futurelight/pro-slim-par-7-hcl",
      "futurelight/sc-250-scanner",
      "generic/cmy-fader",
      "generic/drgb-fader",
      "generic/drgbw-fader",
      "generic/rgb-fader",
      "generic/rgba-fader",
      "generic/rgbd-fader",
      "generic/rgbw-fader",
      "generic/rgbww-fader",
      "ghost/ip-spot-bat",
      "glp/force-120",
      "glp/impression-fr1",
      "glp/impression-laser",
      "glp/impression-spot-one",
      "glp/impression-x4-bar-10",
      "glp/jdc1",
      "gruft/pixel-tube",
      "gruft/ventilator",
      "hong-yi/hy-g60",
      "ibiza-light/par-mini-rgb3",
      "infinity/iw-340-rdm",
      "jb-lighting/varyscan-p7",
      "jb-systems/twin-effect-laser",
      "kam/gobotracer",
      "laserworld/cs-1000rgb",
      "laserworld/ds-1000rgb",
      "lightmaxx/dj-scan-led",
      "lightmaxx/easy-wash-quad-led",
      "lightmaxx/platinum-mini-tri-par",
      "lightmaxx/vega-zoom-wash",
      "lixada/mini-gobo-moving-head-light",
      "magicfx/smokejet",
      "mark/superbat-led-72",
      "martin/mac-600",
      "martin/mac-700-wash",
      "martin/mac-aura",
      "martin/mac-axiom-hybrid",
      "martin/mac-encore-performance",
      "martin/mac-viper-airfx",
      "martin/mac-viper-performance",
      "martin/mac-viper-wash",
      "martin/mania-scx500",
      "martin/roboscan-812",
      "martin/rush-mh-2-wash",
      "martin/rush-mh-3-beam",
      "martin/rush-mh-7-hybrid",
      "martin/rush-par-2-rgbw-zoom",
      "mega-led-lighting/led-par-light-372",
      "mega-led-lighting/zoom-360",
      "minuit-une/ivl-carre",
      "nicols/led-bar-123-fc-ip",
      "nicols/pat-252",
      "orion/orcan2",
      "powerlighting/wash-84w",
      "prolights/diamond19",
      "prolights/pixpan16",
      "prolights/v700spot",
      "qtx/lux-ld30w",
      "renkforce/gm107",
      "robe/colorspot-2500e-at",
      "robe/dj-scan-250-xt",
      "robe/robin-300e-wash",
      "robe/robin-600e-spot",
      "robe/robin-ledbeam-100",
      "robe/robin-ledbeam-150",
      "robe/robin-ledwash-600",
      "robe/robin-viva-cmy",
      "shehds/led-flat-par-12x3w-rgbw",
      "showtec/club-par-12-4-rgbw",
      "showtec/dominator",
      "showtec/horizon-8",
      "showtec/kanjo-spot-60",
      "showtec/kanjo-wash-rgb",
      "showtec/led-light-bar-rgb-v3",
      "showtec/phantom-50-led-spot",
      "showtec/phantom-140-led-spot",
      "showtec/pixel-bar-12-mkii",
      "showtec/sunraise-led",
      "showtec/xs-1-rgbw",
      "skypix/ribalta-beam",
      "solaris/smart-36",
      "solena/max-par-20",
      "solena/mini-par-12",
      "stairville/led-flood-panel-150",
      "stairville/mh-100",
      "stairville/mh-x25",
      "stairville/stage-tri-led",
      "tiptop-stage-light/3-10w-battery-led-wedge-par",
      "tmb/solaris-flare",
      "venue/thintri64",
      "venue/tristrip3z"
    ],
    "Dimmer": [
      "adb/europe-105",
      "american-dj/encore-profile-1000-ww",
      "american-dj/flat-par-qa12xs",
      "american-dj/saber-spot-rgbw",
      "arri/skypanel-s30c",
      "cameo/flat-par-can-tri-7x-3w-ir",
      "chauvet-dj/eve-p-100-ww",
      "dedolight/dled4-bi",
      "dedolight/dled7-bi",
      "dts/scena-led-150",
      "eurolite/led-sls-6-uv-floor",
      "generic/desk-channel",
      "magicfx/smokejet",
      "mark/mbar-381-ip",
      "robe/robin-ledbeam-100",
      "robert-juliat/613sx",
      "showtec/club-par-12-4-rgbw",
      "showtec/sunstrip-active-mkii"
    ],
    "Effect": [
      "american-dj/revo-burst",
      "american-dj/starburst",
      "ayra/tdc-triple-burst",
      "eurolite/led-h2o",
      "magicfx/psyco2jet",
      "magicfx/stage-flame",
      "minuit-une/ivl-carre",
      "showven/sparkular",
      "showven/sparkular-fall",
      "venue/tristrip3z"
    ],
    "Fan": [
      "briteq/bt-ledrotor",
      "glp/force-120",
      "gruft/ventilator"
    ],
    "Flower": [
      "abstract/twister-4",
      "american-dj/inno-pocket-fusion",
      "american-dj/quad-phase-hp",
      "american-dj/revo-4-ir",
      "american-dj/revo-burst",
      "american-dj/revo-sweep",
      "american-dj/starburst",
      "boomtonedj/xtrem-led",
      "cameo/storm",
      "eurolite/led-fe-1500",
      "eurolite/led-svf-1",
      "showtec/sunraise-led"
    ],
    "Hazer": [
      "beamz/h2000-faze-machine",
      "martin/magnum-2500-hz",
      "mdg/hazer-atmosphere-aps",
      "mdg/theone-atmospheric-generator"
    ],
    "Laser": [
      "american-dj/boom-box-fx2",
      "american-dj/galaxian-3d",
      "american-dj/inno-pocket-fusion",
      "cameo/storm",
      "chauvet-dj/gigbar-2",
      "eurolite/led-fe-1500",
      "glp/impression-laser",
      "jb-systems/twin-effect-laser",
      "laserworld/cs-1000rgb",
      "laserworld/ds-1000rgb",
      "minuit-une/ivl-carre",
      "showtec/dominator",
      "sun-star/g-2011-nova"
    ],
    "Matrix": [
      "american-dj/revo-4-ir",
      "cameo/flash-matrix-250",
      "eurolite/led-tmh-18",
      "eurolite/led-tmh-x25",
      "glp/jdc1",
      "prolights/pixpan16"
    ],
    "Moving Head": [
      "5star-systems/spica-250m",
      "adb/warp-m",
      "american-dj/auto-spot-150",
      "american-dj/inno-pocket-beam-q4",
      "american-dj/vizi-spot-led-pro",
      "american-dj/xs-400",
      "ayrton/magicblade-fx",
      "big-dipper/ls90",
      "boomtonedj/crazy-spot-30",
      "cameo/auro-spot-100",
      "cameo/auro-spot-200",
      "cameo/auro-spot-300",
      "cameo/auro-spot-400",
      "cameo/hydrabeam-100",
      "cameo/hydrabeam-300-rgbw",
      "cameo/nanospot-120",
      "chauvet-professional/rogue-r2-wash",
      "clay-paky/alpha-spot-qwo-800",
      "clay-paky/sharpy",
      "clay-paky/show-batten-100",
      "coemar/prospot-250-lx",
      "dts/xr1200-wash",
      "elation/acl-360-roller",
      "elation/platinum-hfx",
      "elation/platinum-seven",
      "elation/platinum-spot-15r-pro",
      "eliminator/stealth-beam",
      "eliminator/stealth-wash-zoom",
      "epsilon/duo-q-beam-bar",
      "eurolite/led-svf-1",
      "eurolite/led-tmh-7",
      "eurolite/led-tmh-9",
      "eurolite/led-tmh-18",
      "eurolite/led-tmh-x12",
      "eurolite/led-tmh-x25",
      "futurelight/dmh-75-i-led-moving-head",
      "generic/pan-tilt",
      "glp/impression-fr1",
      "glp/impression-laser",
      "glp/impression-spot-one",
      "glp/impression-x4-bar-10",
      "glp/jdc1",
      "hong-yi/hy-g60",
      "infinity/iw-340-rdm",
      "jb-lighting/varyscan-p7",
      "kam/gobotracer",
      "lightmaxx/easy-wash-quad-led",
      "lightmaxx/vega-zoom-wash",
      "lixada/mini-gobo-moving-head-light",
      "martin/mac-600",
      "martin/mac-700-wash",
      "martin/mac-aura",
      "martin/mac-axiom-hybrid",
      "martin/mac-encore-performance",
      "martin/mac-viper-airfx",
      "martin/mac-viper-performance",
      "martin/mac-viper-wash",
      "martin/rush-mh-2-wash",
      "martin/rush-mh-3-beam",
      "martin/rush-mh-7-hybrid",
      "mega-led-lighting/zoom-360",
      "powerlighting/wash-84w",
      "prolights/diamond19",
      "prolights/v700spot",
      "qtx/lux-ld30w",
      "renkforce/gm107",
      "robe/colorspot-2500e-at",
      "robe/robin-300e-wash",
      "robe/robin-600e-spot",
      "robe/robin-ledbeam-100",
      "robe/robin-ledbeam-150",
      "robe/robin-ledwash-600",
      "robe/robin-viva-cmy",
      "showtec/kanjo-spot-60",
      "showtec/kanjo-wash-rgb",
      "showtec/phantom-50-led-spot",
      "showtec/phantom-140-led-spot",
      "showtec/xs-1-rgbw",
      "skypix/ribalta-beam",
      "stairville/mh-100",
      "stairville/mh-x25"
    ],
    "Other": [
      "chauvet-dj/corepar-uv-usb"
    ],
    "Pixel Bar": [
      "adb/alc4",
      "american-dj/mega-bar-rgba",
      "ayrton/magicblade-fx",
      "chauvet-professional/colordash-batten-quad-6",
      "chroma-q/color-force-ii-12",
      "chroma-q/color-force-ii-48",
      "chroma-q/color-force-ii-72",
      "clay-paky/show-batten-100",
      "epsilon/duo-q-beam-bar",
      "eurolite/led-pix-12-hcl",
      "eurolite/led-pix-144",
      "glp/impression-x4-bar-10",
      "gruft/pixel-tube",
      "mark/mbar-381-ip",
      "nicols/led-bar-123-fc-ip",
      "showtec/led-light-bar-rgb-v3",
      "showtec/pixel-bar-12-mkii",
      "showtec/sunstrip-active-mkii",
      "skypix/ribalta-beam",
      "venue/tristrip3z"
    ],
    "Scanner": [
      "cameo/gobo-scanner-80",
      "clay-paky/spheriscan",
      "futurelight/sc-250-scanner",
      "lightmaxx/dj-scan-led",
      "martin/mania-scx500",
      "martin/roboscan-812",
      "nicols/pat-252",
      "robe/dj-scan-250-xt"
    ],
    "Smoke": [
      "american-dj/fog-fury-jett-pro",
      "beamz/h2000-faze-machine",
      "cameo/steam-wizard-1000",
      "cameo/steam-wizard-2000",
      "look/viper-nt",
      "magicfx/smokejet",
      "mdg/theone-atmospheric-generator",
      "showtec/atmos-2000"
    ],
    "Stand": [
      "chauvet-dj/gigbar-2",
      "equinox/gigabar",
      "eurolite/led-kls-801"
    ],
    "Strobe": [
      "arri/skypanel-s30c",
      "cameo/flash-matrix-250",
      "cameo/flat-par-can-tri-7x-3w-ir",
      "cameo/storm",
      "cameo/thunder-wash-100-rgb",
      "cameo/thunder-wash-100-w",
      "cameo/thunder-wash-600-rgb",
      "cameo/thunder-wash-600-w",
      "eurolite/led-fe-1500",
      "futurelight/stb-648-led-strobe-smd-5050",
      "glp/impression-x4-bar-10",
      "glp/jdc1",
      "martin/atomic-3000",
      "prolights/polar3000",
      "tmb/solaris-flare"
    ]
  },
  "contributors": {
    "Felix Edelmann": [
      "5star-systems/spica-250m",
      "abstract/twister-4",
      "american-dj/auto-spot-150",
      "american-dj/boom-box-fx2",
      "american-dj/dotz-par",
      "american-dj/fog-fury-jett-pro",
      "american-dj/galaxian-3d",
      "american-dj/revo-4-ir",
      "american-dj/revo-sweep",
      "ayrton/magicblade-fx",
      "cameo/auro-spot-100",
      "cameo/auro-spot-200",
      "cameo/auro-spot-300",
      "cameo/auro-spot-400",
      "cameo/flash-matrix-250",
      "cameo/flat-pro-18",
      "cameo/flat-pro-flood-ip65-tri",
      "cameo/gobo-scanner-80",
      "cameo/hydrabeam-100",
      "cameo/nanospot-120",
      "cameo/outdoor-par-tri-12",
      "cameo/steam-wizard-1000",
      "cameo/steam-wizard-2000",
      "cameo/storm",
      "cameo/zenit-w600",
      "chauvet-dj/corepar-uv-usb",
      "chauvet-dj/gigbar-2",
      "chauvet-dj/slimpar-pro-h-usb",
      "chauvet-dj/slimpar-pro-qz12",
      "chauvet-dj/slimpar-pro-w",
      "chauvet-dj/washfx",
      "chroma-q/color-force-ii-12",
      "chroma-q/color-force-ii-48",
      "chroma-q/color-force-ii-72",
      "clay-paky/spheriscan",
      "contest/irledflat-5x12SIXb",
      "elation/acl-360-roller",
      "elation/platinum-seven",
      "elation/platinum-spot-15r-pro",
      "elation/sixpar-100",
      "elation/sixpar-100-ip",
      "elation/sixpar-200",
      "elation/sixpar-200-ip",
      "elation/sixpar-200-wmg",
      "elation/sixpar-300",
      "elation/sixpar-300-ip",
      "elation/sixpar-300-wmg",
      "equinox/gigabar",
      "eurolite/led-fe-1500",
      "eurolite/led-h2o",
      "eurolite/led-kls-801",
      "eurolite/led-par-56-tcl",
      "eurolite/led-svf-1",
      "eurolite/led-tmh-18",
      "eurolite/led-tmh-x25",
      "futurelight/pro-slim-par-7-hcl",
      "futurelight/sc-250-scanner",
      "futurelight/stb-648-led-strobe-smd-5050",
      "glp/impression-fr1",
      "glp/impression-laser",
      "glp/impression-spot-one",
      "jb-lighting/varyscan-p7",
      "lightmaxx/easy-wash-quad-led",
      "lightmaxx/platinum-mini-tri-par",
      "martin/atomic-3000",
      "martin/mac-encore-performance",
      "mega-led-lighting/led-par-light-372",
      "mega-led-lighting/zoom-360",
      "orion/orcan2",
      "prolights/pixpan16",
      "robe/dj-scan-250-xt",
      "robe/robin-ledbeam-150",
      "robe/robin-ledwash-600",
      "robe/robin-viva-cmy",
      "showtec/atmos-2000",
      "showtec/dominator",
      "showtec/kanjo-wash-rgb",
      "showtec/led-light-bar-rgb-v3",
      "showtec/phantom-50-led-spot",
      "showtec/phantom-140-led-spot",
      "showtec/pixel-bar-12-mkii",
      "showtec/sunraise-led",
      "skypix/ribalta-beam",
      "solaris/smart-36",
      "solena/max-par-20",
      "solena/mini-par-12",
      "stairville/led-flood-panel-150",
      "venue/thintri64"
    ],
    "Flo Edelmann": [
      "5star-systems/spica-250m",
      "abstract/twister-4",
      "american-dj/flat-par-qa12xs",
      "american-dj/inno-pocket-fusion",
      "american-dj/quad-phase-hp",
      "american-dj/revo-4-ir",
      "american-dj/revo-burst",
      "american-dj/saber-spot-rgbw",
      "american-dj/xs-400",
      "ayra/tdc-triple-burst",
      "big-dipper/ls90",
      "boomtonedj/xtrem-led",
      "briteq/bt-ledrotor",
      "briteq/cob-slim-100-rgb",
      "cameo/hydrabeam-100",
      "cameo/hydrabeam-300-rgbw",
      "cameo/outdoor-par-tri-12",
      "cameo/thunder-wash-100-rgb",
      "cameo/thunder-wash-100-w",
      "cameo/thunder-wash-600-rgb",
      "cameo/thunder-wash-600-w",
      "cameo/zenit-w600",
      "chauvet-dj/eve-p-100-ww",
      "chauvet-dj/eve-p-130-rgb",
      "chauvet-dj/gigbar-2",
      "chauvet-dj/slimpar-q12-bt",
      "chauvet-dj/slimpar-t12-bt",
      "chauvet-professional/colordash-batten-quad-6",
      "chauvet-professional/rogue-r2-wash",
      "clay-paky/alpha-spot-qwo-800",
      "clay-paky/sharpy",
      "clay-paky/show-batten-100",
      "coemar/prospot-250-lx",
      "dts/scena-led-150",
      "elation/design-led-par-zoom",
      "elation/platinum-hfx",
      "epsilon/duo-q-beam-bar",
      "eurolite/led-kls-801",
      "eurolite/led-par-56-tcl",
      "eurolite/led-ps-4-hcl",
      "eurolite/led-sls-6-uv-floor",
      "eurolite/led-tmh-7",
      "eurolite/led-tmh-9",
      "eurolite/led-tmh-18",
      "eurolite/led-tmh-x12",
      "futurelight/dmh-75-i-led-moving-head",
      "futurelight/pro-slim-par-7-hcl",
      "generic/cmy-fader",
      "generic/desk-channel",
      "generic/drgb-fader",
      "generic/pan-tilt",
      "generic/rgb-fader",
      "generic/rgba-fader",
      "generic/rgbd-fader",
      "generic/rgbw-fader",
      "glp/force-120",
      "glp/jdc1",
      "gruft/pixel-tube",
      "gruft/ventilator",
      "ibiza-light/par-mini-rgb3",
      "infinity/iw-340-rdm",
      "jb-systems/twin-effect-laser",
      "lightmaxx/platinum-mini-tri-par",
      "lightmaxx/vega-zoom-wash",
      "look/viper-nt",
      "martin/atomic-3000",
      "martin/roboscan-812",
      "martin/rush-par-2-rgbw-zoom",
      "mdg/theone-atmospheric-generator",
      "qtx/lux-ld30w",
      "robe/dj-scan-250-xt",
      "robe/robin-600e-spot",
      "robe/robin-ledbeam-100",
      "showtec/horizon-8",
      "showtec/kanjo-spot-60",
      "showtec/kanjo-wash-rgb",
      "showtec/led-light-bar-rgb-v3",
      "showtec/phantom-50-led-spot",
      "showtec/phantom-140-led-spot",
      "stairville/mh-x25",
      "stairville/stage-tri-led",
      "tmb/solaris-flare",
      "venue/tristrip3z"
    ],
    "novasfronteiras.co": [
      "dts/xr1200-wash",
      "martin/mac-aura",
      "martin/mac-axiom-hybrid",
      "martin/mac-viper-airfx",
      "martin/mac-viper-performance",
      "martin/mac-viper-wash",
      "martin/magnum-2500-hz",
      "martin/rush-mh-2-wash",
      "martin/rush-mh-3-beam",
      "martin/rush-mh-7-hybrid",
      "mdg/hazer-atmosphere-aps",
      "robe/colorspot-2500e-at"
    ],
    "ameisso": [
      "adb/alc4",
      "adb/europe-105",
      "adb/warp-m",
      "generic/drgbw-fader",
      "generic/rgbww-fader",
      "minuit-une/ivl-carre",
      "prolights/diamond19",
      "robe/robin-ledbeam-100"
    ],
    "Alejo Cervera": [
      "magicfx/stage-flame",
      "showven/sparkular",
      "showven/sparkular-fall"
    ],
    "Anonymous": [
      "american-dj/mega-bar-rgba",
      "eliminator/stealth-wash-zoom",
      "stairville/mh-100"
    ],
    "Gerard Fontanillas": [
      "american-dj/encore-profile-1000-ww",
      "american-dj/starburst",
      "mark/superbat-led-72"
    ],
    "Justin Hornsby": [
      "chauvet-dj/washfx",
      "equinox/gigabar",
      "kam/gobotracer"
    ],
    "Karl Humbug": [
      "dts/scena-led-150",
      "martin/mac-600",
      "martin/mac-700-wash"
    ],
    "Voyo": [
      "american-dj/saber-spot-rgbw",
      "showtec/club-par-12-4-rgbw",
      "showtec/sunstrip-active-mkii"
    ],
    "DJMaxone.de": [
      "hong-yi/hy-g60",
      "tiptop-stage-light/3-10w-battery-led-wedge-par"
    ],
    "DMS": [
      "beamz/h2000-faze-machine",
      "blizzard/rokbox-rgbw"
    ],
    "Jean-François Losson": [
      "arri/skypanel-s30c",
      "dedolight/dled4-bi"
    ],
    "Jo": [
      "laserworld/cs-1000rgb",
      "showtec/xs-1-rgbw"
    ],
    "MAGIC FX B.V.": [
      "magicfx/psyco2jet",
      "magicfx/smokejet"
    ],
    "Michael Stiller": [
      "evolight/colours-archspot-54-rgb",
      "martin/mania-scx500"
    ],
    "Nerijus Mongirdas": [
      "jb-systems/twin-effect-laser",
      "qtx/lux-ld30w"
    ],
    "Nils Van Zuijlen": [
      "nicols/led-bar-123-fc-ip",
      "sun-star/g-2011-nova"
    ],
    "Nominari UG": [
      "eurolite/led-ml-56-rgbw",
      "eurolite/led-pix-12-hcl"
    ],
    "p_0g_8mm3_": [
      "stairville/mh-x25",
      "stairville/stage-tri-led"
    ],
    "stevebrush": [
      "martin/rush-par-2-rgbw-zoom",
      "robe/robin-300e-wash"
    ],
    "TAKU": [
      "american-dj/dotz-par",
      "american-dj/flat-par-qa12xs"
    ],
    "zampano": [
      "boomtonedj/crazy-spot-30",
      "ghost/ip-spot-bat"
    ],
    "Arthur": [
      "cinetec/par-18x15w-rgbwa"
    ],
    "Bram Nauta": [
      "american-dj/vizi-spot-led-pro"
    ],
    "Christopher Haywood": [
      "american-dj/mega-hex-par"
    ],
    "dariovideo": [
      "robert-juliat/613sx"
    ],
    "Edgar Aichinger": [
      "renkforce/gm107"
    ],
    "edohard": [
      "lixada/mini-gobo-moving-head-light"
    ],
    "eklynx": [
      "american-dj/galaxian-3d"
    ],
    "EXELBONSAI": [
      "american-dj/inno-pocket-fusion"
    ],
    "Fabian": [
      "cameo/flat-par-can-tri-7x-3w-ir"
    ],
    "finnTE": [
      "laserworld/ds-1000rgb"
    ],
    "Freasy": [
      "lixada/mini-gobo-moving-head-light"
    ],
    "fueller": [
      "prolights/diamond19"
    ],
    "George Qualley IV": [
      "eliminator/stealth-beam"
    ],
<<<<<<< HEAD
    "gerard fontanillas": [
      "mark/mbar-381-ip"
    ],
    "Gerard Fontanillas": [
      "american-dj/encore-profile-1000-ww"
    ],
=======
>>>>>>> 19ea635d
    "jc": [
      "american-dj/inno-pocket-beam-q4"
    ],
    "JD": [
      "chauvet-dj/freedom-h1"
    ],
    "Lorenzo Andreani": [
      "prolights/v700spot"
    ],
    "Massimo Callegari": [
      "clay-paky/sharpy"
    ],
    "MIE": [
      "nicols/pat-252"
    ],
    "Mikael": [
      "nicols/pat-252"
    ],
    "Millumin": [
      "powerlighting/wash-84w"
    ],
    "NiKoyes": [
      "robe/robin-600e-spot"
    ],
    "Paolo Zanchi": [
      "eurolite/led-pix-144"
    ],
    "Pascal Denis": [
      "contest/irledflat-5x12SIXb"
    ],
    "Paul Maier": [
      "lightmaxx/easy-wash-quad-led"
    ],
    "pedro hugo": [
      "skypix/ribalta-beam"
    ],
    "Potatoe": [
      "shehds/led-flat-par-12x3w-rgbw"
    ],
    "PY DOUGNAC": [
      "dedolight/dled7-bi"
    ],
    "Ranaivo": [
      "solena/mini-par-12"
    ],
    "RAZAKANIRINA": [
      "ibiza-light/par-mini-rgb3"
    ],
    "Rummels Bucht Berlin": [
      "glp/impression-x4-bar-10"
    ],
    "smokris": [
      "blizzard/puck-rgbaw"
    ],
    "TAP": [
      "prolights/polar3000"
    ],
    "Thierry": [
      "briteq/cob-slim-100-rgb"
    ],
    "Thilo Billerbeck": [
      "lightmaxx/dj-scan-led"
    ],
    "Tsunoo": [
      "boomtonedj/xtrem-led"
    ],
    "txukinho": [
      "skypix/ribalta-beam"
    ],
    "zhefskie": [
      "big-dipper/ls90"
    ],
    "ziopix": [
      "solaris/smart-36"
    ]
  },
  "rdm": {
    "1808": {
      "key": "dts",
      "models": {}
    },
    "5584": {
      "key": "prolights",
      "models": {}
    },
    "6906": {
      "key": "tmb",
      "models": {
        "1703": "solaris-flare"
      }
    },
    "8377": {
      "key": "arri",
      "models": {
        "514": "skypanel-s30c"
      }
    },
    "8612": {
      "key": "chauvet-dj",
      "models": {}
    },
    "8870": {
      "key": "elation",
      "models": {}
    },
    "10676": {
      "key": "showtec",
      "models": {}
    },
    "16708": {
      "key": "adb",
      "models": {}
    },
    "17229": {
      "key": "coemar",
      "models": {}
    },
    "17232": {
      "key": "clay-paky",
      "models": {}
    },
    "18008": {
      "key": "magicfx",
      "models": {
        "1": "psyco2jet"
      }
    },
    "19780": {
      "key": "mdg",
      "models": {
        "1": "theone-atmospheric-generator"
      }
    },
    "19792": {
      "key": "martin",
      "models": {
        "4": "mac-aura",
        "43": "mac-viper-wash",
        "44": "mac-viper-airfx",
        "65": "mac-viper-performance"
      }
    },
    "21075": {
      "key": "robe",
      "models": {
        "7": "colorspot-2500e-at",
        "34": "robin-300e-wash",
        "57": "robin-600e-spot",
        "118": "robin-ledwash-600",
        "203": "robin-viva-cmy"
      }
    },
    "21360": {
      "key": "chroma-q",
      "models": {}
    },
    "26476": {
      "key": "glp",
      "models": {
        "0": "impression-spot-one"
      }
    }
  },
  "colors": {
    "5star-systems": "#a75cd6",
    "abstract": "#337acc",
    "adb": "#52e088",
    "american-dj": "#d92671",
    "arri": "#bfcc33",
    "ayra": "#33ccbf",
    "ayrton": "#a3cc66",
    "beamz": "#76d65c",
    "big-dipper": "#d452e0",
    "blizzard": "#d94426",
    "boomtonedj": "#c5cc66",
    "briteq": "#40bfb7",
    "cameo": "#6679cc",
    "chauvet-dj": "#d6855c",
    "chauvet-professional": "#5265e0",
    "chroma-q": "#66cc8a",
    "cinetec": "#bf40b0",
    "clay-paky": "#77bf40",
    "coemar": "#65d926",
    "contest": "#b233cc",
    "dedolight": "#52e09e",
    "dts": "#69cc66",
    "elation": "#af66cc",
    "eliminator": "#26d9d0",
    "epsilon": "#66cc96",
    "equinox": "#bf40bb",
    "eurolite": "#d65cbc",
    "evolight": "#d6685c",
    "futurelight": "#d4d65c",
    "generic": "#33bacc",
    "ghost": "#52e092",
    "glp": "#d65c68",
    "gruft": "#8dd65c",
    "hong-yi": "#2688d9",
    "ibiza-light": "#d94726",
    "infinity": "#265fd9",
    "jb-lighting": "#33cc69",
    "jb-systems": "#cc6692",
    "kam": "#3385cc",
    "laserworld": "#56e052",
    "lightmaxx": "#aabf40",
    "lixada": "#4086bf",
    "look": "#d92682",
    "magicfx": "#33abcc",
    "mark": "#e05256",
    "martin": "#4088bf",
    "mdg": "#33ccb8",
    "mega-led-lighting": "#cb52e0",
    "minuit-une": "#bf40bd",
    "nicols": "#c266cc",
    "orion": "#79bf40",
    "powerlighting": "#d926cd",
    "prolights": "#bf9940",
    "qtx": "#5cd6d4",
    "renkforce": "#b3cc66",
    "robe": "#d9269d",
    "robert-juliat": "#d452e0",
    "shehds": "#6c52e0",
    "showtec": "#d98b26",
    "showven": "#40bfac",
    "skypix": "#7fe052",
    "solaris": "#26acd9",
    "solena": "#65e052",
    "stairville": "#725cd6",
    "sun-star": "#5cd65e",
    "tiptop-stage-light": "#5cd69f",
    "tmb": "#3357cc",
    "venue": "#78cc33"
  },
  "lastUpdated": [
<<<<<<< HEAD
    "mark/mbar-381-ip",
=======
    "mark/superbat-led-72",
    "american-dj/starburst",
    "robe/robin-300e-wash",
>>>>>>> 19ea635d
    "american-dj/encore-profile-1000-ww",
    "american-dj/mega-hex-par",
    "blizzard/rokbox-rgbw",
    "beamz/h2000-faze-machine",
    "elation/design-led-par-zoom",
    "cinetec/par-18x15w-rgbwa",
    "prolights/polar3000",
    "american-dj/inno-pocket-beam-q4",
    "clay-paky/alpha-spot-qwo-800",
    "cameo/auro-spot-100",
    "cameo/auro-spot-200",
    "cameo/auro-spot-300",
    "cameo/auro-spot-400",
    "eurolite/led-pix-144",
    "mega-led-lighting/led-par-light-372",
    "mega-led-lighting/zoom-360",
    "generic/rgbww-fader",
    "robe/robin-ledbeam-100",
    "martin/mac-encore-performance",
    "eurolite/led-ml-56-rgbw",
    "eurolite/led-pix-12-hcl",
    "martin/mania-scx500",
    "laserworld/ds-1000rgb",
    "eliminator/stealth-wash-zoom",
    "evolight/colours-archspot-54-rgb",
    "elation/sixpar-100",
    "elation/sixpar-100-ip",
    "elation/sixpar-200",
    "elation/sixpar-200-ip",
    "elation/sixpar-200-wmg",
    "elation/sixpar-300",
    "elation/sixpar-300-ip",
    "elation/sixpar-300-wmg",
    "dedolight/dled7-bi",
    "hong-yi/hy-g60",
    "tiptop-stage-light/3-10w-battery-led-wedge-par",
    "briteq/bt-ledrotor",
    "briteq/cob-slim-100-rgb",
    "american-dj/mega-bar-rgba",
    "chauvet-professional/rogue-r2-wash",
    "sun-star/g-2011-nova",
    "glp/force-120",
    "cameo/steam-wizard-1000",
    "cameo/steam-wizard-2000",
    "robert-juliat/613sx",
    "showtec/atmos-2000",
    "glp/impression-fr1",
    "american-dj/fog-fury-jett-pro",
    "nicols/pat-252",
    "eurolite/led-tmh-x12",
    "infinity/iw-340-rdm",
    "gruft/pixel-tube",
    "chauvet-dj/freedom-h1",
    "contest/irledflat-5x12SIXb",
    "dedolight/dled4-bi",
    "martin/rush-par-2-rgbw-zoom",
    "shehds/led-flat-par-12x3w-rgbw",
    "epsilon/duo-q-beam-bar",
    "eurolite/led-h2o",
    "lightmaxx/easy-wash-quad-led",
    "showtec/club-par-12-4-rgbw",
    "showtec/sunstrip-active-mkii",
    "solena/max-par-20",
    "american-dj/saber-spot-rgbw",
    "prolights/v700spot",
    "solaris/smart-36",
    "robe/robin-viva-cmy",
    "arri/skypanel-s30c",
    "skypix/ribalta-beam",
    "solena/mini-par-12",
    "lixada/mini-gobo-moving-head-light",
    "ibiza-light/par-mini-rgb3",
    "martin/mac-600",
    "cameo/flat-par-can-tri-7x-3w-ir",
    "lightmaxx/platinum-mini-tri-par",
    "lightmaxx/vega-zoom-wash",
    "clay-paky/show-batten-100",
    "chauvet-dj/eve-p-100-ww",
    "chauvet-dj/eve-p-130-rgb",
    "chauvet-professional/colordash-batten-quad-6",
    "renkforce/gm107",
    "big-dipper/ls90",
    "magicfx/smokejet",
    "american-dj/xs-400",
    "boomtonedj/crazy-spot-30",
    "cameo/gobo-scanner-80",
    "cameo/hydrabeam-300-rgbw",
    "clay-paky/sharpy",
    "clay-paky/spheriscan",
    "coemar/prospot-250-lx",
    "dts/xr1200-wash",
    "elation/acl-360-roller",
    "elation/platinum-hfx",
    "elation/platinum-spot-15r-pro",
    "eliminator/stealth-beam",
    "eurolite/led-tmh-7",
    "eurolite/led-tmh-9",
    "eurolite/led-tmh-x25",
    "futurelight/dmh-75-i-led-moving-head",
    "generic/pan-tilt",
    "glp/impression-spot-one",
    "glp/impression-x4-bar-10",
    "glp/jdc1",
    "kam/gobotracer",
    "laserworld/cs-1000rgb",
    "martin/mac-700-wash",
    "martin/mac-aura",
    "martin/rush-mh-2-wash",
    "martin/rush-mh-3-beam",
    "martin/rush-mh-7-hybrid",
    "minuit-une/ivl-carre",
    "powerlighting/wash-84w",
    "qtx/lux-ld30w",
    "robe/colorspot-2500e-at",
    "robe/robin-600e-spot",
    "showtec/kanjo-spot-60",
    "showtec/kanjo-wash-rgb",
    "showtec/phantom-50-led-spot",
    "showtec/phantom-140-led-spot",
    "showtec/xs-1-rgbw",
    "stairville/mh-100",
    "stairville/mh-x25",
    "adb/alc4",
    "american-dj/revo-sweep",
    "ayrton/magicblade-fx",
    "chauvet-dj/gigbar-2",
    "chroma-q/color-force-ii-12",
    "chroma-q/color-force-ii-48",
    "chroma-q/color-force-ii-72",
    "equinox/gigabar",
    "eurolite/led-kls-801",
    "nicols/led-bar-123-fc-ip",
    "showtec/led-light-bar-rgb-v3",
    "showtec/pixel-bar-12-mkii",
    "venue/tristrip3z",
    "magicfx/psyco2jet",
    "magicfx/stage-flame",
    "cameo/zenit-w600",
    "chauvet-dj/corepar-uv-usb",
    "chauvet-dj/slimpar-pro-h-usb",
    "chauvet-dj/slimpar-pro-qz12",
    "chauvet-dj/slimpar-pro-w",
    "chauvet-dj/slimpar-q12-bt",
    "chauvet-dj/slimpar-t12-bt",
    "chauvet-dj/washfx",
    "5star-systems/spica-250m",
    "american-dj/boom-box-fx2",
    "american-dj/dotz-par",
    "american-dj/flat-par-qa12xs",
    "american-dj/galaxian-3d",
    "american-dj/inno-pocket-fusion",
    "american-dj/quad-phase-hp",
    "american-dj/revo-4-ir",
    "american-dj/revo-burst",
    "american-dj/vizi-spot-led-pro",
    "ayra/tdc-triple-burst",
    "boomtonedj/xtrem-led",
    "cameo/flat-pro-18",
    "cameo/hydrabeam-100",
    "cameo/nanospot-120",
    "cameo/outdoor-par-tri-12",
    "cameo/storm",
    "cameo/thunder-wash-100-rgb",
    "cameo/thunder-wash-100-w",
    "cameo/thunder-wash-600-rgb",
    "cameo/thunder-wash-600-w",
    "dts/scena-led-150",
    "elation/platinum-seven",
    "eurolite/led-fe-1500",
    "eurolite/led-par-56-tcl",
    "eurolite/led-ps-4-hcl",
    "eurolite/led-svf-1",
    "eurolite/led-tmh-18",
    "futurelight/pro-slim-par-7-hcl",
    "futurelight/sc-250-scanner",
    "futurelight/stb-648-led-strobe-smd-5050",
    "ghost/ip-spot-bat",
    "glp/impression-laser",
    "jb-lighting/varyscan-p7",
    "jb-systems/twin-effect-laser",
    "lightmaxx/dj-scan-led",
    "look/viper-nt",
    "martin/atomic-3000",
    "martin/mac-axiom-hybrid",
    "martin/mac-viper-airfx",
    "martin/mac-viper-performance",
    "martin/mac-viper-wash",
    "martin/magnum-2500-hz",
    "martin/roboscan-812",
    "mdg/hazer-atmosphere-aps",
    "mdg/theone-atmospheric-generator",
    "prolights/diamond19",
    "prolights/pixpan16",
    "robe/dj-scan-250-xt",
    "robe/robin-ledbeam-150",
    "robe/robin-ledwash-600",
    "showtec/dominator",
    "showtec/sunraise-led",
    "showven/sparkular",
    "showven/sparkular-fall",
    "stairville/led-flood-panel-150",
    "stairville/stage-tri-led",
    "tmb/solaris-flare",
    "abstract/twister-4",
    "blizzard/puck-rgbaw",
    "adb/europe-105",
    "adb/warp-m",
    "american-dj/auto-spot-150",
    "cameo/flash-matrix-250",
    "cameo/flat-pro-flood-ip65-tri",
    "eurolite/led-sls-6-uv-floor",
    "generic/cmy-fader",
    "generic/desk-channel",
    "generic/drgb-fader",
    "generic/drgbw-fader",
    "generic/rgb-fader",
    "generic/rgba-fader",
    "generic/rgbd-fader",
    "generic/rgbw-fader",
    "gruft/ventilator",
    "orion/orcan2",
    "showtec/horizon-8",
    "venue/thintri64"
  ]
}<|MERGE_RESOLUTION|>--- conflicted
+++ resolved
@@ -780,15 +780,14 @@
       "lastActionDate": "2018-08-21",
       "lastAction": "modified"
     },
-<<<<<<< HEAD
     "mark/mbar-381-ip": {
       "name": "Mbar 381 IP",
       "lastActionDate": "2019-03-01",
-=======
+      "lastAction": "created"
+    },
     "mark/superbat-led-72": {
       "name": "SUPERBAT LED 72",
       "lastActionDate": "2019-03-04",
->>>>>>> 19ea635d
       "lastAction": "created"
     },
     "martin/atomic-3000": {
@@ -1388,11 +1387,8 @@
       "stage-flame"
     ],
     "mark": [
-<<<<<<< HEAD
-      "mbar-381-ip"
-=======
+      "mbar-381-ip",
       "superbat-led-72"
->>>>>>> 19ea635d
     ],
     "martin": [
       "atomic-3000",
@@ -2276,15 +2272,9 @@
     "George Qualley IV": [
       "eliminator/stealth-beam"
     ],
-<<<<<<< HEAD
     "gerard fontanillas": [
       "mark/mbar-381-ip"
     ],
-    "Gerard Fontanillas": [
-      "american-dj/encore-profile-1000-ww"
-    ],
-=======
->>>>>>> 19ea635d
     "jc": [
       "american-dj/inno-pocket-beam-q4"
     ],
@@ -2519,13 +2509,10 @@
     "venue": "#78cc33"
   },
   "lastUpdated": [
-<<<<<<< HEAD
-    "mark/mbar-381-ip",
-=======
     "mark/superbat-led-72",
     "american-dj/starburst",
     "robe/robin-300e-wash",
->>>>>>> 19ea635d
+    "mark/mbar-381-ip",
     "american-dj/encore-profile-1000-ww",
     "american-dj/mega-hex-par",
     "blizzard/rokbox-rgbw",
