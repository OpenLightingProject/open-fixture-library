--- conflicted
+++ resolved
@@ -1880,11 +1880,8 @@
     "venue": "#78cc33"
   },
   "lastUpdated": [
-<<<<<<< HEAD
     "lightmaxx/easy-wash-quad-led-7-x-10-watt-rgbw",
-=======
     "solena/max-par-20",
->>>>>>> ce2df745
     "american-dj/saber-spot-rgbw",
     "prolights/v700spot",
     "clay-paky/alpha-spot-qwo-800",
