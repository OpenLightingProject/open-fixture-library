--- conflicted
+++ resolved
@@ -2314,11 +2314,8 @@
     "venue": "#78cc33"
   },
   "lastUpdated": [
-<<<<<<< HEAD
     "generic/rgbww-fader",
-=======
     "robe/robin-ledbeam-100",
->>>>>>> 91ab3c8a
     "martin/mac-encore-performance",
     "eurolite/led-ml-56-rgbw",
     "eurolite/led-pix-12-hcl",
