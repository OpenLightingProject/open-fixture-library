--- conflicted
+++ resolved
@@ -102,13 +102,11 @@
     "martin/roboscan-812": {
       "name": "RoboScan 812"
     },
-<<<<<<< HEAD
-    "martin/rush-mh-3-beam": {
-      "name": "Rush MH 3 BEAM"
-=======
     "martin/rush-mh-2-wash": {
       "name": "Rush MH 2 Wash"
->>>>>>> 019139d6
+    },
+    "martin/rush-mh-3-beam": {
+      "name": "Rush MH 3 Beam"
     },
     "robe/dj-scan-250-xt": {
       "name": "DJ Scan 250 XT"
@@ -185,11 +183,8 @@
       "mac-axiom-hybrid",
       "mac-viper-airfx",
       "roboscan-812",
-<<<<<<< HEAD
+      "rush-mh-2-wash",
       "rush-mh-3-beam"
-=======
-      "rush-mh-2-wash"
->>>>>>> 019139d6
     ],
     "robe": [
       "dj-scan-250-xt"
@@ -216,11 +211,8 @@
       "martin/mac-aura",
       "martin/mac-axiom-hybrid",
       "martin/mac-viper-airfx",
-<<<<<<< HEAD
+      "martin/rush-mh-2-wash",
       "martin/rush-mh-3-beam",
-=======
-      "martin/rush-mh-2-wash",
->>>>>>> 019139d6
       "showtec/kanjo-wash-rgb",
       "showtec/phantom-140-led-spot",
       "showtec/phantom-50-led-spot"
