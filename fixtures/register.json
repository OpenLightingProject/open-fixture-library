{
  "filesystem": {
    "5star-systems/spica-250m": {
      "name": "Spica 250M",
      "lastActionDate": "2018-08-09",
      "lastAction": "modified"
    },
    "abstract/twister-4": {
      "name": "Twister 4",
      "lastActionDate": "2018-08-06",
      "lastAction": "modified"
    },
    "adb/alc4": {
      "name": "ALC4",
      "lastActionDate": "2018-08-24",
      "lastAction": "modified"
    },
    "adb/europe-105": {
      "name": "Europe 105",
      "lastActionDate": "2018-07-21",
      "lastAction": "modified"
    },
    "adb/warp-m": {
      "name": "WARP/M",
      "lastActionDate": "2018-07-21",
      "lastAction": "modified"
    },
    "american-dj/auto-spot-150": {
      "name": "Auto Spot 150",
      "lastActionDate": "2018-07-21",
      "lastAction": "modified"
    },
    "american-dj/boom-box-fx2": {
      "name": "Boom Box Fx2",
      "lastActionDate": "2018-08-09",
      "lastAction": "modified"
    },
    "american-dj/dotz-par": {
      "name": "Dotz Par",
      "lastActionDate": "2018-08-09",
      "lastAction": "modified"
    },
    "american-dj/flat-par-qa12xs": {
      "name": "Flat Par QA12XS",
      "lastActionDate": "2018-08-09",
      "lastAction": "modified"
    },
    "american-dj/fog-fury-jett-pro": {
      "name": "Fog Fury Jett Pro",
      "lastActionDate": "2018-08-09",
      "lastAction": "modified"
    },
    "american-dj/galaxian-3d": {
      "name": "Galaxian 3D",
      "lastActionDate": "2018-08-09",
      "lastAction": "modified"
    },
    "american-dj/inno-pocket-fusion": {
      "name": "Inno Pocket Fusion",
      "lastActionDate": "2018-08-09",
      "lastAction": "modified"
    },
    "american-dj/quad-phase-hp": {
      "name": "Quad Phase HP",
      "lastActionDate": "2018-08-09",
      "lastAction": "modified"
    },
    "american-dj/revo-4-ir": {
      "name": "Revo 4 IR",
      "lastActionDate": "2018-08-09",
      "lastAction": "modified"
    },
    "american-dj/revo-burst": {
      "name": "Revo Burst",
      "lastActionDate": "2018-08-09",
      "lastAction": "modified"
    },
    "american-dj/revo-sweep": {
      "name": "Revo Sweep",
      "lastActionDate": "2018-08-24",
      "lastAction": "modified"
    },
    "american-dj/saber-spot-rgbw": {
      "name": "Saber Spot RGBW",
      "lastActionDate": "2018-11-01",
      "lastAction": "created"
    },
    "american-dj/vizi-spot-led-pro": {
      "name": "Vizi Spot LED Pro",
      "lastActionDate": "2018-08-09",
      "lastAction": "modified"
    },
    "american-dj/xs-400": {
      "name": "XS 400",
      "lastActionDate": "2018-09-04",
      "lastAction": "modified"
    },
    "arri/skypanel-s30c": {
      "name": "Skypanel S30C",
      "lastActionDate": "2018-10-17",
      "lastAction": "created"
    },
    "ayra/tdc-triple-burst": {
      "name": "TDC Triple Burst",
      "lastActionDate": "2018-08-09",
      "lastAction": "modified"
    },
    "ayrton/magicblade-fx": {
      "name": "MagicBlade FX",
      "lastActionDate": "2018-08-24",
      "lastAction": "modified"
    },
    "big-dipper/ls90": {
      "name": "LS90",
      "lastActionDate": "2018-09-12",
      "lastAction": "created"
    },
    "blizzard/puck-rgbaw": {
      "name": "Puck RGBAW",
      "lastActionDate": "2018-08-06",
      "lastAction": "modified"
    },
    "boomtonedj/crazy-spot-30": {
      "name": "Crazy Spot 30",
      "lastActionDate": "2018-09-04",
      "lastAction": "modified"
    },
    "boomtonedj/xtrem-led": {
      "name": "Xtrem LED",
      "lastActionDate": "2018-08-09",
      "lastAction": "modified"
    },
    "cameo/flash-matrix-250": {
      "name": "Flash Matrix 250",
      "lastActionDate": "2018-07-21",
      "lastAction": "modified"
    },
    "cameo/flat-par-can-tri-7x-3w-ir": {
      "name": "Flat PAR Can Tri 7x 3W IR",
      "lastActionDate": "2018-09-22",
      "lastAction": "created"
    },
    "cameo/flat-pro-18": {
      "name": "Flat Pro 18",
      "lastActionDate": "2018-08-09",
      "lastAction": "modified"
    },
    "cameo/flat-pro-flood-ip65-tri": {
      "name": "Flat Pro Flood IP65 Tri",
      "lastActionDate": "2018-07-21",
      "lastAction": "modified"
    },
    "cameo/gobo-scanner-80": {
      "name": "Gobo Scanner 80",
      "lastActionDate": "2018-09-04",
      "lastAction": "modified"
    },
    "cameo/hydrabeam-100": {
      "name": "Hydrabeam 100",
      "lastActionDate": "2018-08-09",
      "lastAction": "modified"
    },
    "cameo/hydrabeam-300-rgbw": {
      "name": "Hydrabeam 300 RGBW",
      "lastActionDate": "2018-09-04",
      "lastAction": "modified"
    },
    "cameo/nanospot-120": {
      "name": "NanoSpot 120",
      "lastActionDate": "2018-08-09",
      "lastAction": "modified"
    },
    "cameo/outdoor-par-tri-12": {
      "name": "Outdoor PAR Tri 12",
      "lastActionDate": "2018-08-09",
      "lastAction": "modified"
    },
    "cameo/storm": {
      "name": "STORM",
      "lastActionDate": "2018-08-09",
      "lastAction": "modified"
    },
    "cameo/thunder-wash-100-rgb": {
      "name": "Thunder Wash 100 RGB",
      "lastActionDate": "2018-08-09",
      "lastAction": "modified"
    },
    "cameo/thunder-wash-100-w": {
      "name": "Thunder Wash 100 W",
      "lastActionDate": "2018-08-09",
      "lastAction": "modified"
    },
    "cameo/thunder-wash-600-rgb": {
      "name": "Thunder Wash 600 RGB",
      "lastActionDate": "2018-08-09",
      "lastAction": "modified"
    },
    "cameo/thunder-wash-600-w": {
      "name": "Thunder Wash 600 W",
      "lastActionDate": "2018-08-09",
      "lastAction": "modified"
    },
    "cameo/zenit-w600": {
      "name": "Zenit W600",
      "lastActionDate": "2018-08-10",
      "lastAction": "created"
    },
    "chauvet-dj/corepar-uv-usb": {
      "name": "COREpar UV USB",
      "lastActionDate": "2018-08-10",
      "lastAction": "modified"
    },
    "chauvet-dj/eve-p-100-ww": {
      "name": "EVE P-100 WW",
      "lastActionDate": "2018-09-14",
      "lastAction": "created"
    },
    "chauvet-dj/eve-p-130-rgb": {
      "name": "EVE P-130 RGB",
      "lastActionDate": "2018-09-14",
      "lastAction": "created"
    },
    "chauvet-dj/gigbar-2": {
      "name": "GigBAR 2",
      "lastActionDate": "2018-08-24",
      "lastAction": "modified"
    },
    "chauvet-dj/slimpar-pro-h-usb": {
      "name": "SlimPAR Pro H USB",
      "lastActionDate": "2018-08-10",
      "lastAction": "modified"
    },
    "chauvet-dj/slimpar-pro-qz12": {
      "name": "SlimPAR Pro QZ12",
      "lastActionDate": "2018-08-10",
      "lastAction": "modified"
    },
    "chauvet-dj/slimpar-pro-w": {
      "name": "SlimPAR Pro W",
      "lastActionDate": "2018-08-10",
      "lastAction": "modified"
    },
    "chauvet-dj/slimpar-q12-bt": {
      "name": "SlimPAR Q12 BT",
      "lastActionDate": "2018-08-10",
      "lastAction": "modified"
    },
    "chauvet-dj/slimpar-t12-bt": {
      "name": "SlimPAR T12 BT",
      "lastActionDate": "2018-08-10",
      "lastAction": "modified"
    },
    "chauvet-dj/washfx": {
      "name": "WashFX",
      "lastActionDate": "2018-08-10",
      "lastAction": "modified"
    },
    "chauvet-professional/colordash-batten-quad-6": {
      "name": "COLORdash Batten-Quad 6",
      "lastActionDate": "2018-09-14",
      "lastAction": "created"
    },
    "chroma-q/color-force-ii-12": {
      "name": "Color Force II 12",
      "lastActionDate": "2018-08-24",
      "lastAction": "modified"
    },
    "chroma-q/color-force-ii-48": {
      "name": "Color Force II 48",
      "lastActionDate": "2018-08-24",
      "lastAction": "modified"
    },
    "chroma-q/color-force-ii-72": {
      "name": "Color Force II 72",
      "lastActionDate": "2018-08-24",
      "lastAction": "modified"
    },
    "clay-paky/alpha-spot-qwo-800": {
      "name": "Alpha Spot QWO 800",
      "lastActionDate": "2018-10-29",
      "lastAction": "modified"
    },
    "clay-paky/sharpy": {
      "name": "Sharpy",
      "lastActionDate": "2018-09-04",
      "lastAction": "modified"
    },
    "clay-paky/show-batten-100": {
      "name": "Show-Batten 100",
      "lastActionDate": "2018-09-17",
      "lastAction": "imported"
    },
    "clay-paky/spheriscan": {
      "name": "Spheriscan",
      "lastActionDate": "2018-09-04",
      "lastAction": "modified"
    },
    "coemar/prospot-250-lx": {
      "name": "ProSpot 250 LX",
      "lastActionDate": "2018-09-04",
      "lastAction": "modified"
    },
    "dedolight/dled4-bi": {
      "name": "DLED4-BI",
      "lastActionDate": "2018-11-09",
      "lastAction": "created"
    },
    "dts/scena-led-150": {
      "name": "Scena LED 150",
      "lastActionDate": "2018-08-09",
      "lastAction": "modified"
    },
    "dts/xr1200-wash": {
      "name": "XR1200 WASH",
      "lastActionDate": "2018-09-04",
      "lastAction": "modified"
    },
    "elation/acl-360-roller": {
      "name": "ACL 360 Roller",
      "lastActionDate": "2018-09-04",
      "lastAction": "modified"
    },
    "elation/platinum-hfx": {
      "name": "Platinum HFX",
      "lastActionDate": "2018-09-04",
      "lastAction": "modified"
    },
    "elation/platinum-seven": {
      "name": "Platinum Seven",
      "lastActionDate": "2018-08-09",
      "lastAction": "modified"
    },
    "elation/platinum-spot-15r-pro": {
      "name": "Platinum Spot 15R Pro",
      "lastActionDate": "2018-09-04",
      "lastAction": "modified"
    },
    "eliminator/stealth-beam": {
      "name": "Stealth Beam",
      "lastActionDate": "2018-09-04",
      "lastAction": "modified"
    },
    "epsilon/duo-q-beam-bar": {
      "name": "Duo Q-Beam Bar",
      "lastActionDate": "2018-11-09",
      "lastAction": "created"
    },
    "equinox/gigabar": {
      "name": "Gigabar",
      "lastActionDate": "2018-08-24",
      "lastAction": "modified"
    },
    "eurolite/led-fe-1500": {
      "name": "LED FE-1500",
      "lastActionDate": "2018-08-09",
      "lastAction": "modified"
    },
    "eurolite/led-h2o": {
      "name": "LED H²O",
      "lastActionDate": "2018-11-08",
      "lastAction": "created"
    },
    "eurolite/led-kls-801": {
      "name": "LED KLS-801",
      "lastActionDate": "2018-08-24",
      "lastAction": "modified"
    },
    "eurolite/led-par-56-tcl": {
      "name": "LED PAR-56 TCL",
      "lastActionDate": "2018-08-09",
      "lastAction": "modified"
    },
    "eurolite/led-ps-4-hcl": {
      "name": "LED PS-4 HCL",
      "lastActionDate": "2018-08-09",
      "lastAction": "modified"
    },
    "eurolite/led-sls-6-uv-floor": {
      "name": "LED SLS-6 UV Floor",
      "lastActionDate": "2018-07-21",
      "lastAction": "modified"
    },
    "eurolite/led-svf-1": {
      "name": "LED SVF-1",
      "lastActionDate": "2018-08-09",
      "lastAction": "modified"
    },
    "eurolite/led-tmh-7": {
      "name": "LED TMH-7",
      "lastActionDate": "2018-09-04",
      "lastAction": "modified"
    },
    "eurolite/led-tmh-9": {
      "name": "LED TMH-9",
      "lastActionDate": "2018-09-04",
      "lastAction": "modified"
    },
    "eurolite/led-tmh-18": {
      "name": "LED TMH-18",
      "lastActionDate": "2018-08-09",
      "lastAction": "modified"
    },
    "eurolite/led-tmh-x12": {
      "name": "LED TMH-X12",
      "lastActionDate": "2018-11-08",
      "lastAction": "created"
    },
    "eurolite/led-tmh-x25": {
      "name": "LED TMH-X25",
      "lastActionDate": "2018-09-04",
      "lastAction": "modified"
    },
    "futurelight/dmh-75-i-led-moving-head": {
      "name": "DMH-75.i LED Moving Head",
      "lastActionDate": "2018-09-04",
      "lastAction": "modified"
    },
    "futurelight/pro-slim-par-7-hcl": {
      "name": "PRO Slim PAR-7 HCL",
      "lastActionDate": "2018-08-09",
      "lastAction": "modified"
    },
    "futurelight/sc-250-scanner": {
      "name": "SC-250 Scanner",
      "lastActionDate": "2018-08-09",
      "lastAction": "modified"
    },
    "futurelight/stb-648-led-strobe-smd-5050": {
      "name": "STB-648 LED Strobe SMD 5050",
      "lastActionDate": "2018-08-09",
      "lastAction": "modified"
    },
    "generic/cmy-fader": {
      "name": "CMY Fader",
      "lastActionDate": "2018-07-21",
      "lastAction": "modified"
    },
    "generic/desk-channel": {
      "name": "Desk Channel",
      "lastActionDate": "2018-07-21",
      "lastAction": "modified"
    },
    "generic/drgb-fader": {
      "name": "DRGB Fader",
      "lastActionDate": "2018-07-21",
      "lastAction": "modified"
    },
    "generic/drgbw-fader": {
      "name": "DRGBW Fader",
      "lastActionDate": "2018-07-21",
      "lastAction": "modified"
    },
    "generic/pan-tilt": {
      "name": "Pan/Tilt Fader",
      "lastActionDate": "2018-09-04",
      "lastAction": "modified"
    },
    "generic/rgb-fader": {
      "name": "RGB Fader",
      "lastActionDate": "2018-07-21",
      "lastAction": "modified"
    },
    "generic/rgba-fader": {
      "name": "RGBA Fader",
      "lastActionDate": "2018-07-21",
      "lastAction": "modified"
    },
    "generic/rgbd-fader": {
      "name": "RGBD Fader",
      "lastActionDate": "2018-07-21",
      "lastAction": "modified"
    },
    "generic/rgbw-fader": {
      "name": "RGBW Fader",
      "lastActionDate": "2018-07-21",
      "lastAction": "modified"
    },
    "ghost/ip-spot-bat": {
      "name": "IP Spot Bat",
      "lastActionDate": "2018-08-09",
      "lastAction": "modified"
    },
    "glp/impression-laser": {
      "name": "impression Laser",
      "lastActionDate": "2018-08-09",
      "lastAction": "modified"
    },
    "glp/impression-spot-one": {
      "name": "impression Spot One",
      "lastActionDate": "2018-09-04",
      "lastAction": "modified"
    },
    "glp/impression-x4-bar-10": {
      "name": "Impression X4 Bar 10",
      "lastActionDate": "2018-09-04",
      "lastAction": "modified"
    },
    "glp/jdc1": {
      "name": "JDC1",
      "lastActionDate": "2018-09-04",
      "lastAction": "modified"
    },
    "gruft/pixel-tube": {
      "name": "Pixel Tube",
      "lastActionDate": "2018-09-24",
      "lastAction": "created"
    },
    "gruft/ventilator": {
      "name": "Ventilator",
      "lastActionDate": "2018-07-21",
      "lastAction": "modified"
    },
    "ibiza-light/par-mini-rgb3": {
      "name": "LED PAR CAN 12x3W 3-in-1 RGB",
      "lastActionDate": "2018-10-06",
      "lastAction": "created"
    },
    "infinity/iw-340-rdm": {
      "name": "iW-340 RDM",
      "lastActionDate": "2018-11-07",
      "lastAction": "created"
    },
    "jb-lighting/varyscan-p7": {
      "name": "Varyscan P7",
      "lastActionDate": "2018-08-09",
      "lastAction": "modified"
    },
    "jb-systems/twin-effect-laser": {
      "name": "Twin Effect Laser",
      "lastActionDate": "2018-08-09",
      "lastAction": "modified"
    },
    "kam/gobotracer": {
      "name": "GoboTracer",
      "lastActionDate": "2018-09-04",
      "lastAction": "modified"
    },
    "laserworld/cs-1000rgb": {
      "name": "CS-1000RGB",
      "lastActionDate": "2018-09-04",
      "lastAction": "modified"
    },
    "lightmaxx/dj-scan-led": {
      "name": "DJ Scan LED",
      "lastActionDate": "2018-08-09",
      "lastAction": "modified"
    },
    "lightmaxx/easy-wash-quad-led": {
      "name": "Easy Wash Quad LED",
      "lastActionDate": "2018-11-02",
      "lastAction": "created"
    },
    "lightmaxx/platinum-mini-tri-par": {
      "name": "Platinum Mini TRI-PAR",
      "lastActionDate": "2018-09-22",
      "lastAction": "modified"
    },
    "lightmaxx/vega-zoom-wash": {
      "name": "Vega Zoom Wash",
      "lastActionDate": "2018-09-22",
      "lastAction": "modified"
    },
    "lixada/mini-gobo-moving-head-light": {
      "name": "Mini Gobo Moving Head Light",
      "lastActionDate": "2018-10-10",
      "lastAction": "created"
    },
    "look/viper-nt": {
      "name": "Viper NT",
      "lastActionDate": "2018-08-09",
      "lastAction": "modified"
    },
    "magicfx/psyco2jet": {
      "name": "PSYCO2JET",
      "lastActionDate": "2018-08-21",
      "lastAction": "modified"
    },
    "magicfx/smokejet": {
      "name": "SMOKEJET",
      "lastActionDate": "2018-09-06",
      "lastAction": "created"
    },
    "magicfx/stage-flame": {
      "name": "Stage Flame",
      "lastActionDate": "2018-08-21",
      "lastAction": "modified"
    },
    "martin/atomic-3000": {
      "name": "Atomic 3000",
      "lastActionDate": "2018-08-09",
      "lastAction": "modified"
    },
    "martin/mac-600": {
      "name": "MAC 600",
      "lastActionDate": "2018-09-25",
      "lastAction": "created"
    },
    "martin/mac-700-wash": {
      "name": "MAC 700 Wash",
      "lastActionDate": "2018-09-04",
      "lastAction": "modified"
    },
    "martin/mac-aura": {
      "name": "MAC Aura",
      "lastActionDate": "2018-09-04",
      "lastAction": "modified"
    },
    "martin/mac-axiom-hybrid": {
      "name": "MAC Axiom Hybrid",
      "lastActionDate": "2018-08-09",
      "lastAction": "modified"
    },
    "martin/mac-viper-airfx": {
      "name": "MAC Viper AirFX",
      "lastActionDate": "2018-08-09",
      "lastAction": "modified"
    },
    "martin/mac-viper-performance": {
      "name": "MAC Viper Performance",
      "lastActionDate": "2018-08-09",
      "lastAction": "modified"
    },
    "martin/mac-viper-wash": {
      "name": "MAC Viper Wash (DX)",
      "lastActionDate": "2018-08-09",
      "lastAction": "modified"
    },
    "martin/magnum-2500-hz": {
      "name": "Magnum 2500 HZ",
      "lastActionDate": "2018-08-09",
      "lastAction": "modified"
    },
    "martin/roboscan-812": {
      "name": "RoboScan 812",
      "lastActionDate": "2018-08-09",
      "lastAction": "modified"
    },
    "martin/rush-mh-2-wash": {
      "name": "Rush MH 2 Wash",
      "lastActionDate": "2018-09-04",
      "lastAction": "modified"
    },
    "martin/rush-mh-3-beam": {
      "name": "Rush MH 3 Beam",
      "lastActionDate": "2018-09-04",
      "lastAction": "modified"
    },
    "martin/rush-mh-7-hybrid": {
      "name": "Rush MH 7 Hybrid",
      "lastActionDate": "2018-09-04",
      "lastAction": "modified"
    },
    "mdg/hazer-atmosphere-aps": {
      "name": "Hazer ATMOSPHERE APS",
      "lastActionDate": "2018-08-09",
      "lastAction": "modified"
    },
    "mdg/theone-atmospheric-generator": {
      "name": "theONE Atmospheric Generator",
      "lastActionDate": "2018-08-09",
      "lastAction": "modified"
    },
    "minuit-une/ivl-carre": {
      "name": "IVL Carré",
      "lastActionDate": "2018-09-04",
      "lastAction": "modified"
    },
    "minuit-une/m-carre": {
      "name": "M-Carré",
      "redirectTo": "minuit-une/ivl-carre",
      "reason": "FixtureRenamed"
    },
    "nicols/led-bar-123-fc-ip": {
      "name": "LED BAR 123 FC IP",
      "lastActionDate": "2018-08-24",
      "lastAction": "modified"
    },
    "orion/orcan2": {
      "name": "ORCAN2",
      "lastActionDate": "2018-07-21",
      "lastAction": "modified"
    },
    "powerlighting/wash-84w": {
      "name": "Wash 84W",
      "lastActionDate": "2018-09-04",
      "lastAction": "modified"
    },
    "prolights/diamond19": {
      "name": "DIAMOND19",
      "lastActionDate": "2018-08-09",
      "lastAction": "modified"
    },
    "prolights/pixpan16": {
      "name": "PIXPAN16",
      "lastActionDate": "2018-08-09",
      "lastAction": "modified"
    },
    "prolights/v700spot": {
      "name": "V700SPOT",
      "lastActionDate": "2018-11-01",
      "lastAction": "created"
    },
    "qtx/lux-ld30w": {
      "name": "LUX-LD30W",
      "lastActionDate": "2018-09-04",
      "lastAction": "modified"
    },
    "renkforce/gm107": {
      "name": "GM107",
      "lastActionDate": "2018-09-13",
      "lastAction": "created"
    },
    "robe/colorspot-2500e-at": {
      "name": "ColorSpot 2500E AT",
      "lastActionDate": "2018-09-04",
      "lastAction": "modified"
    },
    "robe/dj-scan-250-xt": {
      "name": "DJ Scan 250 XT",
      "lastActionDate": "2018-08-09",
      "lastAction": "modified"
    },
    "robe/robin-600e-spot": {
      "name": "Robin 600E Spot",
      "lastActionDate": "2018-09-04",
      "lastAction": "modified"
    },
    "robe/robin-ledbeam-150": {
      "name": "Robin LEDBeam 150",
      "lastActionDate": "2018-08-09",
      "lastAction": "modified"
    },
    "robe/robin-ledwash-600": {
      "name": "Robin LEDWash 600",
      "lastActionDate": "2018-08-09",
      "lastAction": "modified"
    },
    "robe/robin-viva-cmy": {
      "name": "ROBIN Viva CMY",
      "lastActionDate": "2018-10-24",
      "lastAction": "imported"
    },
    "showtec/club-par-12-4-rgbw": {
      "name": "Club PAR 12/4 RGBW",
      "lastActionDate": "2018-11-02",
      "lastAction": "created"
    },
    "showtec/dominator": {
      "name": "Dominator",
      "lastActionDate": "2018-08-09",
      "lastAction": "modified"
    },
    "showtec/horizon-8": {
      "name": "Horizon 8",
      "lastActionDate": "2018-07-21",
      "lastAction": "modified"
    },
    "showtec/kanjo-spot-60": {
      "name": "Kanjo Spot 60",
      "lastActionDate": "2018-09-04",
      "lastAction": "modified"
    },
    "showtec/kanjo-wash-rgb": {
      "name": "Kanjo Wash RGB",
      "lastActionDate": "2018-09-04",
      "lastAction": "modified"
    },
    "showtec/led-light-bar-rgb-v3": {
      "name": "LED Light Bar RGB V3",
      "lastActionDate": "2018-08-24",
      "lastAction": "modified"
    },
    "showtec/phantom-50-led-spot": {
      "name": "Phantom 50 LED Spot",
      "lastActionDate": "2018-09-04",
      "lastAction": "modified"
    },
    "showtec/phantom-140-led-spot": {
      "name": "Phantom 140 LED Beam",
      "lastActionDate": "2018-09-04",
      "lastAction": "modified"
    },
    "showtec/pixel-bar-12-mkii": {
      "name": "Pixel Bar 12 MKII",
      "lastActionDate": "2018-08-24",
      "lastAction": "modified"
    },
    "showtec/sunraise-led": {
      "name": "Sunraise LED",
      "lastActionDate": "2018-08-09",
      "lastAction": "modified"
    },
    "showtec/sunstrip-active-mkii": {
      "name": "Sunstrip Active MKII",
      "lastActionDate": "2018-11-02",
      "lastAction": "created"
    },
    "showtec/xs-1-rgbw": {
      "name": "XS-1 RGBW",
      "lastActionDate": "2018-09-04",
      "lastAction": "modified"
    },
    "showven/sparkular": {
      "name": "Sparkular",
      "lastActionDate": "2018-08-09",
      "lastAction": "modified"
    },
    "showven/sparkular-fall": {
      "name": "Sparkular Fall",
      "lastActionDate": "2018-08-09",
      "lastAction": "modified"
    },
    "skypix/ribalta-beam": {
      "name": "Ribalta Beam",
      "lastActionDate": "2018-10-16",
      "lastAction": "created"
    },
    "solaris/smart-36": {
      "name": "SMART 36",
      "lastActionDate": "2018-10-25",
      "lastAction": "created"
    },
    "solena/max-par-20": {
      "name": "Max Par 20",
      "lastActionDate": "2018-11-02",
      "lastAction": "created"
    },
    "solena/mini-par-12": {
      "name": "Mini Par 12",
      "lastActionDate": "2018-10-12",
      "lastAction": "created"
    },
    "stairville/led-flood-panel-150": {
      "name": "LED Flood Panel 150",
      "lastActionDate": "2018-08-09",
      "lastAction": "modified"
    },
    "stairville/mh-100": {
      "name": "MH-100",
      "lastActionDate": "2018-09-04",
      "lastAction": "modified"
    },
    "stairville/mh-x25": {
      "name": "MH-X25",
      "lastActionDate": "2018-09-04",
      "lastAction": "modified"
    },
    "stairville/stage-tri-led": {
      "name": "Stage TRI LED",
      "lastActionDate": "2018-08-09",
      "lastAction": "modified"
    },
    "tmb/solaris-flare": {
      "name": "Solaris Flare",
      "lastActionDate": "2018-08-09",
      "lastAction": "modified"
    },
    "venue/thintri64": {
      "name": "ThinTri64",
      "lastActionDate": "2018-07-21",
      "lastAction": "modified"
    },
    "venue/tristrip3z": {
      "name": "TriStrip3Z",
      "lastActionDate": "2018-08-24",
      "lastAction": "modified"
    }
  },
  "manufacturers": {
    "5star-systems": [
      "spica-250m"
    ],
    "abstract": [
      "twister-4"
    ],
    "adb": [
      "alc4",
      "europe-105",
      "warp-m"
    ],
    "american-dj": [
      "auto-spot-150",
      "boom-box-fx2",
      "dotz-par",
      "flat-par-qa12xs",
      "fog-fury-jett-pro",
      "galaxian-3d",
      "inno-pocket-fusion",
      "quad-phase-hp",
      "revo-4-ir",
      "revo-burst",
      "revo-sweep",
      "saber-spot-rgbw",
      "vizi-spot-led-pro",
      "xs-400"
    ],
    "arri": [
      "skypanel-s30c"
    ],
    "ayra": [
      "tdc-triple-burst"
    ],
    "ayrton": [
      "magicblade-fx"
    ],
    "big-dipper": [
      "ls90"
    ],
    "blizzard": [
      "puck-rgbaw"
    ],
    "boomtonedj": [
      "crazy-spot-30",
      "xtrem-led"
    ],
    "cameo": [
      "flash-matrix-250",
      "flat-par-can-tri-7x-3w-ir",
      "flat-pro-18",
      "flat-pro-flood-ip65-tri",
      "gobo-scanner-80",
      "hydrabeam-100",
      "hydrabeam-300-rgbw",
      "nanospot-120",
      "outdoor-par-tri-12",
      "storm",
      "thunder-wash-100-rgb",
      "thunder-wash-100-w",
      "thunder-wash-600-rgb",
      "thunder-wash-600-w",
      "zenit-w600"
    ],
    "chauvet-dj": [
      "corepar-uv-usb",
      "eve-p-100-ww",
      "eve-p-130-rgb",
      "gigbar-2",
      "slimpar-pro-h-usb",
      "slimpar-pro-qz12",
      "slimpar-pro-w",
      "slimpar-q12-bt",
      "slimpar-t12-bt",
      "washfx"
    ],
    "chauvet-professional": [
      "colordash-batten-quad-6"
    ],
    "chroma-q": [
      "color-force-ii-12",
      "color-force-ii-48",
      "color-force-ii-72"
    ],
    "clay-paky": [
      "alpha-spot-qwo-800",
      "sharpy",
      "show-batten-100",
      "spheriscan"
    ],
    "coemar": [
      "prospot-250-lx"
    ],
    "dedolight": [
      "dled4-bi"
    ],
    "dts": [
      "scena-led-150",
      "xr1200-wash"
    ],
    "elation": [
      "acl-360-roller",
      "platinum-hfx",
      "platinum-seven",
      "platinum-spot-15r-pro"
    ],
    "eliminator": [
      "stealth-beam"
    ],
    "epsilon": [
      "duo-q-beam-bar"
    ],
    "equinox": [
      "gigabar"
    ],
    "eurolite": [
      "led-fe-1500",
      "led-h2o",
      "led-kls-801",
      "led-par-56-tcl",
      "led-ps-4-hcl",
      "led-sls-6-uv-floor",
      "led-svf-1",
      "led-tmh-7",
      "led-tmh-9",
      "led-tmh-18",
      "led-tmh-x12",
      "led-tmh-x25"
    ],
    "futurelight": [
      "dmh-75-i-led-moving-head",
      "pro-slim-par-7-hcl",
      "sc-250-scanner",
      "stb-648-led-strobe-smd-5050"
    ],
    "generic": [
      "cmy-fader",
      "desk-channel",
      "drgb-fader",
      "drgbw-fader",
      "pan-tilt",
      "rgb-fader",
      "rgba-fader",
      "rgbd-fader",
      "rgbw-fader"
    ],
    "ghost": [
      "ip-spot-bat"
    ],
    "glp": [
      "impression-laser",
      "impression-spot-one",
      "impression-x4-bar-10",
      "jdc1"
    ],
    "gruft": [
      "pixel-tube",
      "ventilator"
    ],
    "ibiza-light": [
      "par-mini-rgb3"
    ],
    "infinity": [
      "iw-340-rdm"
    ],
    "jb-lighting": [
      "varyscan-p7"
    ],
    "jb-systems": [
      "twin-effect-laser"
    ],
    "kam": [
      "gobotracer"
    ],
    "laserworld": [
      "cs-1000rgb"
    ],
    "lightmaxx": [
      "dj-scan-led",
      "easy-wash-quad-led",
      "platinum-mini-tri-par",
      "vega-zoom-wash"
    ],
    "lixada": [
      "mini-gobo-moving-head-light"
    ],
    "look": [
      "viper-nt"
    ],
    "magicfx": [
      "psyco2jet",
      "smokejet",
      "stage-flame"
    ],
    "martin": [
      "atomic-3000",
      "mac-600",
      "mac-700-wash",
      "mac-aura",
      "mac-axiom-hybrid",
      "mac-viper-airfx",
      "mac-viper-performance",
      "mac-viper-wash",
      "magnum-2500-hz",
      "roboscan-812",
      "rush-mh-2-wash",
      "rush-mh-3-beam",
      "rush-mh-7-hybrid"
    ],
    "mdg": [
      "hazer-atmosphere-aps",
      "theone-atmospheric-generator"
    ],
    "minuit-une": [
      "ivl-carre"
    ],
    "nicols": [
      "led-bar-123-fc-ip"
    ],
    "orion": [
      "orcan2"
    ],
    "powerlighting": [
      "wash-84w"
    ],
    "prolights": [
      "diamond19",
      "pixpan16",
      "v700spot"
    ],
    "qtx": [
      "lux-ld30w"
    ],
    "renkforce": [
      "gm107"
    ],
    "robe": [
      "colorspot-2500e-at",
      "dj-scan-250-xt",
      "robin-600e-spot",
      "robin-ledbeam-150",
      "robin-ledwash-600",
      "robin-viva-cmy"
    ],
    "showtec": [
      "club-par-12-4-rgbw",
      "dominator",
      "horizon-8",
      "kanjo-spot-60",
      "kanjo-wash-rgb",
      "led-light-bar-rgb-v3",
      "phantom-50-led-spot",
      "phantom-140-led-spot",
      "pixel-bar-12-mkii",
      "sunraise-led",
      "sunstrip-active-mkii",
      "xs-1-rgbw"
    ],
    "showven": [
      "sparkular",
      "sparkular-fall"
    ],
    "skypix": [
      "ribalta-beam"
    ],
    "solaris": [
      "smart-36"
    ],
    "solena": [
      "max-par-20",
      "mini-par-12"
    ],
    "stairville": [
      "led-flood-panel-150",
      "mh-100",
      "mh-x25",
      "stage-tri-led"
    ],
    "tmb": [
      "solaris-flare"
    ],
    "venue": [
      "thintri64",
      "tristrip3z"
    ]
  },
  "categories": {
    "Blinder": [
      "adb/alc4",
      "american-dj/dotz-par",
      "american-dj/flat-par-qa12xs",
      "cameo/flash-matrix-250",
      "cameo/flat-pro-flood-ip65-tri",
      "cameo/thunder-wash-100-rgb",
      "cameo/thunder-wash-100-w",
      "cameo/thunder-wash-600-rgb",
      "cameo/thunder-wash-600-w",
      "glp/jdc1",
      "showtec/horizon-8",
      "showtec/sunstrip-active-mkii",
      "stairville/led-flood-panel-150",
      "tmb/solaris-flare"
    ],
    "Color Changer": [
      "5star-systems/spica-250m",
      "abstract/twister-4",
      "adb/alc4",
      "american-dj/auto-spot-150",
      "american-dj/boom-box-fx2",
      "american-dj/dotz-par",
      "american-dj/flat-par-qa12xs",
      "american-dj/fog-fury-jett-pro",
      "american-dj/inno-pocket-fusion",
      "american-dj/quad-phase-hp",
      "american-dj/revo-4-ir",
      "american-dj/revo-sweep",
      "american-dj/saber-spot-rgbw",
      "american-dj/vizi-spot-led-pro",
      "american-dj/xs-400",
      "arri/skypanel-s30c",
      "ayra/tdc-triple-burst",
      "ayrton/magicblade-fx",
      "big-dipper/ls90",
      "blizzard/puck-rgbaw",
      "boomtonedj/crazy-spot-30",
      "boomtonedj/xtrem-led",
      "cameo/flat-par-can-tri-7x-3w-ir",
      "cameo/flat-pro-18",
      "cameo/flat-pro-flood-ip65-tri",
      "cameo/gobo-scanner-80",
      "cameo/hydrabeam-100",
      "cameo/hydrabeam-300-rgbw",
      "cameo/nanospot-120",
      "cameo/outdoor-par-tri-12",
      "cameo/storm",
      "cameo/thunder-wash-100-rgb",
      "cameo/thunder-wash-600-rgb",
      "cameo/zenit-w600",
      "chauvet-dj/eve-p-130-rgb",
      "chauvet-dj/gigbar-2",
      "chauvet-dj/slimpar-pro-h-usb",
      "chauvet-dj/slimpar-pro-qz12",
      "chauvet-dj/slimpar-pro-w",
      "chauvet-dj/slimpar-q12-bt",
      "chauvet-dj/slimpar-t12-bt",
      "chauvet-dj/washfx",
      "chauvet-professional/colordash-batten-quad-6",
      "chroma-q/color-force-ii-12",
      "chroma-q/color-force-ii-48",
      "chroma-q/color-force-ii-72",
      "clay-paky/alpha-spot-qwo-800",
      "clay-paky/sharpy",
      "clay-paky/show-batten-100",
      "clay-paky/spheriscan",
      "coemar/prospot-250-lx",
      "dts/xr1200-wash",
      "elation/acl-360-roller",
      "elation/platinum-hfx",
      "elation/platinum-seven",
      "elation/platinum-spot-15r-pro",
      "eliminator/stealth-beam",
      "epsilon/duo-q-beam-bar",
      "equinox/gigabar",
      "eurolite/led-fe-1500",
      "eurolite/led-h2o",
      "eurolite/led-kls-801",
      "eurolite/led-par-56-tcl",
      "eurolite/led-ps-4-hcl",
      "eurolite/led-tmh-7",
      "eurolite/led-tmh-9",
      "eurolite/led-tmh-18",
      "eurolite/led-tmh-x12",
      "eurolite/led-tmh-x25",
      "futurelight/dmh-75-i-led-moving-head",
      "futurelight/pro-slim-par-7-hcl",
      "futurelight/sc-250-scanner",
      "generic/cmy-fader",
      "generic/drgb-fader",
      "generic/drgbw-fader",
      "generic/rgb-fader",
      "generic/rgba-fader",
      "generic/rgbd-fader",
      "generic/rgbw-fader",
      "ghost/ip-spot-bat",
      "glp/impression-laser",
      "glp/impression-spot-one",
      "glp/impression-x4-bar-10",
      "glp/jdc1",
      "gruft/pixel-tube",
      "gruft/ventilator",
      "ibiza-light/par-mini-rgb3",
      "infinity/iw-340-rdm",
      "jb-lighting/varyscan-p7",
      "jb-systems/twin-effect-laser",
      "kam/gobotracer",
      "laserworld/cs-1000rgb",
      "lightmaxx/dj-scan-led",
      "lightmaxx/easy-wash-quad-led",
      "lightmaxx/platinum-mini-tri-par",
      "lightmaxx/vega-zoom-wash",
      "lixada/mini-gobo-moving-head-light",
      "magicfx/smokejet",
      "martin/mac-600",
      "martin/mac-700-wash",
      "martin/mac-aura",
      "martin/mac-axiom-hybrid",
      "martin/mac-viper-airfx",
      "martin/mac-viper-performance",
      "martin/mac-viper-wash",
      "martin/roboscan-812",
      "martin/rush-mh-2-wash",
      "martin/rush-mh-3-beam",
      "martin/rush-mh-7-hybrid",
      "minuit-une/ivl-carre",
      "nicols/led-bar-123-fc-ip",
      "orion/orcan2",
      "powerlighting/wash-84w",
      "prolights/diamond19",
      "prolights/pixpan16",
      "prolights/v700spot",
      "qtx/lux-ld30w",
      "renkforce/gm107",
      "robe/colorspot-2500e-at",
      "robe/dj-scan-250-xt",
      "robe/robin-600e-spot",
      "robe/robin-ledbeam-150",
      "robe/robin-ledwash-600",
      "robe/robin-viva-cmy",
      "showtec/club-par-12-4-rgbw",
      "showtec/dominator",
      "showtec/horizon-8",
      "showtec/kanjo-spot-60",
      "showtec/kanjo-wash-rgb",
      "showtec/led-light-bar-rgb-v3",
      "showtec/phantom-50-led-spot",
      "showtec/phantom-140-led-spot",
      "showtec/pixel-bar-12-mkii",
      "showtec/sunraise-led",
      "showtec/xs-1-rgbw",
      "skypix/ribalta-beam",
      "solaris/smart-36",
      "solena/max-par-20",
      "solena/mini-par-12",
      "stairville/led-flood-panel-150",
      "stairville/mh-100",
      "stairville/mh-x25",
      "stairville/stage-tri-led",
      "tmb/solaris-flare",
      "venue/thintri64",
      "venue/tristrip3z"
    ],
    "Dimmer": [
      "adb/europe-105",
      "american-dj/flat-par-qa12xs",
      "american-dj/saber-spot-rgbw",
      "arri/skypanel-s30c",
      "cameo/flat-par-can-tri-7x-3w-ir",
      "chauvet-dj/eve-p-100-ww",
      "dedolight/dled4-bi",
      "dts/scena-led-150",
      "eurolite/led-sls-6-uv-floor",
      "generic/desk-channel",
      "magicfx/smokejet",
      "showtec/club-par-12-4-rgbw",
      "showtec/sunstrip-active-mkii"
    ],
    "Effect": [
      "american-dj/revo-burst",
      "ayra/tdc-triple-burst",
      "eurolite/led-h2o",
      "magicfx/psyco2jet",
      "magicfx/stage-flame",
      "minuit-une/ivl-carre",
      "showven/sparkular",
      "showven/sparkular-fall",
      "venue/tristrip3z"
    ],
    "Fan": [
      "gruft/ventilator"
    ],
    "Flower": [
      "abstract/twister-4",
      "american-dj/inno-pocket-fusion",
      "american-dj/quad-phase-hp",
      "american-dj/revo-4-ir",
      "american-dj/revo-burst",
      "american-dj/revo-sweep",
      "boomtonedj/xtrem-led",
      "cameo/storm",
      "eurolite/led-fe-1500",
      "eurolite/led-svf-1",
      "showtec/sunraise-led"
    ],
    "Hazer": [
      "martin/magnum-2500-hz",
      "mdg/hazer-atmosphere-aps",
      "mdg/theone-atmospheric-generator"
    ],
    "Laser": [
      "american-dj/boom-box-fx2",
      "american-dj/galaxian-3d",
      "american-dj/inno-pocket-fusion",
      "cameo/storm",
      "chauvet-dj/gigbar-2",
      "eurolite/led-fe-1500",
      "glp/impression-laser",
      "jb-systems/twin-effect-laser",
      "laserworld/cs-1000rgb",
      "minuit-une/ivl-carre",
      "showtec/dominator"
    ],
    "Matrix": [
      "american-dj/revo-4-ir",
      "cameo/flash-matrix-250",
      "eurolite/led-tmh-18",
      "eurolite/led-tmh-x25",
      "glp/jdc1",
      "prolights/pixpan16"
    ],
    "Moving Head": [
      "5star-systems/spica-250m",
      "adb/warp-m",
      "american-dj/auto-spot-150",
      "american-dj/vizi-spot-led-pro",
      "american-dj/xs-400",
      "ayrton/magicblade-fx",
      "big-dipper/ls90",
      "boomtonedj/crazy-spot-30",
      "cameo/hydrabeam-100",
      "cameo/hydrabeam-300-rgbw",
      "cameo/nanospot-120",
      "clay-paky/alpha-spot-qwo-800",
      "clay-paky/sharpy",
      "clay-paky/show-batten-100",
      "coemar/prospot-250-lx",
      "dts/xr1200-wash",
      "elation/acl-360-roller",
      "elation/platinum-hfx",
      "elation/platinum-seven",
      "elation/platinum-spot-15r-pro",
      "eliminator/stealth-beam",
      "epsilon/duo-q-beam-bar",
      "eurolite/led-svf-1",
      "eurolite/led-tmh-7",
      "eurolite/led-tmh-9",
      "eurolite/led-tmh-18",
      "eurolite/led-tmh-x12",
      "eurolite/led-tmh-x25",
      "futurelight/dmh-75-i-led-moving-head",
      "generic/pan-tilt",
      "glp/impression-laser",
      "glp/impression-spot-one",
      "glp/impression-x4-bar-10",
      "glp/jdc1",
      "infinity/iw-340-rdm",
      "jb-lighting/varyscan-p7",
      "kam/gobotracer",
      "lightmaxx/easy-wash-quad-led",
      "lightmaxx/vega-zoom-wash",
      "lixada/mini-gobo-moving-head-light",
      "martin/mac-600",
      "martin/mac-700-wash",
      "martin/mac-aura",
      "martin/mac-axiom-hybrid",
      "martin/mac-viper-airfx",
      "martin/mac-viper-performance",
      "martin/mac-viper-wash",
      "martin/rush-mh-2-wash",
      "martin/rush-mh-3-beam",
      "martin/rush-mh-7-hybrid",
      "powerlighting/wash-84w",
      "prolights/diamond19",
      "prolights/v700spot",
      "qtx/lux-ld30w",
      "renkforce/gm107",
      "robe/colorspot-2500e-at",
      "robe/robin-600e-spot",
      "robe/robin-ledbeam-150",
      "robe/robin-ledwash-600",
      "robe/robin-viva-cmy",
      "showtec/kanjo-spot-60",
      "showtec/kanjo-wash-rgb",
      "showtec/phantom-50-led-spot",
      "showtec/phantom-140-led-spot",
      "showtec/xs-1-rgbw",
      "skypix/ribalta-beam",
      "stairville/mh-100",
      "stairville/mh-x25"
    ],
    "Other": [
      "chauvet-dj/corepar-uv-usb"
    ],
    "Pixel Bar": [
      "adb/alc4",
      "ayrton/magicblade-fx",
      "chauvet-professional/colordash-batten-quad-6",
      "chroma-q/color-force-ii-12",
      "chroma-q/color-force-ii-48",
      "chroma-q/color-force-ii-72",
      "clay-paky/show-batten-100",
      "epsilon/duo-q-beam-bar",
      "glp/impression-x4-bar-10",
      "gruft/pixel-tube",
      "nicols/led-bar-123-fc-ip",
      "showtec/led-light-bar-rgb-v3",
      "showtec/pixel-bar-12-mkii",
      "showtec/sunstrip-active-mkii",
      "skypix/ribalta-beam",
      "venue/tristrip3z"
    ],
    "Scanner": [
      "cameo/gobo-scanner-80",
      "clay-paky/spheriscan",
      "futurelight/sc-250-scanner",
      "lightmaxx/dj-scan-led",
      "martin/roboscan-812",
      "robe/dj-scan-250-xt"
    ],
    "Smoke": [
      "american-dj/fog-fury-jett-pro",
      "look/viper-nt",
      "magicfx/smokejet",
      "mdg/theone-atmospheric-generator"
    ],
    "Stand": [
      "chauvet-dj/gigbar-2",
      "equinox/gigabar",
      "eurolite/led-kls-801"
    ],
    "Strobe": [
      "arri/skypanel-s30c",
      "cameo/flash-matrix-250",
      "cameo/flat-par-can-tri-7x-3w-ir",
      "cameo/storm",
      "cameo/thunder-wash-100-rgb",
      "cameo/thunder-wash-100-w",
      "cameo/thunder-wash-600-rgb",
      "cameo/thunder-wash-600-w",
      "eurolite/led-fe-1500",
      "futurelight/stb-648-led-strobe-smd-5050",
      "glp/impression-x4-bar-10",
      "glp/jdc1",
      "martin/atomic-3000",
      "tmb/solaris-flare"
    ]
  },
  "contributors": {
    "Flo Edelmann": [
      "5star-systems/spica-250m",
      "abstract/twister-4",
      "american-dj/flat-par-qa12xs",
      "american-dj/inno-pocket-fusion",
      "american-dj/quad-phase-hp",
      "american-dj/revo-4-ir",
      "american-dj/revo-burst",
      "american-dj/saber-spot-rgbw",
      "american-dj/xs-400",
      "ayra/tdc-triple-burst",
      "big-dipper/ls90",
      "boomtonedj/xtrem-led",
      "cameo/hydrabeam-100",
      "cameo/hydrabeam-300-rgbw",
      "cameo/outdoor-par-tri-12",
      "cameo/thunder-wash-100-rgb",
      "cameo/thunder-wash-100-w",
      "cameo/thunder-wash-600-rgb",
      "cameo/thunder-wash-600-w",
      "cameo/zenit-w600",
      "chauvet-dj/eve-p-100-ww",
      "chauvet-dj/eve-p-130-rgb",
      "chauvet-dj/gigbar-2",
      "chauvet-dj/slimpar-q12-bt",
      "chauvet-dj/slimpar-t12-bt",
      "chauvet-professional/colordash-batten-quad-6",
      "clay-paky/alpha-spot-qwo-800",
      "clay-paky/sharpy",
      "clay-paky/show-batten-100",
      "coemar/prospot-250-lx",
      "dts/scena-led-150",
      "elation/platinum-hfx",
      "epsilon/duo-q-beam-bar",
      "eurolite/led-kls-801",
      "eurolite/led-par-56-tcl",
      "eurolite/led-ps-4-hcl",
      "eurolite/led-sls-6-uv-floor",
      "eurolite/led-tmh-7",
      "eurolite/led-tmh-9",
      "eurolite/led-tmh-18",
      "eurolite/led-tmh-x12",
      "futurelight/dmh-75-i-led-moving-head",
      "futurelight/pro-slim-par-7-hcl",
      "generic/cmy-fader",
      "generic/desk-channel",
      "generic/drgb-fader",
      "generic/pan-tilt",
      "generic/rgb-fader",
      "generic/rgba-fader",
      "generic/rgbd-fader",
      "generic/rgbw-fader",
      "glp/jdc1",
      "gruft/pixel-tube",
      "gruft/ventilator",
      "ibiza-light/par-mini-rgb3",
      "infinity/iw-340-rdm",
      "jb-systems/twin-effect-laser",
      "lightmaxx/platinum-mini-tri-par",
      "lightmaxx/vega-zoom-wash",
      "look/viper-nt",
      "martin/atomic-3000",
      "martin/roboscan-812",
      "mdg/theone-atmospheric-generator",
      "qtx/lux-ld30w",
      "robe/dj-scan-250-xt",
      "robe/robin-600e-spot",
      "showtec/horizon-8",
      "showtec/kanjo-spot-60",
      "showtec/kanjo-wash-rgb",
      "showtec/led-light-bar-rgb-v3",
      "showtec/phantom-50-led-spot",
      "showtec/phantom-140-led-spot",
      "stairville/mh-x25",
      "stairville/stage-tri-led",
      "tmb/solaris-flare",
      "venue/tristrip3z"
    ],
    "Felix Edelmann": [
      "5star-systems/spica-250m",
      "abstract/twister-4",
      "american-dj/auto-spot-150",
      "american-dj/boom-box-fx2",
      "american-dj/dotz-par",
      "american-dj/fog-fury-jett-pro",
      "american-dj/galaxian-3d",
      "american-dj/revo-4-ir",
      "american-dj/revo-sweep",
      "ayrton/magicblade-fx",
      "cameo/flash-matrix-250",
      "cameo/flat-pro-18",
      "cameo/flat-pro-flood-ip65-tri",
      "cameo/gobo-scanner-80",
      "cameo/hydrabeam-100",
      "cameo/nanospot-120",
      "cameo/outdoor-par-tri-12",
      "cameo/storm",
      "cameo/zenit-w600",
      "chauvet-dj/corepar-uv-usb",
      "chauvet-dj/gigbar-2",
      "chauvet-dj/slimpar-pro-h-usb",
      "chauvet-dj/slimpar-pro-qz12",
      "chauvet-dj/slimpar-pro-w",
      "chauvet-dj/washfx",
      "chroma-q/color-force-ii-12",
      "chroma-q/color-force-ii-48",
      "chroma-q/color-force-ii-72",
      "clay-paky/spheriscan",
      "elation/acl-360-roller",
      "elation/platinum-seven",
      "elation/platinum-spot-15r-pro",
      "equinox/gigabar",
      "eurolite/led-fe-1500",
      "eurolite/led-h2o",
      "eurolite/led-kls-801",
      "eurolite/led-par-56-tcl",
      "eurolite/led-svf-1",
      "eurolite/led-tmh-18",
      "eurolite/led-tmh-x25",
      "futurelight/pro-slim-par-7-hcl",
      "futurelight/sc-250-scanner",
      "futurelight/stb-648-led-strobe-smd-5050",
      "glp/impression-laser",
      "glp/impression-spot-one",
      "jb-lighting/varyscan-p7",
      "lightmaxx/easy-wash-quad-led",
      "lightmaxx/platinum-mini-tri-par",
      "martin/atomic-3000",
      "orion/orcan2",
      "prolights/pixpan16",
      "robe/dj-scan-250-xt",
      "robe/robin-ledbeam-150",
      "robe/robin-ledwash-600",
      "robe/robin-viva-cmy",
      "showtec/dominator",
      "showtec/kanjo-wash-rgb",
      "showtec/led-light-bar-rgb-v3",
      "showtec/phantom-50-led-spot",
      "showtec/phantom-140-led-spot",
      "showtec/pixel-bar-12-mkii",
      "showtec/sunraise-led",
      "skypix/ribalta-beam",
      "solaris/smart-36",
      "solena/max-par-20",
      "solena/mini-par-12",
      "stairville/led-flood-panel-150",
      "venue/thintri64"
    ],
    "novasfronteiras.co": [
      "dts/xr1200-wash",
      "martin/mac-aura",
      "martin/mac-axiom-hybrid",
      "martin/mac-viper-airfx",
      "martin/mac-viper-performance",
      "martin/mac-viper-wash",
      "martin/magnum-2500-hz",
      "martin/rush-mh-2-wash",
      "martin/rush-mh-3-beam",
      "martin/rush-mh-7-hybrid",
      "mdg/hazer-atmosphere-aps",
      "robe/colorspot-2500e-at"
    ],
    "ameisso": [
      "adb/alc4",
      "adb/europe-105",
      "adb/warp-m",
      "generic/drgbw-fader",
      "minuit-une/ivl-carre",
      "prolights/diamond19"
    ],
    "Alejo Cervera": [
      "magicfx/stage-flame",
      "showven/sparkular",
      "showven/sparkular-fall"
    ],
    "Justin Hornsby": [
      "chauvet-dj/washfx",
      "equinox/gigabar",
      "kam/gobotracer"
    ],
    "Karl Humbug": [
      "dts/scena-led-150",
      "martin/mac-600",
      "martin/mac-700-wash"
    ],
    "Voyo": [
      "american-dj/saber-spot-rgbw",
      "showtec/club-par-12-4-rgbw",
      "showtec/sunstrip-active-mkii"
    ],
    "Jo": [
      "laserworld/cs-1000rgb",
      "showtec/xs-1-rgbw"
    ],
    "MAGIC FX B.V.": [
      "magicfx/psyco2jet",
      "magicfx/smokejet"
    ],
    "Nerijus Mongirdas": [
      "jb-systems/twin-effect-laser",
      "qtx/lux-ld30w"
    ],
    "p_0g_8mm3_": [
      "stairville/mh-x25",
      "stairville/stage-tri-led"
    ],
    "TAKU": [
      "american-dj/dotz-par",
      "american-dj/flat-par-qa12xs"
    ],
    "zampano": [
      "boomtonedj/crazy-spot-30",
      "ghost/ip-spot-bat"
    ],
    "Anonymous": [
      "stairville/mh-100"
    ],
    "Bram Nauta": [
      "american-dj/vizi-spot-led-pro"
    ],
    "Edgar Aichinger": [
      "renkforce/gm107"
    ],
    "edohard": [
      "lixada/mini-gobo-moving-head-light"
    ],
    "eklynx": [
      "american-dj/galaxian-3d"
    ],
    "EXELBONSAI": [
      "american-dj/inno-pocket-fusion"
    ],
    "Fabian": [
      "cameo/flat-par-can-tri-7x-3w-ir"
    ],
    "Freasy": [
      "lixada/mini-gobo-moving-head-light"
    ],
    "fueller": [
      "prolights/diamond19"
    ],
    "George Qualley IV": [
      "eliminator/stealth-beam"
    ],
    "Jean-François Losson": [
      "arri/skypanel-s30c"
    ],
    "Jean-François LOSSON": [
      "dedolight/dled4-bi"
    ],
    "Lorenzo Andreani": [
      "prolights/v700spot"
    ],
    "Massimo Callegari": [
      "clay-paky/sharpy"
    ],
    "Millumin": [
      "powerlighting/wash-84w"
    ],
    "NiKoyes": [
      "robe/robin-600e-spot"
    ],
    "Nils Van Zuijlen": [
      "nicols/led-bar-123-fc-ip"
    ],
    "Paul Maier": [
      "lightmaxx/easy-wash-quad-led"
    ],
    "pedro hugo": [
      "skypix/ribalta-beam"
    ],
    "Ranaivo": [
      "solena/mini-par-12"
    ],
    "RAZAKANIRINA": [
      "ibiza-light/par-mini-rgb3"
    ],
    "Rummels Bucht Berlin": [
      "glp/impression-x4-bar-10"
    ],
    "smokris": [
      "blizzard/puck-rgbaw"
    ],
    "Thilo Billerbeck": [
      "lightmaxx/dj-scan-led"
    ],
    "Tsunoo": [
      "boomtonedj/xtrem-led"
    ],
    "txukinho": [
      "skypix/ribalta-beam"
    ],
    "zhefskie": [
      "big-dipper/ls90"
    ],
    "ziopix": [
      "solaris/smart-36"
    ]
  },
  "rdm": {
    "1808": {
      "key": "dts",
      "models": {}
    },
    "5584": {
      "key": "prolights",
      "models": {}
    },
    "6906": {
      "key": "tmb",
      "models": {
        "1703": "solaris-flare"
      }
    },
    "8377": {
      "key": "arri",
      "models": {
        "514": "skypanel-s30c"
      }
    },
    "8612": {
      "key": "chauvet-dj",
      "models": {}
    },
    "8870": {
      "key": "elation",
      "models": {}
    },
    "10676": {
      "key": "showtec",
      "models": {}
    },
    "16708": {
      "key": "adb",
      "models": {}
    },
    "17229": {
      "key": "coemar",
      "models": {}
    },
    "17232": {
      "key": "clay-paky",
      "models": {}
    },
    "18008": {
      "key": "magicfx",
      "models": {
        "1": "psyco2jet"
      }
    },
    "19780": {
      "key": "mdg",
      "models": {
        "1": "theone-atmospheric-generator"
      }
    },
    "19792": {
      "key": "martin",
      "models": {
        "4": "mac-aura",
        "43": "mac-viper-wash",
        "44": "mac-viper-airfx",
        "65": "mac-viper-performance"
      }
    },
    "21075": {
      "key": "robe",
      "models": {
        "7": "colorspot-2500e-at",
        "57": "robin-600e-spot",
        "118": "robin-ledwash-600",
        "203": "robin-viva-cmy"
      }
    },
    "21360": {
      "key": "chroma-q",
      "models": {}
    },
    "26476": {
      "key": "glp",
      "models": {
        "0": "impression-spot-one"
      }
    }
  },
  "colors": {
    "5star-systems": "#a75cd6",
    "abstract": "#337acc",
    "adb": "#52e088",
    "american-dj": "#d92671",
    "arri": "#bfcc33",
    "ayra": "#33ccbf",
    "ayrton": "#a3cc66",
    "big-dipper": "#d452e0",
    "blizzard": "#d94426",
    "boomtonedj": "#c5cc66",
    "cameo": "#6679cc",
    "chauvet-dj": "#d6855c",
    "chauvet-professional": "#5265e0",
    "chroma-q": "#66cc8a",
    "clay-paky": "#77bf40",
    "coemar": "#65d926",
    "dedolight": "#52e09e",
    "dts": "#69cc66",
    "elation": "#af66cc",
    "eliminator": "#26d9d0",
    "epsilon": "#66cc96",
    "equinox": "#bf40bb",
    "eurolite": "#d65cbc",
    "futurelight": "#d4d65c",
    "generic": "#33bacc",
    "ghost": "#52e092",
    "glp": "#d65c68",
    "gruft": "#8dd65c",
    "ibiza-light": "#d94726",
    "infinity": "#265fd9",
    "jb-lighting": "#33cc69",
    "jb-systems": "#cc6692",
    "kam": "#3385cc",
    "laserworld": "#56e052",
    "lightmaxx": "#aabf40",
    "lixada": "#4086bf",
    "look": "#d92682",
    "magicfx": "#33abcc",
    "martin": "#4088bf",
    "mdg": "#33ccb8",
    "minuit-une": "#bf40bd",
    "nicols": "#c266cc",
    "orion": "#79bf40",
    "powerlighting": "#d926cd",
    "prolights": "#bf9940",
    "qtx": "#5cd6d4",
    "renkforce": "#b3cc66",
    "robe": "#d9269d",
    "showtec": "#d98b26",
    "showven": "#40bfac",
    "skypix": "#7fe052",
    "solaris": "#26acd9",
    "solena": "#65e052",
    "stairville": "#725cd6",
    "tmb": "#3357cc",
    "venue": "#78cc33"
  },
  "lastUpdated": [
<<<<<<< HEAD
    "dedolight/dled4-bi",
=======
    "epsilon/duo-q-beam-bar",
>>>>>>> ee3366e2
    "eurolite/led-h2o",
    "eurolite/led-tmh-x12",
    "infinity/iw-340-rdm",
    "lightmaxx/easy-wash-quad-led",
    "showtec/club-par-12-4-rgbw",
    "showtec/sunstrip-active-mkii",
    "solena/max-par-20",
    "american-dj/saber-spot-rgbw",
    "prolights/v700spot",
    "clay-paky/alpha-spot-qwo-800",
    "solaris/smart-36",
    "robe/robin-viva-cmy",
    "arri/skypanel-s30c",
    "skypix/ribalta-beam",
    "solena/mini-par-12",
    "lixada/mini-gobo-moving-head-light",
    "ibiza-light/par-mini-rgb3",
    "martin/mac-600",
    "gruft/pixel-tube",
    "cameo/flat-par-can-tri-7x-3w-ir",
    "lightmaxx/platinum-mini-tri-par",
    "lightmaxx/vega-zoom-wash",
    "clay-paky/show-batten-100",
    "chauvet-dj/eve-p-100-ww",
    "chauvet-dj/eve-p-130-rgb",
    "chauvet-professional/colordash-batten-quad-6",
    "renkforce/gm107",
    "big-dipper/ls90",
    "magicfx/smokejet",
    "american-dj/xs-400",
    "boomtonedj/crazy-spot-30",
    "cameo/gobo-scanner-80",
    "cameo/hydrabeam-300-rgbw",
    "clay-paky/sharpy",
    "clay-paky/spheriscan",
    "coemar/prospot-250-lx",
    "dts/xr1200-wash",
    "elation/acl-360-roller",
    "elation/platinum-hfx",
    "elation/platinum-spot-15r-pro",
    "eliminator/stealth-beam",
    "eurolite/led-tmh-7",
    "eurolite/led-tmh-9",
    "eurolite/led-tmh-x25",
    "futurelight/dmh-75-i-led-moving-head",
    "generic/pan-tilt",
    "glp/impression-spot-one",
    "glp/impression-x4-bar-10",
    "glp/jdc1",
    "kam/gobotracer",
    "laserworld/cs-1000rgb",
    "martin/mac-700-wash",
    "martin/mac-aura",
    "martin/rush-mh-2-wash",
    "martin/rush-mh-3-beam",
    "martin/rush-mh-7-hybrid",
    "minuit-une/ivl-carre",
    "powerlighting/wash-84w",
    "qtx/lux-ld30w",
    "robe/colorspot-2500e-at",
    "robe/robin-600e-spot",
    "showtec/kanjo-spot-60",
    "showtec/kanjo-wash-rgb",
    "showtec/phantom-50-led-spot",
    "showtec/phantom-140-led-spot",
    "showtec/xs-1-rgbw",
    "stairville/mh-100",
    "stairville/mh-x25",
    "adb/alc4",
    "american-dj/revo-sweep",
    "ayrton/magicblade-fx",
    "chauvet-dj/gigbar-2",
    "chroma-q/color-force-ii-12",
    "chroma-q/color-force-ii-48",
    "chroma-q/color-force-ii-72",
    "equinox/gigabar",
    "eurolite/led-kls-801",
    "nicols/led-bar-123-fc-ip",
    "showtec/led-light-bar-rgb-v3",
    "showtec/pixel-bar-12-mkii",
    "venue/tristrip3z",
    "magicfx/psyco2jet",
    "magicfx/stage-flame",
    "cameo/zenit-w600",
    "chauvet-dj/corepar-uv-usb",
    "chauvet-dj/slimpar-pro-h-usb",
    "chauvet-dj/slimpar-pro-qz12",
    "chauvet-dj/slimpar-pro-w",
    "chauvet-dj/slimpar-q12-bt",
    "chauvet-dj/slimpar-t12-bt",
    "chauvet-dj/washfx",
    "5star-systems/spica-250m",
    "american-dj/boom-box-fx2",
    "american-dj/dotz-par",
    "american-dj/flat-par-qa12xs",
    "american-dj/fog-fury-jett-pro",
    "american-dj/galaxian-3d",
    "american-dj/inno-pocket-fusion",
    "american-dj/quad-phase-hp",
    "american-dj/revo-4-ir",
    "american-dj/revo-burst",
    "american-dj/vizi-spot-led-pro",
    "ayra/tdc-triple-burst",
    "boomtonedj/xtrem-led",
    "cameo/flat-pro-18",
    "cameo/hydrabeam-100",
    "cameo/nanospot-120",
    "cameo/outdoor-par-tri-12",
    "cameo/storm",
    "cameo/thunder-wash-100-rgb",
    "cameo/thunder-wash-100-w",
    "cameo/thunder-wash-600-rgb",
    "cameo/thunder-wash-600-w",
    "dts/scena-led-150",
    "elation/platinum-seven",
    "eurolite/led-fe-1500",
    "eurolite/led-par-56-tcl",
    "eurolite/led-ps-4-hcl",
    "eurolite/led-svf-1",
    "eurolite/led-tmh-18",
    "futurelight/pro-slim-par-7-hcl",
    "futurelight/sc-250-scanner",
    "futurelight/stb-648-led-strobe-smd-5050",
    "ghost/ip-spot-bat",
    "glp/impression-laser",
    "jb-lighting/varyscan-p7",
    "jb-systems/twin-effect-laser",
    "lightmaxx/dj-scan-led",
    "look/viper-nt",
    "martin/atomic-3000",
    "martin/mac-axiom-hybrid",
    "martin/mac-viper-airfx",
    "martin/mac-viper-performance",
    "martin/mac-viper-wash",
    "martin/magnum-2500-hz",
    "martin/roboscan-812",
    "mdg/hazer-atmosphere-aps",
    "mdg/theone-atmospheric-generator",
    "prolights/diamond19",
    "prolights/pixpan16",
    "robe/dj-scan-250-xt",
    "robe/robin-ledbeam-150",
    "robe/robin-ledwash-600",
    "showtec/dominator",
    "showtec/sunraise-led",
    "showven/sparkular",
    "showven/sparkular-fall",
    "stairville/led-flood-panel-150",
    "stairville/stage-tri-led",
    "tmb/solaris-flare",
    "abstract/twister-4",
    "blizzard/puck-rgbaw",
    "adb/europe-105",
    "adb/warp-m",
    "american-dj/auto-spot-150",
    "cameo/flash-matrix-250",
    "cameo/flat-pro-flood-ip65-tri",
    "eurolite/led-sls-6-uv-floor",
    "generic/cmy-fader",
    "generic/desk-channel",
    "generic/drgb-fader",
    "generic/drgbw-fader",
    "generic/rgb-fader",
    "generic/rgba-fader",
    "generic/rgbd-fader",
    "generic/rgbw-fader",
    "gruft/ventilator",
    "orion/orcan2",
    "showtec/horizon-8",
    "venue/thintri64"
  ]
}<|MERGE_RESOLUTION|>--- conflicted
+++ resolved
@@ -1957,11 +1957,8 @@
     "venue": "#78cc33"
   },
   "lastUpdated": [
-<<<<<<< HEAD
     "dedolight/dled4-bi",
-=======
     "epsilon/duo-q-beam-bar",
->>>>>>> ee3366e2
     "eurolite/led-h2o",
     "eurolite/led-tmh-x12",
     "infinity/iw-340-rdm",
