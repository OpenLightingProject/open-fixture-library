{
  "filesystem": {
    "5star-systems/spica-250m": {
      "name": "Spica 250M",
      "lastModifyDate": "2017-10-16",
      "lastAction": "modified"
    },
    "abstract/twister-4": {
      "name": "Twister 4",
      "lastModifyDate": "2017-10-16",
      "lastAction": "modified"
    },
    "american-dj/auto-spot-150": {
      "name": "Auto Spot 150",
      "lastModifyDate": "2018-01-18",
      "lastAction": "created"
    },
    "american-dj/boom-box-fx2": {
      "name": "Boom Box Fx2",
      "lastModifyDate": "2017-11-17",
      "lastAction": "created"
    },
    "american-dj/fog-fury-jett-pro": {
      "name": "Fog Fury Jett Pro",
      "lastModifyDate": "2017-08-06",
      "lastAction": "created"
    },
    "american-dj/galaxian-3d": {
      "name": "Galaxian 3D",
      "lastModifyDate": "2017-12-31",
      "lastAction": "modified"
    },
    "american-dj/quad-phase-hp": {
      "name": "Quad Phase HP",
      "lastModifyDate": "2017-12-08",
      "lastAction": "modified"
    },
    "american-dj/revo-4-ir": {
      "name": "Revo 4 IR",
      "lastModifyDate": "2017-12-31",
      "lastAction": "modified"
    },
    "american-dj/revo-burst": {
      "name": "Revo Burst",
      "lastModifyDate": "2018-01-27",
      "lastAction": "modified"
    },
    "american-dj/xs-400": {
      "name": "XS 400",
      "lastModifyDate": "2017-10-16",
      "lastAction": "modified"
    },
    "ayra/tdc-triple-burst": {
      "name": "TDC Triple Burst",
      "lastModifyDate": "2017-12-14",
      "lastAction": "created"
    },
    "cameo/flash-matrix-250": {
      "name": "Flash Matrix 250",
      "lastModifyDate": "2017-12-28",
      "lastAction": "created"
    },
    "cameo/flat-pro-18": {
      "name": "Flat Pro 18",
      "lastModifyDate": "2017-07-14",
      "lastAction": "created"
    },
    "cameo/flat-pro-flood-ip65-tri": {
      "name": "Flat Pro Flood IP65 Tri",
      "lastModifyDate": "2017-12-25",
      "lastAction": "created"
    },
    "cameo/gobo-scanner-80": {
      "name": "Gobo Scanner 80",
      "lastModifyDate": "2017-11-30",
      "lastAction": "created"
    },
    "cameo/hydrabeam-100": {
      "name": "Hydrabeam 100",
      "lastModifyDate": "2017-10-16",
      "lastAction": "modified"
    },
    "cameo/hydrabeam-300-rgbw": {
      "name": "Hydrabeam 300 RGBW",
      "lastModifyDate": "2017-07-25",
      "lastAction": "modified"
    },
    "cameo/nanospot-120": {
      "name": "NanoSpot 120",
      "lastModifyDate": "2017-10-16",
      "lastAction": "modified"
    },
    "cameo/outdoor-par-tri-12": {
      "name": "Outdoor PAR Tri 12",
      "lastModifyDate": "2017-12-26",
      "lastAction": "modified"
    },
    "cameo/thunder-wash-100-rgb": {
      "name": "Thunder Wash 100 RGB",
      "lastModifyDate": "2017-03-09",
      "lastAction": "modified"
    },
    "cameo/thunder-wash-100-w": {
      "name": "Thunder Wash 100 W",
      "lastModifyDate": "2017-03-09",
      "lastAction": "modified"
    },
    "cameo/thunder-wash-600-rgb": {
      "name": "Thunder Wash 600 RGB",
      "lastModifyDate": "2017-03-09",
      "lastAction": "modified"
    },
    "cameo/thunder-wash-600-w": {
      "name": "Thunder Wash 600 W",
      "lastModifyDate": "2017-03-09",
      "lastAction": "modified"
    },
    "chauvet-dj/gigbar-2": {
      "name": "GigBAR 2",
      "lastModifyDate": "2017-12-31",
      "lastAction": "modified"
    },
    "chauvet-dj/slimpar-pro-h-usb": {
      "name": "SlimPAR Pro H USB",
      "lastModifyDate": "2017-08-09",
      "lastAction": "created"
    },
    "chauvet-dj/slimpar-pro-qz12": {
      "name": "SlimPAR Pro QZ12",
      "lastModifyDate": "2018-01-01",
      "lastAction": "created"
    },
    "chauvet-dj/slimpar-pro-w": {
      "name": "SlimPAR Pro W",
      "lastModifyDate": "2018-01-01",
      "lastAction": "created"
    },
    "chauvet-dj/washfx": {
      "name": "WashFX",
      "lastModifyDate": "2017-12-31",
      "lastAction": "modified"
    },
    "clay-paky/sharpy": {
      "name": "Sharpy",
      "lastModifyDate": "2018-01-30",
      "lastAction": "created"
    },
    "coemar/prospot-250-lx": {
      "name": "ProSpot 250 LX",
      "lastModifyDate": "2017-10-16",
      "lastAction": "modified"
    },
    "dts/xr1200-wash": {
      "name": "XR1200 WASH",
      "lastModifyDate": "2017-10-16",
      "lastAction": "modified"
    },
    "elation/platinum-hfx": {
      "name": "Platinum HFX",
      "lastModifyDate": "2017-10-16",
      "lastAction": "modified"
    },
    "elation/platinum-spot-15r-pro": {
      "name": "Platinum Spot 15R Pro",
      "lastModifyDate": "2017-10-16",
      "lastAction": "modified"
    },
    "eliminator/stealth-beam": {
      "name": "Stealth Beam",
      "lastModifyDate": "2017-10-16",
      "lastAction": "modified"
    },
    "equinox/gigabar": {
      "name": "Gigabar",
      "lastModifyDate": "2017-12-31",
      "lastAction": "modified"
    },
    "eurolite/led-fe-1500": {
      "name": "LED FE-1500",
      "lastModifyDate": "2017-12-31",
      "lastAction": "created"
    },
    "eurolite/led-kls-801": {
      "name": "LED KLS-801",
      "lastModifyDate": "2017-12-31",
      "lastAction": "modified"
    },
    "eurolite/led-par-56-tcl": {
      "name": "LED PAR-56 TCL",
      "lastModifyDate": "2017-05-24",
      "lastAction": "created"
    },
    "eurolite/led-ps-4-hcl": {
      "name": "LED PS-4 HCL",
      "lastModifyDate": "2017-05-24",
      "lastAction": "created"
    },
    "eurolite/led-sls-6-uv-floor": {
      "name": "LED SLS-6 UV Floor",
      "lastModifyDate": "2017-10-16",
      "lastAction": "modified"
    },
    "eurolite/led-svf-1": {
      "name": "LED SVF-1",
      "lastModifyDate": "2017-10-16",
      "lastAction": "modified"
    },
    "eurolite/led-tmh-18": {
      "name": "LED TMH-18",
      "lastModifyDate": "2017-12-31",
      "lastAction": "modified"
    },
    "eurolite/led-tmh-7": {
      "name": "LED TMH-7",
      "lastModifyDate": "2017-10-16",
      "lastAction": "modified"
    },
    "eurolite/led-tmh-9": {
      "name": "LED TMH-9",
      "lastModifyDate": "2017-10-16",
      "lastAction": "modified"
    },
    "eurolite/led-tmh-x25": {
      "name": "LED TMH-X25",
      "lastModifyDate": "2017-12-31",
      "lastAction": "modified"
    },
    "futurelight/dmh-75-i-led-moving-head": {
      "name": "DMH-75.i LED Moving Head",
      "lastModifyDate": "2017-12-12",
      "lastAction": "created"
    },
    "futurelight/pro-slim-par-7-hcl": {
      "name": "PRO Slim PAR-7 HCL",
      "lastModifyDate": "2017-05-11",
      "lastAction": "created"
    },
    "futurelight/sc-250-scanner": {
      "name": "SC-250 Scanner",
      "lastModifyDate": "2017-12-21",
      "lastAction": "created"
    },
    "generic/cmy-fader": {
      "name": "CMY Fader",
      "lastModifyDate": "2017-12-12",
      "lastAction": "created"
    },
    "generic/desk-channel": {
      "name": "Desk Channel",
      "lastModifyDate": "2017-07-17",
      "lastAction": "created"
    },
    "generic/drgb-fader": {
      "name": "DRGB Fader",
      "lastModifyDate": "2017-12-07",
      "lastAction": "created"
    },
    "generic/pan-tilt": {
      "name": "Pan/Tilt Fader",
      "lastModifyDate": "2017-10-16",
      "lastAction": "modified"
    },
    "generic/rgb-fader": {
      "name": "RGB Fader",
      "lastModifyDate": "2017-07-17",
      "lastAction": "created"
    },
    "generic/rgba-fader": {
      "name": "RGBA Fader",
      "lastModifyDate": "2017-12-12",
      "lastAction": "created"
    },
    "generic/rgbd-fader": {
      "name": "RGBD Fader",
      "lastModifyDate": "2017-12-07",
      "lastAction": "created"
    },
    "generic/rgbw-fader": {
      "name": "RGBW Fader",
      "lastModifyDate": "2017-12-07",
      "lastAction": "created"
    },
    "glp/impression-spot-one": {
      "name": "impression Spot One",
      "lastModifyDate": "2017-10-16",
      "lastAction": "modified"
    },
    "gruft/ventilator": {
      "name": "Ventilator",
      "lastModifyDate": "2017-10-16",
      "lastAction": "modified"
    },
    "jb-lighting/varyscan-p7": {
      "name": "Varyscan P7",
      "lastModifyDate": "2018-01-08",
      "lastAction": "created"
    },
    "jb-systems/twin-effect-laser": {
      "name": "Twin Effect Laser",
      "lastModifyDate": "2017-10-16",
      "lastAction": "modified"
    },
    "kam/gobotracer": {
      "name": "GoboTracer",
      "lastModifyDate": "2017-11-16",
      "lastAction": "created"
    },
    "lightmaxx/platinum-mini-tri-par": {
      "name": "Platinum Mini TRI-PAR",
      "lastModifyDate": "2017-03-09",
      "lastAction": "modified"
    },
    "lightmaxx/vega-zoom-wash": {
      "name": "Vega Zoom Wash",
      "lastModifyDate": "2017-12-07",
      "lastAction": "modified"
    },
    "martin/atomic-3000": {
      "name": "Atomic 3000",
      "lastModifyDate": "2017-07-16",
      "lastAction": "modified"
    },
    "martin/mac-aura": {
      "name": "MAC Aura",
      "lastModifyDate": "2017-12-09",
      "lastAction": "modified"
    },
    "martin/mac-axiom-hybrid": {
      "name": "MAC Axiom Hybrid",
      "lastModifyDate": "2017-10-16",
      "lastAction": "modified"
    },
    "martin/mac-viper-airfx": {
      "name": "MAC Viper AirFX",
      "lastModifyDate": "2017-10-16",
      "lastAction": "modified"
    },
    "martin/mac-viper-performance": {
      "name": "MAC Viper Performance",
      "lastModifyDate": "2017-10-16",
      "lastAction": "modified"
    },
    "martin/mac-viper-wash": {
      "name": "MAC Viper Wash (DX)",
      "lastModifyDate": "2017-10-16",
      "lastAction": "modified"
    },
    "martin/magnum-2500-hz": {
      "name": "Magnum 2500 HZ",
      "lastModifyDate": "2017-08-08",
      "lastAction": "created"
    },
    "martin/roboscan-812": {
      "name": "RoboScan 812",
      "lastModifyDate": "2017-10-16",
      "lastAction": "modified"
    },
    "martin/rush-mh-2-wash": {
      "name": "Rush MH 2 Wash",
      "lastModifyDate": "2017-10-16",
      "lastAction": "modified"
    },
    "martin/rush-mh-3-beam": {
      "name": "Rush MH 3 Beam",
      "lastModifyDate": "2017-10-16",
      "lastAction": "modified"
    },
    "martin/rush-mh-7-hybrid": {
      "name": "Rush MH 7 Hybrid",
      "lastModifyDate": "2017-10-16",
      "lastAction": "modified"
    },
    "mdg/hazer-atmosphere-aps": {
      "name": "Hazer ATMOSPHERE APS",
      "lastModifyDate": "2017-08-08",
      "lastAction": "created"
    },
    "mdg/theone-atmospheric-generator": {
      "name": "theONE Atmospheric Generator",
      "lastModifyDate": "2017-10-13",
      "lastAction": "created"
    },
    "prolights/diamond-19": {
      "name": "Diamond 19",
      "lastModifyDate": "2017-10-16",
      "lastAction": "modified"
    },
    "qtx/lux-ld30w": {
      "name": "LUX-LD30W",
      "lastModifyDate": "2017-10-16",
      "lastAction": "modified"
    },
    "robe/colorspot-2500e-at": {
      "name": "ColorSpot 2500E AT",
      "lastModifyDate": "2017-10-16",
      "lastAction": "modified"
    },
    "robe/dj-scan-250-xt": {
      "name": "DJ Scan 250 XT",
      "lastModifyDate": "2017-10-16",
      "lastAction": "modified"
    },
    "robe/robin-ledbeam-150": {
      "name": "Robin LEDBeam 150",
      "lastModifyDate": "2018-01-05",
      "lastAction": "created"
    },
    "robe/robin-ledwash-600": {
      "name": "Robin LEDWash 600",
      "lastModifyDate": "2018-01-05",
      "lastAction": "modified"
    },
    "showtec/dominator": {
      "name": "Dominator",
      "lastModifyDate": "2017-11-17",
      "lastAction": "created"
    },
    "showtec/horizon-8": {
      "name": "Horizon 8",
      "lastModifyDate": "2017-07-08",
      "lastAction": "created"
    },
    "showtec/kanjo-spot-60": {
      "name": "Kanjo Spot 60",
      "lastModifyDate": "2017-10-16",
      "lastAction": "modified"
    },
    "showtec/kanjo-wash-rgb": {
      "name": "Kanjo Wash RGB",
      "lastModifyDate": "2017-10-16",
      "lastAction": "modified"
    },
    "showtec/led-light-bar-rgb-v3": {
      "name": "LED Light Bar RGB V3",
      "lastModifyDate": "2017-07-16",
      "lastAction": "modified"
    },
    "showtec/phantom-140-led-spot": {
      "name": "Phantom 140 LED Beam",
      "lastModifyDate": "2017-10-16",
      "lastAction": "modified"
    },
    "showtec/phantom-50-led-spot": {
      "name": "Phantom 50 LED Spot",
      "lastModifyDate": "2017-10-16",
      "lastAction": "modified"
    },
    "stairville/mh-100": {
      "name": "MH-100",
      "lastModifyDate": "2017-10-28",
      "lastAction": "created"
    },
    "stairville/mh-x25": {
      "name": "MH-X25",
      "lastModifyDate": "2018-01-30",
      "lastAction": "created"
    },
    "stairville/stage-tri-led": {
      "name": "Stage TRI LED",
      "lastModifyDate": "2018-01-30",
      "lastAction": "created"
    },
    "venue/tristrip3z": {
      "name": "TriStrip3Z",
      "lastModifyDate": "2018-01-27",
      "lastAction": "modified"
    }
  },
  "manufacturers": {
    "5star-systems": [
      "spica-250m"
    ],
    "abstract": [
      "twister-4"
    ],
    "american-dj": [
      "auto-spot-150",
      "boom-box-fx2",
      "fog-fury-jett-pro",
      "galaxian-3d",
      "quad-phase-hp",
      "revo-4-ir",
      "revo-burst",
      "xs-400"
    ],
    "ayra": [
      "tdc-triple-burst"
    ],
    "cameo": [
      "flash-matrix-250",
      "flat-pro-18",
      "flat-pro-flood-ip65-tri",
      "gobo-scanner-80",
      "hydrabeam-100",
      "hydrabeam-300-rgbw",
      "nanospot-120",
      "outdoor-par-tri-12",
      "thunder-wash-100-rgb",
      "thunder-wash-100-w",
      "thunder-wash-600-rgb",
      "thunder-wash-600-w"
    ],
    "chauvet-dj": [
      "gigbar-2",
      "slimpar-pro-h-usb",
      "slimpar-pro-qz12",
      "slimpar-pro-w",
      "washfx"
    ],
    "clay-paky": [
      "sharpy"
    ],
    "coemar": [
      "prospot-250-lx"
    ],
    "dts": [
      "xr1200-wash"
    ],
    "elation": [
      "platinum-hfx",
      "platinum-spot-15r-pro"
    ],
    "eliminator": [
      "stealth-beam"
    ],
    "equinox": [
      "gigabar"
    ],
    "eurolite": [
      "led-fe-1500",
      "led-kls-801",
      "led-par-56-tcl",
      "led-ps-4-hcl",
      "led-sls-6-uv-floor",
      "led-svf-1",
      "led-tmh-18",
      "led-tmh-7",
      "led-tmh-9",
      "led-tmh-x25"
    ],
    "futurelight": [
      "dmh-75-i-led-moving-head",
      "pro-slim-par-7-hcl",
      "sc-250-scanner"
    ],
    "generic": [
      "cmy-fader",
      "desk-channel",
      "drgb-fader",
      "pan-tilt",
      "rgb-fader",
      "rgba-fader",
      "rgbd-fader",
      "rgbw-fader"
    ],
    "glp": [
      "impression-spot-one"
    ],
    "gruft": [
      "ventilator"
    ],
    "jb-lighting": [
      "varyscan-p7"
    ],
    "jb-systems": [
      "twin-effect-laser"
    ],
    "kam": [
      "gobotracer"
    ],
    "lightmaxx": [
      "platinum-mini-tri-par",
      "vega-zoom-wash"
    ],
    "martin": [
      "atomic-3000",
      "mac-aura",
      "mac-axiom-hybrid",
      "mac-viper-airfx",
      "mac-viper-performance",
      "mac-viper-wash",
      "magnum-2500-hz",
      "roboscan-812",
      "rush-mh-2-wash",
      "rush-mh-3-beam",
      "rush-mh-7-hybrid"
    ],
    "mdg": [
      "hazer-atmosphere-aps",
      "theone-atmospheric-generator"
    ],
    "prolights": [
      "diamond-19"
    ],
    "qtx": [
      "lux-ld30w"
    ],
    "robe": [
      "colorspot-2500e-at",
      "dj-scan-250-xt",
      "robin-ledbeam-150",
      "robin-ledwash-600"
    ],
    "showtec": [
      "dominator",
      "horizon-8",
      "kanjo-spot-60",
      "kanjo-wash-rgb",
      "led-light-bar-rgb-v3",
      "phantom-140-led-spot",
      "phantom-50-led-spot"
    ],
    "stairville": [
      "mh-100",
      "mh-x25",
      "stage-tri-led"
    ],
    "venue": [
      "tristrip3z"
    ]
  },
  "categories": {
    "Blinder": [
      "cameo/flash-matrix-250",
      "cameo/flat-pro-flood-ip65-tri",
      "cameo/thunder-wash-100-rgb",
      "cameo/thunder-wash-100-w",
      "cameo/thunder-wash-600-rgb",
      "cameo/thunder-wash-600-w",
      "showtec/horizon-8"
    ],
    "Color Changer": [
      "5star-systems/spica-250m",
      "abstract/twister-4",
      "american-dj/auto-spot-150",
      "american-dj/boom-box-fx2",
      "american-dj/fog-fury-jett-pro",
      "american-dj/quad-phase-hp",
      "american-dj/revo-4-ir",
      "american-dj/xs-400",
      "ayra/tdc-triple-burst",
      "cameo/flat-pro-18",
      "cameo/flat-pro-flood-ip65-tri",
      "cameo/gobo-scanner-80",
      "cameo/hydrabeam-100",
      "cameo/hydrabeam-300-rgbw",
      "cameo/nanospot-120",
      "cameo/outdoor-par-tri-12",
      "cameo/thunder-wash-100-rgb",
      "cameo/thunder-wash-600-rgb",
      "chauvet-dj/gigbar-2",
      "chauvet-dj/slimpar-pro-h-usb",
      "chauvet-dj/slimpar-pro-qz12",
      "chauvet-dj/slimpar-pro-w",
      "chauvet-dj/washfx",
      "clay-paky/sharpy",
      "coemar/prospot-250-lx",
      "dts/xr1200-wash",
      "elation/platinum-hfx",
      "elation/platinum-spot-15r-pro",
      "eliminator/stealth-beam",
      "equinox/gigabar",
      "eurolite/led-fe-1500",
      "eurolite/led-kls-801",
      "eurolite/led-par-56-tcl",
      "eurolite/led-ps-4-hcl",
      "eurolite/led-tmh-18",
      "eurolite/led-tmh-7",
      "eurolite/led-tmh-9",
      "eurolite/led-tmh-x25",
      "futurelight/dmh-75-i-led-moving-head",
      "futurelight/pro-slim-par-7-hcl",
      "futurelight/sc-250-scanner",
      "generic/cmy-fader",
      "generic/drgb-fader",
      "generic/rgb-fader",
      "generic/rgba-fader",
      "generic/rgbd-fader",
      "generic/rgbw-fader",
      "glp/impression-spot-one",
      "gruft/ventilator",
      "jb-systems/twin-effect-laser",
      "kam/gobotracer",
      "lightmaxx/platinum-mini-tri-par",
      "lightmaxx/vega-zoom-wash",
      "martin/mac-aura",
      "martin/mac-axiom-hybrid",
      "martin/mac-viper-airfx",
      "martin/mac-viper-performance",
      "martin/mac-viper-wash",
      "martin/roboscan-812",
      "martin/rush-mh-2-wash",
      "martin/rush-mh-3-beam",
      "martin/rush-mh-7-hybrid",
      "prolights/diamond-19",
      "qtx/lux-ld30w",
      "robe/colorspot-2500e-at",
      "robe/dj-scan-250-xt",
      "robe/robin-ledbeam-150",
      "robe/robin-ledwash-600",
      "showtec/horizon-8",
      "showtec/kanjo-spot-60",
      "showtec/kanjo-wash-rgb",
      "showtec/led-light-bar-rgb-v3",
      "showtec/phantom-140-led-spot",
      "showtec/phantom-50-led-spot",
      "stairville/mh-100",
      "stairville/mh-x25",
      "stairville/stage-tri-led",
      "venue/tristrip3z"
    ],
    "Dimmer": [
      "eurolite/led-sls-6-uv-floor",
      "generic/desk-channel"
    ],
    "Effect": [
      "american-dj/revo-burst",
      "ayra/tdc-triple-burst",
      "venue/tristrip3z"
    ],
    "Fan": [
      "gruft/ventilator"
    ],
    "Flower": [
      "abstract/twister-4",
      "american-dj/quad-phase-hp",
      "american-dj/revo-4-ir",
      "american-dj/revo-burst",
      "eurolite/led-fe-1500",
      "eurolite/led-svf-1"
    ],
    "Hazer": [
      "martin/magnum-2500-hz",
      "mdg/hazer-atmosphere-aps",
      "mdg/theone-atmospheric-generator"
    ],
    "Laser": [
      "american-dj/boom-box-fx2",
      "american-dj/galaxian-3d",
      "chauvet-dj/gigbar-2",
      "eurolite/led-fe-1500",
      "jb-systems/twin-effect-laser",
      "showtec/dominator"
    ],
    "Matrix": [
      "american-dj/revo-4-ir",
      "cameo/flash-matrix-250",
      "eurolite/led-tmh-18",
      "eurolite/led-tmh-x25"
    ],
    "Moving Head": [
      "5star-systems/spica-250m",
      "american-dj/auto-spot-150",
      "american-dj/xs-400",
      "cameo/hydrabeam-100",
      "cameo/hydrabeam-300-rgbw",
      "cameo/nanospot-120",
      "clay-paky/sharpy",
      "coemar/prospot-250-lx",
      "dts/xr1200-wash",
      "elation/platinum-hfx",
      "elation/platinum-spot-15r-pro",
      "eliminator/stealth-beam",
      "eurolite/led-svf-1",
      "eurolite/led-tmh-18",
      "eurolite/led-tmh-7",
      "eurolite/led-tmh-9",
      "eurolite/led-tmh-x25",
      "futurelight/dmh-75-i-led-moving-head",
      "generic/pan-tilt",
      "glp/impression-spot-one",
      "jb-lighting/varyscan-p7",
      "kam/gobotracer",
      "lightmaxx/vega-zoom-wash",
      "martin/mac-aura",
      "martin/mac-axiom-hybrid",
      "martin/mac-viper-airfx",
      "martin/mac-viper-performance",
      "martin/mac-viper-wash",
      "martin/rush-mh-2-wash",
      "martin/rush-mh-3-beam",
      "martin/rush-mh-7-hybrid",
      "prolights/diamond-19",
      "qtx/lux-ld30w",
      "robe/colorspot-2500e-at",
      "robe/robin-ledbeam-150",
      "robe/robin-ledwash-600",
      "showtec/kanjo-spot-60",
      "showtec/kanjo-wash-rgb",
      "showtec/phantom-140-led-spot",
      "showtec/phantom-50-led-spot",
      "stairville/mh-100",
      "stairville/mh-x25"
    ],
    "Scanner": [
      "cameo/gobo-scanner-80",
      "futurelight/sc-250-scanner",
      "martin/roboscan-812",
      "robe/dj-scan-250-xt"
    ],
    "Smoke": [
      "american-dj/fog-fury-jett-pro",
      "mdg/theone-atmospheric-generator"
    ],
    "Strobe": [
      "cameo/flash-matrix-250",
      "cameo/thunder-wash-100-rgb",
      "cameo/thunder-wash-100-w",
      "cameo/thunder-wash-600-rgb",
      "cameo/thunder-wash-600-w",
      "eurolite/led-fe-1500",
      "martin/atomic-3000"
    ]
  },
  "contributors": {
    "Flo Edelmann": [
      "5star-systems/spica-250m",
      "abstract/twister-4",
      "american-dj/quad-phase-hp",
      "american-dj/revo-4-ir",
      "american-dj/revo-burst",
      "american-dj/xs-400",
      "ayra/tdc-triple-burst",
      "cameo/hydrabeam-100",
      "cameo/hydrabeam-300-rgbw",
      "cameo/outdoor-par-tri-12",
      "cameo/thunder-wash-100-rgb",
      "cameo/thunder-wash-100-w",
      "cameo/thunder-wash-600-rgb",
      "cameo/thunder-wash-600-w",
      "chauvet-dj/gigbar-2",
      "clay-paky/sharpy",
      "coemar/prospot-250-lx",
      "elation/platinum-hfx",
      "eurolite/led-kls-801",
      "eurolite/led-par-56-tcl",
      "eurolite/led-ps-4-hcl",
      "eurolite/led-sls-6-uv-floor",
      "eurolite/led-tmh-18",
      "eurolite/led-tmh-7",
      "eurolite/led-tmh-9",
      "futurelight/dmh-75-i-led-moving-head",
      "futurelight/pro-slim-par-7-hcl",
      "generic/cmy-fader",
      "generic/desk-channel",
      "generic/drgb-fader",
      "generic/pan-tilt",
      "generic/rgb-fader",
      "generic/rgba-fader",
      "generic/rgbd-fader",
      "generic/rgbw-fader",
      "gruft/ventilator",
      "jb-systems/twin-effect-laser",
      "lightmaxx/platinum-mini-tri-par",
      "lightmaxx/vega-zoom-wash",
      "martin/atomic-3000",
      "martin/roboscan-812",
      "mdg/theone-atmospheric-generator",
      "qtx/lux-ld30w",
      "robe/dj-scan-250-xt",
      "showtec/horizon-8",
      "showtec/kanjo-spot-60",
      "showtec/kanjo-wash-rgb",
      "showtec/led-light-bar-rgb-v3",
      "showtec/phantom-140-led-spot",
      "showtec/phantom-50-led-spot",
      "stairville/mh-x25",
      "stairville/stage-tri-led",
      "venue/tristrip3z"
    ],
    "Felix Edelmann": [
      "5star-systems/spica-250m",
      "abstract/twister-4",
      "american-dj/auto-spot-150",
      "american-dj/boom-box-fx2",
      "american-dj/fog-fury-jett-pro",
      "american-dj/galaxian-3d",
      "american-dj/revo-4-ir",
      "cameo/flash-matrix-250",
      "cameo/flat-pro-18",
      "cameo/flat-pro-flood-ip65-tri",
      "cameo/gobo-scanner-80",
      "cameo/hydrabeam-100",
      "cameo/nanospot-120",
      "cameo/outdoor-par-tri-12",
      "chauvet-dj/gigbar-2",
      "chauvet-dj/slimpar-pro-h-usb",
      "chauvet-dj/slimpar-pro-qz12",
      "chauvet-dj/slimpar-pro-w",
      "chauvet-dj/washfx",
      "elation/platinum-spot-15r-pro",
      "equinox/gigabar",
      "eurolite/led-fe-1500",
      "eurolite/led-kls-801",
      "eurolite/led-par-56-tcl",
      "eurolite/led-svf-1",
      "eurolite/led-tmh-18",
      "eurolite/led-tmh-x25",
      "futurelight/pro-slim-par-7-hcl",
      "futurelight/sc-250-scanner",
      "glp/impression-spot-one",
      "jb-lighting/varyscan-p7",
      "lightmaxx/platinum-mini-tri-par",
      "martin/atomic-3000",
      "robe/dj-scan-250-xt",
      "robe/robin-ledbeam-150",
      "robe/robin-ledwash-600",
      "showtec/dominator",
      "showtec/kanjo-wash-rgb",
      "showtec/led-light-bar-rgb-v3",
      "showtec/phantom-140-led-spot",
      "showtec/phantom-50-led-spot"
    ],
    "novasfronteiras.co": [
      "dts/xr1200-wash",
      "martin/mac-aura",
      "martin/mac-axiom-hybrid",
      "martin/mac-viper-airfx",
      "martin/mac-viper-performance",
      "martin/mac-viper-wash",
      "martin/magnum-2500-hz",
      "martin/rush-mh-2-wash",
      "martin/rush-mh-3-beam",
      "martin/rush-mh-7-hybrid",
      "mdg/hazer-atmosphere-aps",
      "robe/colorspot-2500e-at"
    ],
    "Justin Hornsby": [
      "chauvet-dj/washfx",
      "equinox/gigabar",
      "kam/gobotracer"
    ],
    "Nerijus Mongirdas": [
      "jb-systems/twin-effect-laser",
      "qtx/lux-ld30w"
    ],
    "p_0g_8mm3_": [
      "stairville/mh-x25",
      "stairville/stage-tri-led"
    ],
    "Anonymous": [
      "stairville/mh-100"
    ],
    "George Qualley IV": [
      "eliminator/stealth-beam"
    ],
    "Massimo Callegari": [
      "clay-paky/sharpy"
    ],
    "eklynx": [
      "american-dj/galaxian-3d"
    ],
    "fueller": [
      "prolights/diamond-19"
    ]
  },
  "rdm": {
    "1808": {
      "key": "dts",
      "models": {}
    },
    "5584": {
      "key": "prolights",
      "models": {}
    },
    "8612": {
      "key": "chauvet-dj",
      "models": {}
    },
    "8870": {
      "key": "elation",
      "models": {}
    },
    "10676": {
      "key": "showtec",
      "models": {}
    },
    "17229": {
      "key": "coemar",
      "models": {}
    },
    "19780": {
      "key": "mdg",
      "models": {
        "1": "theone-atmospheric-generator"
      }
    },
    "19792": {
      "key": "martin",
      "models": {
        "4": "mac-aura",
        "43": "mac-viper-wash",
        "44": "mac-viper-airfx",
        "65": "mac-viper-performance"
      }
    },
    "21075": {
      "key": "robe",
      "models": {
        "7": "colorspot-2500e-at",
        "118": "robin-ledwash-600"
      }
    },
    "26476": {
      "key": "glp",
      "models": {
        "0": "impression-spot-one"
      }
    }
  },
  "lastUpdated": [
<<<<<<< HEAD
    "clay-paky/sharpy",
=======
    "stairville/mh-x25",
>>>>>>> fc287e05
    "stairville/stage-tri-led",
    "american-dj/revo-burst",
    "venue/tristrip3z",
    "american-dj/auto-spot-150",
    "jb-lighting/varyscan-p7",
    "robe/robin-ledbeam-150",
    "robe/robin-ledwash-600",
    "chauvet-dj/slimpar-pro-qz12",
    "chauvet-dj/slimpar-pro-w",
    "eurolite/led-fe-1500",
    "american-dj/galaxian-3d",
    "american-dj/revo-4-ir",
    "chauvet-dj/gigbar-2",
    "chauvet-dj/washfx",
    "equinox/gigabar",
    "eurolite/led-kls-801",
    "eurolite/led-tmh-18",
    "eurolite/led-tmh-x25",
    "cameo/flash-matrix-250",
    "cameo/outdoor-par-tri-12",
    "cameo/flat-pro-flood-ip65-tri",
    "futurelight/sc-250-scanner",
    "ayra/tdc-triple-burst",
    "futurelight/dmh-75-i-led-moving-head",
    "generic/cmy-fader",
    "generic/rgba-fader",
    "martin/mac-aura",
    "american-dj/quad-phase-hp",
    "generic/drgb-fader",
    "generic/rgbd-fader",
    "generic/rgbw-fader",
    "lightmaxx/vega-zoom-wash",
    "cameo/gobo-scanner-80",
    "american-dj/boom-box-fx2",
    "showtec/dominator",
    "kam/gobotracer",
    "stairville/mh-100",
    "5star-systems/spica-250m",
    "abstract/twister-4",
    "american-dj/xs-400",
    "cameo/hydrabeam-100",
    "cameo/nanospot-120",
    "coemar/prospot-250-lx",
    "dts/xr1200-wash",
    "elation/platinum-hfx",
    "elation/platinum-spot-15r-pro",
    "eliminator/stealth-beam",
    "eurolite/led-sls-6-uv-floor",
    "eurolite/led-svf-1",
    "eurolite/led-tmh-7",
    "eurolite/led-tmh-9",
    "generic/pan-tilt",
    "glp/impression-spot-one",
    "gruft/ventilator",
    "jb-systems/twin-effect-laser",
    "martin/mac-axiom-hybrid",
    "martin/mac-viper-airfx",
    "martin/mac-viper-performance",
    "martin/mac-viper-wash",
    "martin/roboscan-812",
    "martin/rush-mh-2-wash",
    "martin/rush-mh-3-beam",
    "martin/rush-mh-7-hybrid",
    "prolights/diamond-19",
    "qtx/lux-ld30w",
    "robe/colorspot-2500e-at",
    "robe/dj-scan-250-xt",
    "showtec/kanjo-spot-60",
    "showtec/kanjo-wash-rgb",
    "showtec/phantom-140-led-spot",
    "showtec/phantom-50-led-spot",
    "mdg/theone-atmospheric-generator",
    "chauvet-dj/slimpar-pro-h-usb",
    "martin/magnum-2500-hz",
    "mdg/hazer-atmosphere-aps",
    "american-dj/fog-fury-jett-pro",
    "cameo/hydrabeam-300-rgbw",
    "generic/desk-channel",
    "generic/rgb-fader",
    "martin/atomic-3000",
    "showtec/led-light-bar-rgb-v3",
    "cameo/flat-pro-18",
    "showtec/horizon-8",
    "eurolite/led-par-56-tcl",
    "eurolite/led-ps-4-hcl",
    "futurelight/pro-slim-par-7-hcl",
    "cameo/thunder-wash-100-rgb",
    "cameo/thunder-wash-100-w",
    "cameo/thunder-wash-600-rgb",
    "cameo/thunder-wash-600-w",
    "lightmaxx/platinum-mini-tri-par"
  ]
}<|MERGE_RESOLUTION|>--- conflicted
+++ resolved
@@ -1009,11 +1009,8 @@
     }
   },
   "lastUpdated": [
-<<<<<<< HEAD
     "clay-paky/sharpy",
-=======
     "stairville/mh-x25",
->>>>>>> fc287e05
     "stairville/stage-tri-led",
     "american-dj/revo-burst",
     "venue/tristrip3z",
