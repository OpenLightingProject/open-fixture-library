--- conflicted
+++ resolved
@@ -1233,6 +1233,7 @@
       "cameo/thunder-wash-600-rgb",
       "cameo/zenit-w600",
       "chauvet-dj/eve-p-130-rgb",
+      "chauvet-dj/freedom-h1",
       "chauvet-dj/gigbar-2",
       "chauvet-dj/slimpar-pro-h-usb",
       "chauvet-dj/slimpar-pro-qz12",
@@ -1366,7 +1367,6 @@
     "Effect": [
       "american-dj/revo-burst",
       "ayra/tdc-triple-burst",
-      "chauvet-dj/freedom-h1",
       "eurolite/led-h2o",
       "magicfx/psyco2jet",
       "magicfx/stage-flame",
@@ -2003,11 +2003,8 @@
     "venue": "#78cc33"
   },
   "lastUpdated": [
-<<<<<<< HEAD
     "chauvet-dj/freedom-h1",
-=======
     "contest/irledflat-5x12SIXb",
->>>>>>> e702942c
     "dedolight/dled4-bi",
     "martin/rush-par-2-rgbw-zoom",
     "shehds/led-flat-par-12x3w-rgbw",
