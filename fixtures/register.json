--- conflicted
+++ resolved
@@ -147,22 +147,22 @@
     },
     "cameo/auro-spot-100": {
       "name": "Auro Spot 100",
-      "lastActionDate": "2019-02-02",
+      "lastActionDate": "2019-02-08",
       "lastAction": "created"
     },
     "cameo/auro-spot-200": {
       "name": "Auro Spot 200",
-      "lastActionDate": "2019-02-02",
+      "lastActionDate": "2019-02-08",
       "lastAction": "created"
     },
     "cameo/auro-spot-300": {
       "name": "Auro Spot 300",
-      "lastActionDate": "2019-02-02",
+      "lastActionDate": "2019-02-08",
       "lastAction": "created"
     },
     "cameo/auro-spot-400": {
       "name": "Auro Spot 400",
-      "lastActionDate": "2019-02-02",
+      "lastActionDate": "2019-02-08",
       "lastAction": "created"
     },
     "cameo/flash-matrix-250": {
@@ -2381,16 +2381,13 @@
     "venue": "#78cc33"
   },
   "lastUpdated": [
-<<<<<<< HEAD
     "cameo/auro-spot-100",
     "cameo/auro-spot-200",
     "cameo/auro-spot-300",
     "cameo/auro-spot-400",
-=======
     "eurolite/led-pix-144",
     "mega-led-lighting/led-par-light-372",
     "mega-led-lighting/zoom-360",
->>>>>>> 1b7d130c
     "generic/rgbww-fader",
     "robe/robin-ledbeam-100",
     "martin/mac-encore-performance",
