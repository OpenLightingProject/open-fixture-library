--- conflicted
+++ resolved
@@ -1862,11 +1862,8 @@
     "venue": "#78cc33"
   },
   "lastUpdated": [
-<<<<<<< HEAD
+    "american-dj/saber-spot-rgbw",
     "prolights/v700spot",
-=======
-    "american-dj/saber-spot-rgbw",
->>>>>>> ac9e4572
     "clay-paky/alpha-spot-qwo-800",
     "solaris/smart-36",
     "robe/robin-viva-cmy",
