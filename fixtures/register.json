--- conflicted
+++ resolved
@@ -2117,11 +2117,8 @@
   },
   "lastUpdated": [
     "american-dj/mega-bar-rgba",
-<<<<<<< HEAD
+    "chauvet-professional/rogue-r2-wash",
     "plug-locacao/par-led",
-=======
-    "chauvet-professional/rogue-r2-wash",
->>>>>>> 73122d24
     "sun-star/g-2011-nova",
     "glp/force-120",
     "cameo/steam-wizard-1000",
