{
  "filesystem": {
    "5star-systems/spica-250m": {
      "name": "Spica 250M",
      "lastActionDate": "2018-08-09",
      "lastAction": "modified"
    },
    "abstract/twister-4": {
      "name": "Twister 4",
      "lastActionDate": "2018-08-06",
      "lastAction": "modified"
    },
    "adb/alc4": {
      "name": "ALC4",
      "lastActionDate": "2018-08-24",
      "lastAction": "modified"
    },
    "adb/europe-105": {
      "name": "Europe 105",
      "lastActionDate": "2018-07-21",
      "lastAction": "modified"
    },
    "adb/warp-m": {
      "name": "WARP/M",
      "lastActionDate": "2018-07-21",
      "lastAction": "modified"
    },
    "american-dj/auto-spot-150": {
      "name": "Auto Spot 150",
      "lastActionDate": "2018-07-21",
      "lastAction": "modified"
    },
    "american-dj/boom-box-fx2": {
      "name": "Boom Box Fx2",
      "lastActionDate": "2018-08-09",
      "lastAction": "modified"
    },
    "american-dj/dotz-par": {
      "name": "Dotz Par",
      "lastActionDate": "2018-08-09",
      "lastAction": "modified"
    },
    "american-dj/flat-par-qa12xs": {
      "name": "Flat Par QA12XS",
      "lastActionDate": "2018-08-09",
      "lastAction": "modified"
    },
    "american-dj/fog-fury-jett-pro": {
      "name": "Fog Fury Jett Pro",
      "lastActionDate": "2018-08-09",
      "lastAction": "modified"
    },
    "american-dj/galaxian-3d": {
      "name": "Galaxian 3D",
      "lastActionDate": "2018-08-09",
      "lastAction": "modified"
    },
    "american-dj/inno-pocket-fusion": {
      "name": "Inno Pocket Fusion",
      "lastActionDate": "2018-08-09",
      "lastAction": "modified"
    },
    "american-dj/quad-phase-hp": {
      "name": "Quad Phase HP",
      "lastActionDate": "2018-08-09",
      "lastAction": "modified"
    },
    "american-dj/revo-4-ir": {
      "name": "Revo 4 IR",
      "lastActionDate": "2018-08-09",
      "lastAction": "modified"
    },
    "american-dj/revo-burst": {
      "name": "Revo Burst",
      "lastActionDate": "2018-08-09",
      "lastAction": "modified"
    },
    "american-dj/revo-sweep": {
      "name": "Revo Sweep",
      "lastActionDate": "2018-08-24",
      "lastAction": "modified"
    },
    "american-dj/vizi-spot-led-pro": {
      "name": "Vizi Spot LED Pro",
      "lastActionDate": "2018-08-09",
      "lastAction": "modified"
    },
    "american-dj/xs-400": {
      "name": "XS 400",
      "lastActionDate": "2018-09-04",
      "lastAction": "modified"
    },
    "arri/skypanel-s30c": {
      "name": "Skypanel S30C",
      "lastActionDate": "2018-10-17",
      "lastAction": "created"
    },
    "ayra/tdc-triple-burst": {
      "name": "TDC Triple Burst",
      "lastActionDate": "2018-08-09",
      "lastAction": "modified"
    },
    "ayrton/magicblade-fx": {
      "name": "MagicBlade FX",
      "lastActionDate": "2018-08-24",
      "lastAction": "modified"
    },
    "big-dipper/ls90": {
      "name": "LS90",
      "lastActionDate": "2018-09-12",
      "lastAction": "created"
    },
    "blizzard/puck-rgbaw": {
      "name": "Puck RGBAW",
      "lastActionDate": "2018-08-06",
      "lastAction": "modified"
    },
    "boomtonedj/crazy-spot-30": {
      "name": "Crazy Spot 30",
      "lastActionDate": "2018-09-04",
      "lastAction": "modified"
    },
    "boomtonedj/xtrem-led": {
      "name": "Xtrem LED",
      "lastActionDate": "2018-08-09",
      "lastAction": "modified"
    },
    "cameo/flash-matrix-250": {
      "name": "Flash Matrix 250",
      "lastActionDate": "2018-07-21",
      "lastAction": "modified"
    },
    "cameo/flat-par-can-tri-7x-3w-ir": {
      "name": "Flat PAR Can Tri 7x 3W IR",
      "lastActionDate": "2018-09-22",
      "lastAction": "created"
    },
    "cameo/flat-pro-18": {
      "name": "Flat Pro 18",
      "lastActionDate": "2018-08-09",
      "lastAction": "modified"
    },
    "cameo/flat-pro-flood-ip65-tri": {
      "name": "Flat Pro Flood IP65 Tri",
      "lastActionDate": "2018-07-21",
      "lastAction": "modified"
    },
    "cameo/gobo-scanner-80": {
      "name": "Gobo Scanner 80",
      "lastActionDate": "2018-09-04",
      "lastAction": "modified"
    },
    "cameo/hydrabeam-100": {
      "name": "Hydrabeam 100",
      "lastActionDate": "2018-08-09",
      "lastAction": "modified"
    },
    "cameo/hydrabeam-300-rgbw": {
      "name": "Hydrabeam 300 RGBW",
      "lastActionDate": "2018-09-04",
      "lastAction": "modified"
    },
    "cameo/nanospot-120": {
      "name": "NanoSpot 120",
      "lastActionDate": "2018-08-09",
      "lastAction": "modified"
    },
    "cameo/outdoor-par-tri-12": {
      "name": "Outdoor PAR Tri 12",
      "lastActionDate": "2018-08-09",
      "lastAction": "modified"
    },
    "cameo/storm": {
      "name": "STORM",
      "lastActionDate": "2018-08-09",
      "lastAction": "modified"
    },
    "cameo/thunder-wash-100-rgb": {
      "name": "Thunder Wash 100 RGB",
      "lastActionDate": "2018-08-09",
      "lastAction": "modified"
    },
    "cameo/thunder-wash-100-w": {
      "name": "Thunder Wash 100 W",
      "lastActionDate": "2018-08-09",
      "lastAction": "modified"
    },
    "cameo/thunder-wash-600-rgb": {
      "name": "Thunder Wash 600 RGB",
      "lastActionDate": "2018-08-09",
      "lastAction": "modified"
    },
    "cameo/thunder-wash-600-w": {
      "name": "Thunder Wash 600 W",
      "lastActionDate": "2018-08-09",
      "lastAction": "modified"
    },
    "cameo/zenit-w600": {
      "name": "Zenit W600",
      "lastActionDate": "2018-08-10",
      "lastAction": "created"
    },
    "chauvet-dj/corepar-uv-usb": {
      "name": "COREpar UV USB",
      "lastActionDate": "2018-08-10",
      "lastAction": "modified"
    },
    "chauvet-dj/eve-p-100-ww": {
      "name": "EVE P-100 WW",
      "lastActionDate": "2018-09-14",
      "lastAction": "created"
    },
    "chauvet-dj/eve-p-130-rgb": {
      "name": "EVE P-130 RGB",
      "lastActionDate": "2018-09-14",
      "lastAction": "created"
    },
    "chauvet-dj/gigbar-2": {
      "name": "GigBAR 2",
      "lastActionDate": "2018-08-24",
      "lastAction": "modified"
    },
    "chauvet-dj/slimpar-pro-h-usb": {
      "name": "SlimPAR Pro H USB",
      "lastActionDate": "2018-08-10",
      "lastAction": "modified"
    },
    "chauvet-dj/slimpar-pro-qz12": {
      "name": "SlimPAR Pro QZ12",
      "lastActionDate": "2018-08-10",
      "lastAction": "modified"
    },
    "chauvet-dj/slimpar-pro-w": {
      "name": "SlimPAR Pro W",
      "lastActionDate": "2018-08-10",
      "lastAction": "modified"
    },
    "chauvet-dj/slimpar-q12-bt": {
      "name": "SlimPAR Q12 BT",
      "lastActionDate": "2018-08-10",
      "lastAction": "modified"
    },
    "chauvet-dj/slimpar-t12-bt": {
      "name": "SlimPAR T12 BT",
      "lastActionDate": "2018-08-10",
      "lastAction": "modified"
    },
    "chauvet-dj/washfx": {
      "name": "WashFX",
      "lastActionDate": "2018-08-10",
      "lastAction": "modified"
    },
    "chauvet-professional/colordash-batten-quad-6": {
      "name": "COLORdash Batten-Quad 6",
      "lastActionDate": "2018-09-14",
      "lastAction": "created"
    },
    "chroma-q/color-force-ii-12": {
      "name": "Color Force II 12",
      "lastActionDate": "2018-08-24",
      "lastAction": "modified"
    },
    "chroma-q/color-force-ii-48": {
      "name": "Color Force II 48",
      "lastActionDate": "2018-08-24",
      "lastAction": "modified"
    },
    "chroma-q/color-force-ii-72": {
      "name": "Color Force II 72",
      "lastActionDate": "2018-08-24",
      "lastAction": "modified"
    },
    "clay-paky/alpha-spot-qwo-800": {
      "name": "Alpha Spot QWO 800",
      "lastActionDate": "2018-09-11",
      "lastAction": "imported"
    },
    "clay-paky/sharpy": {
      "name": "Sharpy",
      "lastActionDate": "2018-09-04",
      "lastAction": "modified"
    },
    "clay-paky/show-batten-100": {
      "name": "Show-Batten 100",
      "lastActionDate": "2018-09-17",
      "lastAction": "imported"
    },
    "clay-paky/spheriscan": {
      "name": "Spheriscan",
      "lastActionDate": "2018-09-04",
      "lastAction": "modified"
    },
    "coemar/prospot-250-lx": {
      "name": "ProSpot 250 LX",
      "lastActionDate": "2018-09-04",
      "lastAction": "modified"
    },
    "dts/scena-led-150": {
      "name": "Scena LED 150",
      "lastActionDate": "2018-08-09",
      "lastAction": "modified"
    },
    "dts/xr1200-wash": {
      "name": "XR1200 WASH",
      "lastActionDate": "2018-09-04",
      "lastAction": "modified"
    },
    "elation/acl-360-roller": {
      "name": "ACL 360 Roller",
      "lastActionDate": "2018-09-04",
      "lastAction": "modified"
    },
    "elation/platinum-hfx": {
      "name": "Platinum HFX",
      "lastActionDate": "2018-09-04",
      "lastAction": "modified"
    },
    "elation/platinum-seven": {
      "name": "Platinum Seven",
      "lastActionDate": "2018-08-09",
      "lastAction": "modified"
    },
    "elation/platinum-spot-15r-pro": {
      "name": "Platinum Spot 15R Pro",
      "lastActionDate": "2018-09-04",
      "lastAction": "modified"
    },
    "eliminator/stealth-beam": {
      "name": "Stealth Beam",
      "lastActionDate": "2018-09-04",
      "lastAction": "modified"
    },
    "equinox/gigabar": {
      "name": "Gigabar",
      "lastActionDate": "2018-08-24",
      "lastAction": "modified"
    },
    "eurolite/led-fe-1500": {
      "name": "LED FE-1500",
      "lastActionDate": "2018-08-09",
      "lastAction": "modified"
    },
    "eurolite/led-kls-801": {
      "name": "LED KLS-801",
      "lastActionDate": "2018-08-24",
      "lastAction": "modified"
    },
    "eurolite/led-par-56-tcl": {
      "name": "LED PAR-56 TCL",
      "lastActionDate": "2018-08-09",
      "lastAction": "modified"
    },
    "eurolite/led-ps-4-hcl": {
      "name": "LED PS-4 HCL",
      "lastActionDate": "2018-08-09",
      "lastAction": "modified"
    },
    "eurolite/led-sls-6-uv-floor": {
      "name": "LED SLS-6 UV Floor",
      "lastActionDate": "2018-07-21",
      "lastAction": "modified"
    },
    "eurolite/led-svf-1": {
      "name": "LED SVF-1",
      "lastActionDate": "2018-08-09",
      "lastAction": "modified"
    },
    "eurolite/led-tmh-7": {
      "name": "LED TMH-7",
      "lastActionDate": "2018-09-04",
      "lastAction": "modified"
    },
    "eurolite/led-tmh-9": {
      "name": "LED TMH-9",
      "lastActionDate": "2018-09-04",
      "lastAction": "modified"
    },
    "eurolite/led-tmh-18": {
      "name": "LED TMH-18",
      "lastActionDate": "2018-08-09",
      "lastAction": "modified"
    },
    "eurolite/led-tmh-x25": {
      "name": "LED TMH-X25",
      "lastActionDate": "2018-09-04",
      "lastAction": "modified"
    },
    "futurelight/dmh-75-i-led-moving-head": {
      "name": "DMH-75.i LED Moving Head",
      "lastActionDate": "2018-09-04",
      "lastAction": "modified"
    },
    "futurelight/pro-slim-par-7-hcl": {
      "name": "PRO Slim PAR-7 HCL",
      "lastActionDate": "2018-08-09",
      "lastAction": "modified"
    },
    "futurelight/sc-250-scanner": {
      "name": "SC-250 Scanner",
      "lastActionDate": "2018-08-09",
      "lastAction": "modified"
    },
    "futurelight/stb-648-led-strobe-smd-5050": {
      "name": "STB-648 LED Strobe SMD 5050",
      "lastActionDate": "2018-08-09",
      "lastAction": "modified"
    },
    "generic/cmy-fader": {
      "name": "CMY Fader",
      "lastActionDate": "2018-07-21",
      "lastAction": "modified"
    },
    "generic/desk-channel": {
      "name": "Desk Channel",
      "lastActionDate": "2018-07-21",
      "lastAction": "modified"
    },
    "generic/drgb-fader": {
      "name": "DRGB Fader",
      "lastActionDate": "2018-07-21",
      "lastAction": "modified"
    },
    "generic/drgbw-fader": {
      "name": "DRGBW Fader",
      "lastActionDate": "2018-07-21",
      "lastAction": "modified"
    },
    "generic/pan-tilt": {
      "name": "Pan/Tilt Fader",
      "lastActionDate": "2018-09-04",
      "lastAction": "modified"
    },
    "generic/rgb-fader": {
      "name": "RGB Fader",
      "lastActionDate": "2018-07-21",
      "lastAction": "modified"
    },
    "generic/rgba-fader": {
      "name": "RGBA Fader",
      "lastActionDate": "2018-07-21",
      "lastAction": "modified"
    },
    "generic/rgbd-fader": {
      "name": "RGBD Fader",
      "lastActionDate": "2018-07-21",
      "lastAction": "modified"
    },
    "generic/rgbw-fader": {
      "name": "RGBW Fader",
      "lastActionDate": "2018-07-21",
      "lastAction": "modified"
    },
    "ghost/ip-spot-bat": {
      "name": "IP Spot Bat",
      "lastActionDate": "2018-08-09",
      "lastAction": "modified"
    },
    "glp/impression-laser": {
      "name": "impression Laser",
      "lastActionDate": "2018-08-09",
      "lastAction": "modified"
    },
    "glp/impression-spot-one": {
      "name": "impression Spot One",
      "lastActionDate": "2018-09-04",
      "lastAction": "modified"
    },
    "glp/impression-x4-bar-10": {
      "name": "Impression X4 Bar 10",
      "lastActionDate": "2018-09-04",
      "lastAction": "modified"
    },
    "glp/jdc1": {
      "name": "JDC1",
      "lastActionDate": "2018-09-04",
      "lastAction": "modified"
    },
    "gruft/pixel-tube": {
      "name": "Pixel Tube",
      "lastActionDate": "2018-09-24",
      "lastAction": "created"
    },
    "gruft/ventilator": {
      "name": "Ventilator",
      "lastActionDate": "2018-07-21",
      "lastAction": "modified"
    },
    "ibiza-light/par-mini-rgb3": {
      "name": "LED PAR CAN 12x3W 3-in-1 RGB",
      "lastActionDate": "2018-10-06",
      "lastAction": "created"
    },
    "jb-lighting/varyscan-p7": {
      "name": "Varyscan P7",
      "lastActionDate": "2018-08-09",
      "lastAction": "modified"
    },
    "jb-systems/twin-effect-laser": {
      "name": "Twin Effect Laser",
      "lastActionDate": "2018-08-09",
      "lastAction": "modified"
    },
    "kam/gobotracer": {
      "name": "GoboTracer",
      "lastActionDate": "2018-09-04",
      "lastAction": "modified"
    },
    "laserworld/cs-1000rgb": {
      "name": "CS-1000RGB",
      "lastActionDate": "2018-09-04",
      "lastAction": "modified"
    },
    "lightmaxx/dj-scan-led": {
      "name": "DJ Scan LED",
      "lastActionDate": "2018-08-09",
      "lastAction": "modified"
    },
    "lightmaxx/platinum-mini-tri-par": {
      "name": "Platinum Mini TRI-PAR",
      "lastActionDate": "2018-09-22",
      "lastAction": "modified"
    },
    "lightmaxx/vega-zoom-wash": {
      "name": "Vega Zoom Wash",
      "lastActionDate": "2018-09-22",
      "lastAction": "modified"
    },
    "lixada/mini-gobo-moving-head-light": {
      "name": "Mini Gobo Moving Head Light",
      "lastActionDate": "2018-10-10",
      "lastAction": "created"
    },
    "look/viper-nt": {
      "name": "Viper NT",
      "lastActionDate": "2018-08-09",
      "lastAction": "modified"
    },
    "magicfx/psyco2jet": {
      "name": "PSYCO2JET",
      "lastActionDate": "2018-08-21",
      "lastAction": "modified"
    },
    "magicfx/smokejet": {
      "name": "SMOKEJET",
      "lastActionDate": "2018-09-06",
      "lastAction": "created"
    },
    "magicfx/stage-flame": {
      "name": "Stage Flame",
      "lastActionDate": "2018-08-21",
      "lastAction": "modified"
    },
    "martin/atomic-3000": {
      "name": "Atomic 3000",
      "lastActionDate": "2018-08-09",
      "lastAction": "modified"
    },
    "martin/mac-600": {
      "name": "MAC 600",
      "lastActionDate": "2018-09-25",
      "lastAction": "created"
    },
    "martin/mac-700-wash": {
      "name": "MAC 700 Wash",
      "lastActionDate": "2018-09-04",
      "lastAction": "modified"
    },
    "martin/mac-aura": {
      "name": "MAC Aura",
      "lastActionDate": "2018-09-04",
      "lastAction": "modified"
    },
    "martin/mac-axiom-hybrid": {
      "name": "MAC Axiom Hybrid",
      "lastActionDate": "2018-08-09",
      "lastAction": "modified"
    },
    "martin/mac-viper-airfx": {
      "name": "MAC Viper AirFX",
      "lastActionDate": "2018-08-09",
      "lastAction": "modified"
    },
    "martin/mac-viper-performance": {
      "name": "MAC Viper Performance",
      "lastActionDate": "2018-08-09",
      "lastAction": "modified"
    },
    "martin/mac-viper-wash": {
      "name": "MAC Viper Wash (DX)",
      "lastActionDate": "2018-08-09",
      "lastAction": "modified"
    },
    "martin/magnum-2500-hz": {
      "name": "Magnum 2500 HZ",
      "lastActionDate": "2018-08-09",
      "lastAction": "modified"
    },
    "martin/roboscan-812": {
      "name": "RoboScan 812",
      "lastActionDate": "2018-08-09",
      "lastAction": "modified"
    },
    "martin/rush-mh-2-wash": {
      "name": "Rush MH 2 Wash",
      "lastActionDate": "2018-09-04",
      "lastAction": "modified"
    },
    "martin/rush-mh-3-beam": {
      "name": "Rush MH 3 Beam",
      "lastActionDate": "2018-09-04",
      "lastAction": "modified"
    },
    "martin/rush-mh-7-hybrid": {
      "name": "Rush MH 7 Hybrid",
      "lastActionDate": "2018-09-04",
      "lastAction": "modified"
    },
    "mdg/hazer-atmosphere-aps": {
      "name": "Hazer ATMOSPHERE APS",
      "lastActionDate": "2018-08-09",
      "lastAction": "modified"
    },
    "mdg/theone-atmospheric-generator": {
      "name": "theONE Atmospheric Generator",
      "lastActionDate": "2018-08-09",
      "lastAction": "modified"
    },
    "minuit-une/ivl-carre": {
      "name": "IVL Carré",
      "lastActionDate": "2018-09-04",
      "lastAction": "modified"
    },
    "minuit-une/m-carre": {
      "name": "M-Carré",
      "redirectTo": "minuit-une/ivl-carre",
      "reason": "FixtureRenamed"
    },
    "nicols/led-bar-123-fc-ip": {
      "name": "LED BAR 123 FC IP",
      "lastActionDate": "2018-08-24",
      "lastAction": "modified"
    },
    "orion/orcan2": {
      "name": "ORCAN2",
      "lastActionDate": "2018-07-21",
      "lastAction": "modified"
    },
    "powerlighting/wash-84w": {
      "name": "Wash 84W",
      "lastActionDate": "2018-09-04",
      "lastAction": "modified"
    },
    "prolights/diamond19": {
      "name": "DIAMOND19",
      "lastActionDate": "2018-08-09",
      "lastAction": "modified"
    },
    "prolights/pixpan16": {
      "name": "PIXPAN16",
      "lastActionDate": "2018-08-09",
      "lastAction": "modified"
    },
    "qtx/lux-ld30w": {
      "name": "LUX-LD30W",
      "lastActionDate": "2018-09-04",
      "lastAction": "modified"
    },
    "renkforce/gm107": {
      "name": "GM107",
      "lastActionDate": "2018-09-13",
      "lastAction": "created"
    },
    "robe/colorspot-2500e-at": {
      "name": "ColorSpot 2500E AT",
      "lastActionDate": "2018-09-04",
      "lastAction": "modified"
    },
    "robe/dj-scan-250-xt": {
      "name": "DJ Scan 250 XT",
      "lastActionDate": "2018-08-09",
      "lastAction": "modified"
    },
    "robe/robin-600e-spot": {
      "name": "Robin 600E Spot",
      "lastActionDate": "2018-09-04",
      "lastAction": "modified"
    },
    "robe/robin-ledbeam-150": {
      "name": "Robin LEDBeam 150",
      "lastActionDate": "2018-08-09",
      "lastAction": "modified"
    },
    "robe/robin-ledwash-600": {
      "name": "Robin LEDWash 600",
      "lastActionDate": "2018-08-09",
      "lastAction": "modified"
    },
    "robe/robin-viva-cmy": {
      "name": "ROBIN Viva CMY",
      "lastActionDate": "2018-10-24",
      "lastAction": "imported"
    },
    "showtec/dominator": {
      "name": "Dominator",
      "lastActionDate": "2018-08-09",
      "lastAction": "modified"
    },
    "showtec/horizon-8": {
      "name": "Horizon 8",
      "lastActionDate": "2018-07-21",
      "lastAction": "modified"
    },
    "showtec/kanjo-spot-60": {
      "name": "Kanjo Spot 60",
      "lastActionDate": "2018-09-04",
      "lastAction": "modified"
    },
    "showtec/kanjo-wash-rgb": {
      "name": "Kanjo Wash RGB",
      "lastActionDate": "2018-09-04",
      "lastAction": "modified"
    },
    "showtec/led-light-bar-rgb-v3": {
      "name": "LED Light Bar RGB V3",
      "lastActionDate": "2018-08-24",
      "lastAction": "modified"
    },
    "showtec/phantom-50-led-spot": {
      "name": "Phantom 50 LED Spot",
      "lastActionDate": "2018-09-04",
      "lastAction": "modified"
    },
    "showtec/phantom-140-led-spot": {
      "name": "Phantom 140 LED Beam",
      "lastActionDate": "2018-09-04",
      "lastAction": "modified"
    },
    "showtec/pixel-bar-12-mkii": {
      "name": "Pixel Bar 12 MKII",
      "lastActionDate": "2018-08-24",
      "lastAction": "modified"
    },
    "showtec/sunraise-led": {
      "name": "Sunraise LED",
      "lastActionDate": "2018-08-09",
      "lastAction": "modified"
    },
    "showtec/xs-1-rgbw": {
      "name": "XS-1 RGBW",
      "lastActionDate": "2018-09-04",
      "lastAction": "modified"
    },
    "showven/sparkular": {
      "name": "Sparkular",
      "lastActionDate": "2018-08-09",
      "lastAction": "modified"
    },
    "showven/sparkular-fall": {
      "name": "Sparkular Fall",
      "lastActionDate": "2018-08-09",
      "lastAction": "modified"
    },
    "skypix/ribalta-beam": {
      "name": "Ribalta Beam",
      "lastActionDate": "2018-10-16",
      "lastAction": "created"
    },
    "solaris/smart-36": {
      "name": "SMART 36",
      "lastActionDate": "2018-10-25",
      "lastAction": "created"
    },
    "solena/mini-par-12": {
      "name": "Mini Par 12",
      "lastActionDate": "2018-10-12",
      "lastAction": "created"
    },
    "stairville/led-flood-panel-150": {
      "name": "LED Flood Panel 150",
      "lastActionDate": "2018-08-09",
      "lastAction": "modified"
    },
    "stairville/mh-100": {
      "name": "MH-100",
      "lastActionDate": "2018-09-04",
      "lastAction": "modified"
    },
    "stairville/mh-x25": {
      "name": "MH-X25",
      "lastActionDate": "2018-09-04",
      "lastAction": "modified"
    },
    "stairville/stage-tri-led": {
      "name": "Stage TRI LED",
      "lastActionDate": "2018-08-09",
      "lastAction": "modified"
    },
    "tmb/solaris-flare": {
      "name": "Solaris Flare",
      "lastActionDate": "2018-08-09",
      "lastAction": "modified"
    },
    "venue/thintri64": {
      "name": "ThinTri64",
      "lastActionDate": "2018-07-21",
      "lastAction": "modified"
    },
    "venue/tristrip3z": {
      "name": "TriStrip3Z",
      "lastActionDate": "2018-08-24",
      "lastAction": "modified"
    }
  },
  "manufacturers": {
    "5star-systems": [
      "spica-250m"
    ],
    "abstract": [
      "twister-4"
    ],
    "adb": [
      "alc4",
      "europe-105",
      "warp-m"
    ],
    "american-dj": [
      "auto-spot-150",
      "boom-box-fx2",
      "dotz-par",
      "flat-par-qa12xs",
      "fog-fury-jett-pro",
      "galaxian-3d",
      "inno-pocket-fusion",
      "quad-phase-hp",
      "revo-4-ir",
      "revo-burst",
      "revo-sweep",
      "vizi-spot-led-pro",
      "xs-400"
    ],
    "arri": [
      "skypanel-s30c"
    ],
    "ayra": [
      "tdc-triple-burst"
    ],
    "ayrton": [
      "magicblade-fx"
    ],
    "big-dipper": [
      "ls90"
    ],
    "blizzard": [
      "puck-rgbaw"
    ],
    "boomtonedj": [
      "crazy-spot-30",
      "xtrem-led"
    ],
    "cameo": [
      "flash-matrix-250",
      "flat-par-can-tri-7x-3w-ir",
      "flat-pro-18",
      "flat-pro-flood-ip65-tri",
      "gobo-scanner-80",
      "hydrabeam-100",
      "hydrabeam-300-rgbw",
      "nanospot-120",
      "outdoor-par-tri-12",
      "storm",
      "thunder-wash-100-rgb",
      "thunder-wash-100-w",
      "thunder-wash-600-rgb",
      "thunder-wash-600-w",
      "zenit-w600"
    ],
    "chauvet-dj": [
      "corepar-uv-usb",
      "eve-p-100-ww",
      "eve-p-130-rgb",
      "gigbar-2",
      "slimpar-pro-h-usb",
      "slimpar-pro-qz12",
      "slimpar-pro-w",
      "slimpar-q12-bt",
      "slimpar-t12-bt",
      "washfx"
    ],
    "chauvet-professional": [
      "colordash-batten-quad-6"
    ],
    "chroma-q": [
      "color-force-ii-12",
      "color-force-ii-48",
      "color-force-ii-72"
    ],
    "clay-paky": [
      "alpha-spot-qwo-800",
      "sharpy",
      "show-batten-100",
      "spheriscan"
    ],
    "coemar": [
      "prospot-250-lx"
    ],
    "dts": [
      "scena-led-150",
      "xr1200-wash"
    ],
    "elation": [
      "acl-360-roller",
      "platinum-hfx",
      "platinum-seven",
      "platinum-spot-15r-pro"
    ],
    "eliminator": [
      "stealth-beam"
    ],
    "equinox": [
      "gigabar"
    ],
    "eurolite": [
      "led-fe-1500",
      "led-kls-801",
      "led-par-56-tcl",
      "led-ps-4-hcl",
      "led-sls-6-uv-floor",
      "led-svf-1",
      "led-tmh-7",
      "led-tmh-9",
      "led-tmh-18",
      "led-tmh-x25"
    ],
    "futurelight": [
      "dmh-75-i-led-moving-head",
      "pro-slim-par-7-hcl",
      "sc-250-scanner",
      "stb-648-led-strobe-smd-5050"
    ],
    "generic": [
      "cmy-fader",
      "desk-channel",
      "drgb-fader",
      "drgbw-fader",
      "pan-tilt",
      "rgb-fader",
      "rgba-fader",
      "rgbd-fader",
      "rgbw-fader"
    ],
    "ghost": [
      "ip-spot-bat"
    ],
    "glp": [
      "impression-laser",
      "impression-spot-one",
      "impression-x4-bar-10",
      "jdc1"
    ],
    "gruft": [
      "pixel-tube",
      "ventilator"
    ],
    "ibiza-light": [
      "par-mini-rgb3"
    ],
    "jb-lighting": [
      "varyscan-p7"
    ],
    "jb-systems": [
      "twin-effect-laser"
    ],
    "kam": [
      "gobotracer"
    ],
    "laserworld": [
      "cs-1000rgb"
    ],
    "lightmaxx": [
      "dj-scan-led",
      "platinum-mini-tri-par",
      "vega-zoom-wash"
    ],
    "lixada": [
      "mini-gobo-moving-head-light"
    ],
    "look": [
      "viper-nt"
    ],
    "magicfx": [
      "psyco2jet",
      "smokejet",
      "stage-flame"
    ],
    "martin": [
      "atomic-3000",
      "mac-600",
      "mac-700-wash",
      "mac-aura",
      "mac-axiom-hybrid",
      "mac-viper-airfx",
      "mac-viper-performance",
      "mac-viper-wash",
      "magnum-2500-hz",
      "roboscan-812",
      "rush-mh-2-wash",
      "rush-mh-3-beam",
      "rush-mh-7-hybrid"
    ],
    "mdg": [
      "hazer-atmosphere-aps",
      "theone-atmospheric-generator"
    ],
    "minuit-une": [
      "ivl-carre"
    ],
    "nicols": [
      "led-bar-123-fc-ip"
    ],
    "orion": [
      "orcan2"
    ],
    "powerlighting": [
      "wash-84w"
    ],
    "prolights": [
      "diamond19",
      "pixpan16"
    ],
    "qtx": [
      "lux-ld30w"
    ],
    "renkforce": [
      "gm107"
    ],
    "robe": [
      "colorspot-2500e-at",
      "dj-scan-250-xt",
      "robin-600e-spot",
      "robin-ledbeam-150",
      "robin-ledwash-600",
      "robin-viva-cmy"
    ],
    "showtec": [
      "dominator",
      "horizon-8",
      "kanjo-spot-60",
      "kanjo-wash-rgb",
      "led-light-bar-rgb-v3",
      "phantom-50-led-spot",
      "phantom-140-led-spot",
      "pixel-bar-12-mkii",
      "sunraise-led",
      "xs-1-rgbw"
    ],
    "showven": [
      "sparkular",
      "sparkular-fall"
    ],
    "skypix": [
      "ribalta-beam"
    ],
    "solaris": [
      "smart-36"
    ],
    "solena": [
      "mini-par-12"
    ],
    "stairville": [
      "led-flood-panel-150",
      "mh-100",
      "mh-x25",
      "stage-tri-led"
    ],
    "tmb": [
      "solaris-flare"
    ],
    "venue": [
      "thintri64",
      "tristrip3z"
    ]
  },
  "categories": {
    "Blinder": [
      "adb/alc4",
      "american-dj/dotz-par",
      "american-dj/flat-par-qa12xs",
      "cameo/flash-matrix-250",
      "cameo/flat-pro-flood-ip65-tri",
      "cameo/thunder-wash-100-rgb",
      "cameo/thunder-wash-100-w",
      "cameo/thunder-wash-600-rgb",
      "cameo/thunder-wash-600-w",
      "glp/jdc1",
      "showtec/horizon-8",
      "stairville/led-flood-panel-150",
      "tmb/solaris-flare"
    ],
    "Color Changer": [
      "5star-systems/spica-250m",
      "abstract/twister-4",
      "adb/alc4",
      "american-dj/auto-spot-150",
      "american-dj/boom-box-fx2",
      "american-dj/dotz-par",
      "american-dj/flat-par-qa12xs",
      "american-dj/fog-fury-jett-pro",
      "american-dj/inno-pocket-fusion",
      "american-dj/quad-phase-hp",
      "american-dj/revo-4-ir",
      "american-dj/revo-sweep",
      "american-dj/vizi-spot-led-pro",
      "american-dj/xs-400",
      "arri/skypanel-s30c",
      "ayra/tdc-triple-burst",
      "ayrton/magicblade-fx",
      "big-dipper/ls90",
      "blizzard/puck-rgbaw",
      "boomtonedj/crazy-spot-30",
      "boomtonedj/xtrem-led",
      "cameo/flat-par-can-tri-7x-3w-ir",
      "cameo/flat-pro-18",
      "cameo/flat-pro-flood-ip65-tri",
      "cameo/gobo-scanner-80",
      "cameo/hydrabeam-100",
      "cameo/hydrabeam-300-rgbw",
      "cameo/nanospot-120",
      "cameo/outdoor-par-tri-12",
      "cameo/storm",
      "cameo/thunder-wash-100-rgb",
      "cameo/thunder-wash-600-rgb",
      "cameo/zenit-w600",
      "chauvet-dj/eve-p-130-rgb",
      "chauvet-dj/gigbar-2",
      "chauvet-dj/slimpar-pro-h-usb",
      "chauvet-dj/slimpar-pro-qz12",
      "chauvet-dj/slimpar-pro-w",
      "chauvet-dj/slimpar-q12-bt",
      "chauvet-dj/slimpar-t12-bt",
      "chauvet-dj/washfx",
      "chauvet-professional/colordash-batten-quad-6",
      "chroma-q/color-force-ii-12",
      "chroma-q/color-force-ii-48",
      "chroma-q/color-force-ii-72",
      "clay-paky/alpha-spot-qwo-800",
      "clay-paky/sharpy",
      "clay-paky/show-batten-100",
      "clay-paky/spheriscan",
      "coemar/prospot-250-lx",
      "dts/xr1200-wash",
      "elation/acl-360-roller",
      "elation/platinum-hfx",
      "elation/platinum-seven",
      "elation/platinum-spot-15r-pro",
      "eliminator/stealth-beam",
      "equinox/gigabar",
      "eurolite/led-fe-1500",
      "eurolite/led-kls-801",
      "eurolite/led-par-56-tcl",
      "eurolite/led-ps-4-hcl",
      "eurolite/led-tmh-7",
      "eurolite/led-tmh-9",
      "eurolite/led-tmh-18",
      "eurolite/led-tmh-x25",
      "futurelight/dmh-75-i-led-moving-head",
      "futurelight/pro-slim-par-7-hcl",
      "futurelight/sc-250-scanner",
      "generic/cmy-fader",
      "generic/drgb-fader",
      "generic/drgbw-fader",
      "generic/rgb-fader",
      "generic/rgba-fader",
      "generic/rgbd-fader",
      "generic/rgbw-fader",
      "ghost/ip-spot-bat",
      "glp/impression-laser",
      "glp/impression-spot-one",
      "glp/impression-x4-bar-10",
      "glp/jdc1",
      "gruft/pixel-tube",
      "gruft/ventilator",
      "ibiza-light/par-mini-rgb3",
      "jb-lighting/varyscan-p7",
      "jb-systems/twin-effect-laser",
      "kam/gobotracer",
      "laserworld/cs-1000rgb",
      "lightmaxx/dj-scan-led",
      "lightmaxx/platinum-mini-tri-par",
      "lightmaxx/vega-zoom-wash",
      "lixada/mini-gobo-moving-head-light",
      "magicfx/smokejet",
      "martin/mac-600",
      "martin/mac-700-wash",
      "martin/mac-aura",
      "martin/mac-axiom-hybrid",
      "martin/mac-viper-airfx",
      "martin/mac-viper-performance",
      "martin/mac-viper-wash",
      "martin/roboscan-812",
      "martin/rush-mh-2-wash",
      "martin/rush-mh-3-beam",
      "martin/rush-mh-7-hybrid",
      "minuit-une/ivl-carre",
      "nicols/led-bar-123-fc-ip",
      "orion/orcan2",
      "powerlighting/wash-84w",
      "prolights/diamond19",
      "prolights/pixpan16",
      "qtx/lux-ld30w",
      "renkforce/gm107",
      "robe/colorspot-2500e-at",
      "robe/dj-scan-250-xt",
      "robe/robin-600e-spot",
      "robe/robin-ledbeam-150",
      "robe/robin-ledwash-600",
      "robe/robin-viva-cmy",
      "showtec/dominator",
      "showtec/horizon-8",
      "showtec/kanjo-spot-60",
      "showtec/kanjo-wash-rgb",
      "showtec/led-light-bar-rgb-v3",
      "showtec/phantom-50-led-spot",
      "showtec/phantom-140-led-spot",
      "showtec/pixel-bar-12-mkii",
      "showtec/sunraise-led",
      "showtec/xs-1-rgbw",
      "skypix/ribalta-beam",
      "solaris/smart-36",
      "solena/mini-par-12",
      "stairville/led-flood-panel-150",
      "stairville/mh-100",
      "stairville/mh-x25",
      "stairville/stage-tri-led",
      "tmb/solaris-flare",
      "venue/thintri64",
      "venue/tristrip3z"
    ],
    "Dimmer": [
      "adb/europe-105",
      "american-dj/flat-par-qa12xs",
      "arri/skypanel-s30c",
      "cameo/flat-par-can-tri-7x-3w-ir",
      "chauvet-dj/eve-p-100-ww",
      "dts/scena-led-150",
      "eurolite/led-sls-6-uv-floor",
      "generic/desk-channel",
      "magicfx/smokejet"
    ],
    "Effect": [
      "american-dj/revo-burst",
      "ayra/tdc-triple-burst",
      "magicfx/psyco2jet",
      "magicfx/stage-flame",
      "minuit-une/ivl-carre",
      "showven/sparkular",
      "showven/sparkular-fall",
      "venue/tristrip3z"
    ],
    "Fan": [
      "gruft/ventilator"
    ],
    "Flower": [
      "abstract/twister-4",
      "american-dj/inno-pocket-fusion",
      "american-dj/quad-phase-hp",
      "american-dj/revo-4-ir",
      "american-dj/revo-burst",
      "american-dj/revo-sweep",
      "boomtonedj/xtrem-led",
      "cameo/storm",
      "eurolite/led-fe-1500",
      "eurolite/led-svf-1",
      "showtec/sunraise-led"
    ],
    "Hazer": [
      "martin/magnum-2500-hz",
      "mdg/hazer-atmosphere-aps",
      "mdg/theone-atmospheric-generator"
    ],
    "Laser": [
      "american-dj/boom-box-fx2",
      "american-dj/galaxian-3d",
      "american-dj/inno-pocket-fusion",
      "cameo/storm",
      "chauvet-dj/gigbar-2",
      "eurolite/led-fe-1500",
      "glp/impression-laser",
      "jb-systems/twin-effect-laser",
      "laserworld/cs-1000rgb",
      "minuit-une/ivl-carre",
      "showtec/dominator"
    ],
    "Matrix": [
      "american-dj/revo-4-ir",
      "cameo/flash-matrix-250",
      "eurolite/led-tmh-18",
      "eurolite/led-tmh-x25",
      "glp/jdc1",
      "prolights/pixpan16"
    ],
    "Moving Head": [
      "5star-systems/spica-250m",
      "adb/warp-m",
      "american-dj/auto-spot-150",
      "american-dj/vizi-spot-led-pro",
      "american-dj/xs-400",
      "ayrton/magicblade-fx",
      "big-dipper/ls90",
      "boomtonedj/crazy-spot-30",
      "cameo/hydrabeam-100",
      "cameo/hydrabeam-300-rgbw",
      "cameo/nanospot-120",
      "clay-paky/alpha-spot-qwo-800",
      "clay-paky/sharpy",
      "clay-paky/show-batten-100",
      "coemar/prospot-250-lx",
      "dts/xr1200-wash",
      "elation/acl-360-roller",
      "elation/platinum-hfx",
      "elation/platinum-seven",
      "elation/platinum-spot-15r-pro",
      "eliminator/stealth-beam",
      "eurolite/led-svf-1",
      "eurolite/led-tmh-7",
      "eurolite/led-tmh-9",
      "eurolite/led-tmh-18",
      "eurolite/led-tmh-x25",
      "futurelight/dmh-75-i-led-moving-head",
      "generic/pan-tilt",
      "glp/impression-laser",
      "glp/impression-spot-one",
      "glp/impression-x4-bar-10",
      "glp/jdc1",
      "jb-lighting/varyscan-p7",
      "kam/gobotracer",
      "lightmaxx/vega-zoom-wash",
      "lixada/mini-gobo-moving-head-light",
      "martin/mac-600",
      "martin/mac-700-wash",
      "martin/mac-aura",
      "martin/mac-axiom-hybrid",
      "martin/mac-viper-airfx",
      "martin/mac-viper-performance",
      "martin/mac-viper-wash",
      "martin/rush-mh-2-wash",
      "martin/rush-mh-3-beam",
      "martin/rush-mh-7-hybrid",
      "powerlighting/wash-84w",
      "prolights/diamond19",
      "qtx/lux-ld30w",
      "renkforce/gm107",
      "robe/colorspot-2500e-at",
      "robe/robin-600e-spot",
      "robe/robin-ledbeam-150",
      "robe/robin-ledwash-600",
      "robe/robin-viva-cmy",
      "showtec/kanjo-spot-60",
      "showtec/kanjo-wash-rgb",
      "showtec/phantom-50-led-spot",
      "showtec/phantom-140-led-spot",
      "showtec/xs-1-rgbw",
      "skypix/ribalta-beam",
      "stairville/mh-100",
      "stairville/mh-x25"
    ],
    "Other": [
      "chauvet-dj/corepar-uv-usb"
    ],
    "Pixel Bar": [
      "adb/alc4",
      "ayrton/magicblade-fx",
      "chauvet-professional/colordash-batten-quad-6",
      "chroma-q/color-force-ii-12",
      "chroma-q/color-force-ii-48",
      "chroma-q/color-force-ii-72",
      "clay-paky/show-batten-100",
      "glp/impression-x4-bar-10",
      "gruft/pixel-tube",
      "nicols/led-bar-123-fc-ip",
      "showtec/led-light-bar-rgb-v3",
      "showtec/pixel-bar-12-mkii",
      "skypix/ribalta-beam",
      "venue/tristrip3z"
    ],
    "Scanner": [
      "cameo/gobo-scanner-80",
      "clay-paky/spheriscan",
      "futurelight/sc-250-scanner",
      "lightmaxx/dj-scan-led",
      "martin/roboscan-812",
      "robe/dj-scan-250-xt"
    ],
    "Smoke": [
      "american-dj/fog-fury-jett-pro",
      "look/viper-nt",
      "magicfx/smokejet",
      "mdg/theone-atmospheric-generator"
    ],
    "Stand": [
      "chauvet-dj/gigbar-2",
      "equinox/gigabar",
      "eurolite/led-kls-801"
    ],
    "Strobe": [
      "arri/skypanel-s30c",
      "cameo/flash-matrix-250",
      "cameo/flat-par-can-tri-7x-3w-ir",
      "cameo/storm",
      "cameo/thunder-wash-100-rgb",
      "cameo/thunder-wash-100-w",
      "cameo/thunder-wash-600-rgb",
      "cameo/thunder-wash-600-w",
      "eurolite/led-fe-1500",
      "futurelight/stb-648-led-strobe-smd-5050",
      "glp/impression-x4-bar-10",
      "glp/jdc1",
      "martin/atomic-3000",
      "tmb/solaris-flare"
    ]
  },
  "contributors": {
    "Flo Edelmann": [
      "5star-systems/spica-250m",
      "abstract/twister-4",
      "american-dj/flat-par-qa12xs",
      "american-dj/inno-pocket-fusion",
      "american-dj/quad-phase-hp",
      "american-dj/revo-4-ir",
      "american-dj/revo-burst",
      "american-dj/xs-400",
      "ayra/tdc-triple-burst",
      "big-dipper/ls90",
      "boomtonedj/xtrem-led",
      "cameo/hydrabeam-100",
      "cameo/hydrabeam-300-rgbw",
      "cameo/outdoor-par-tri-12",
      "cameo/thunder-wash-100-rgb",
      "cameo/thunder-wash-100-w",
      "cameo/thunder-wash-600-rgb",
      "cameo/thunder-wash-600-w",
      "cameo/zenit-w600",
      "chauvet-dj/eve-p-100-ww",
      "chauvet-dj/eve-p-130-rgb",
      "chauvet-dj/gigbar-2",
      "chauvet-dj/slimpar-q12-bt",
      "chauvet-dj/slimpar-t12-bt",
      "chauvet-professional/colordash-batten-quad-6",
      "clay-paky/alpha-spot-qwo-800",
      "clay-paky/sharpy",
      "clay-paky/show-batten-100",
      "coemar/prospot-250-lx",
      "dts/scena-led-150",
      "elation/platinum-hfx",
      "eurolite/led-kls-801",
      "eurolite/led-par-56-tcl",
      "eurolite/led-ps-4-hcl",
      "eurolite/led-sls-6-uv-floor",
      "eurolite/led-tmh-7",
      "eurolite/led-tmh-9",
      "eurolite/led-tmh-18",
      "futurelight/dmh-75-i-led-moving-head",
      "futurelight/pro-slim-par-7-hcl",
      "generic/cmy-fader",
      "generic/desk-channel",
      "generic/drgb-fader",
      "generic/pan-tilt",
      "generic/rgb-fader",
      "generic/rgba-fader",
      "generic/rgbd-fader",
      "generic/rgbw-fader",
      "glp/jdc1",
      "gruft/pixel-tube",
      "gruft/ventilator",
      "ibiza-light/par-mini-rgb3",
      "jb-systems/twin-effect-laser",
      "lightmaxx/platinum-mini-tri-par",
      "lightmaxx/vega-zoom-wash",
      "look/viper-nt",
      "martin/atomic-3000",
      "martin/roboscan-812",
      "mdg/theone-atmospheric-generator",
      "qtx/lux-ld30w",
      "robe/dj-scan-250-xt",
      "robe/robin-600e-spot",
      "showtec/horizon-8",
      "showtec/kanjo-spot-60",
      "showtec/kanjo-wash-rgb",
      "showtec/led-light-bar-rgb-v3",
      "showtec/phantom-50-led-spot",
      "showtec/phantom-140-led-spot",
      "stairville/mh-x25",
      "stairville/stage-tri-led",
      "tmb/solaris-flare",
      "venue/tristrip3z"
    ],
    "Felix Edelmann": [
      "5star-systems/spica-250m",
      "abstract/twister-4",
      "american-dj/auto-spot-150",
      "american-dj/boom-box-fx2",
      "american-dj/dotz-par",
      "american-dj/fog-fury-jett-pro",
      "american-dj/galaxian-3d",
      "american-dj/revo-4-ir",
      "american-dj/revo-sweep",
      "ayrton/magicblade-fx",
      "cameo/flash-matrix-250",
      "cameo/flat-pro-18",
      "cameo/flat-pro-flood-ip65-tri",
      "cameo/gobo-scanner-80",
      "cameo/hydrabeam-100",
      "cameo/nanospot-120",
      "cameo/outdoor-par-tri-12",
      "cameo/storm",
      "cameo/zenit-w600",
      "chauvet-dj/corepar-uv-usb",
      "chauvet-dj/gigbar-2",
      "chauvet-dj/slimpar-pro-h-usb",
      "chauvet-dj/slimpar-pro-qz12",
      "chauvet-dj/slimpar-pro-w",
      "chauvet-dj/washfx",
      "chroma-q/color-force-ii-12",
      "chroma-q/color-force-ii-48",
      "chroma-q/color-force-ii-72",
      "clay-paky/spheriscan",
      "elation/acl-360-roller",
      "elation/platinum-seven",
      "elation/platinum-spot-15r-pro",
      "equinox/gigabar",
      "eurolite/led-fe-1500",
      "eurolite/led-kls-801",
      "eurolite/led-par-56-tcl",
      "eurolite/led-svf-1",
      "eurolite/led-tmh-18",
      "eurolite/led-tmh-x25",
      "futurelight/pro-slim-par-7-hcl",
      "futurelight/sc-250-scanner",
      "futurelight/stb-648-led-strobe-smd-5050",
      "glp/impression-laser",
      "glp/impression-spot-one",
      "jb-lighting/varyscan-p7",
      "lightmaxx/platinum-mini-tri-par",
      "martin/atomic-3000",
      "orion/orcan2",
      "prolights/pixpan16",
      "robe/dj-scan-250-xt",
      "robe/robin-ledbeam-150",
      "robe/robin-ledwash-600",
      "robe/robin-viva-cmy",
      "showtec/dominator",
      "showtec/kanjo-wash-rgb",
      "showtec/led-light-bar-rgb-v3",
      "showtec/phantom-50-led-spot",
      "showtec/phantom-140-led-spot",
      "showtec/pixel-bar-12-mkii",
      "showtec/sunraise-led",
      "skypix/ribalta-beam",
      "solaris/smart-36",
      "solena/mini-par-12",
      "stairville/led-flood-panel-150",
      "venue/thintri64"
    ],
    "novasfronteiras.co": [
      "dts/xr1200-wash",
      "martin/mac-aura",
      "martin/mac-axiom-hybrid",
      "martin/mac-viper-airfx",
      "martin/mac-viper-performance",
      "martin/mac-viper-wash",
      "martin/magnum-2500-hz",
      "martin/rush-mh-2-wash",
      "martin/rush-mh-3-beam",
      "martin/rush-mh-7-hybrid",
      "mdg/hazer-atmosphere-aps",
      "robe/colorspot-2500e-at"
    ],
    "ameisso": [
      "adb/alc4",
      "adb/europe-105",
      "adb/warp-m",
      "generic/drgbw-fader",
      "minuit-une/ivl-carre",
      "prolights/diamond19"
    ],
    "Alejo Cervera": [
      "magicfx/stage-flame",
      "showven/sparkular",
      "showven/sparkular-fall"
    ],
    "Justin Hornsby": [
      "chauvet-dj/washfx",
      "equinox/gigabar",
      "kam/gobotracer"
    ],
    "Karl Humbug": [
      "dts/scena-led-150",
      "martin/mac-600",
      "martin/mac-700-wash"
    ],
    "Jo": [
      "laserworld/cs-1000rgb",
      "showtec/xs-1-rgbw"
    ],
    "MAGIC FX B.V.": [
      "magicfx/psyco2jet",
      "magicfx/smokejet"
    ],
    "Nerijus Mongirdas": [
      "jb-systems/twin-effect-laser",
      "qtx/lux-ld30w"
    ],
    "p_0g_8mm3_": [
      "stairville/mh-x25",
      "stairville/stage-tri-led"
    ],
    "TAKU": [
      "american-dj/dotz-par",
      "american-dj/flat-par-qa12xs"
    ],
    "zampano": [
      "boomtonedj/crazy-spot-30",
      "ghost/ip-spot-bat"
    ],
    "Anonymous": [
      "stairville/mh-100"
    ],
    "Bram Nauta": [
      "american-dj/vizi-spot-led-pro"
    ],
    "Edgar Aichinger": [
      "renkforce/gm107"
    ],
    "edohard": [
      "lixada/mini-gobo-moving-head-light"
    ],
    "eklynx": [
      "american-dj/galaxian-3d"
    ],
    "EXELBONSAI": [
      "american-dj/inno-pocket-fusion"
    ],
    "Fabian": [
      "cameo/flat-par-can-tri-7x-3w-ir"
    ],
    "Freasy": [
      "lixada/mini-gobo-moving-head-light"
    ],
    "fueller": [
      "prolights/diamond19"
    ],
    "George Qualley IV": [
      "eliminator/stealth-beam"
    ],
    "Jean-François Losson": [
      "arri/skypanel-s30c"
    ],
    "Massimo Callegari": [
      "clay-paky/sharpy"
    ],
    "Millumin": [
      "powerlighting/wash-84w"
    ],
    "NiKoyes": [
      "robe/robin-600e-spot"
    ],
    "Nils Van Zuijlen": [
      "nicols/led-bar-123-fc-ip"
    ],
    "pedro hugo": [
      "skypix/ribalta-beam"
    ],
    "Ranaivo": [
      "solena/mini-par-12"
    ],
    "RAZAKANIRINA": [
      "ibiza-light/par-mini-rgb3"
    ],
    "Rummels Bucht Berlin": [
      "glp/impression-x4-bar-10"
    ],
    "smokris": [
      "blizzard/puck-rgbaw"
    ],
    "Thilo Billerbeck": [
      "lightmaxx/dj-scan-led"
    ],
    "Tsunoo": [
      "boomtonedj/xtrem-led"
    ],
    "txukinho": [
      "skypix/ribalta-beam"
    ],
    "zhefskie": [
      "big-dipper/ls90"
    ],
    "ziopix": [
      "solaris/smart-36"
    ]
  },
  "rdm": {
    "1808": {
      "key": "dts",
      "models": {}
    },
    "5584": {
      "key": "prolights",
      "models": {}
    },
    "6906": {
      "key": "tmb",
      "models": {
        "1703": "solaris-flare"
      }
    },
    "8377": {
      "key": "arri",
      "models": {
        "514": "skypanel-s30c"
      }
    },
    "8612": {
      "key": "chauvet-dj",
      "models": {}
    },
    "8870": {
      "key": "elation",
      "models": {}
    },
    "10676": {
      "key": "showtec",
      "models": {}
    },
    "16708": {
      "key": "adb",
      "models": {}
    },
    "17229": {
      "key": "coemar",
      "models": {}
    },
    "17232": {
      "key": "clay-paky",
      "models": {}
    },
    "18008": {
      "key": "magicfx",
      "models": {
        "1": "psyco2jet"
      }
    },
    "19780": {
      "key": "mdg",
      "models": {
        "1": "theone-atmospheric-generator"
      }
    },
    "19792": {
      "key": "martin",
      "models": {
        "4": "mac-aura",
        "43": "mac-viper-wash",
        "44": "mac-viper-airfx",
        "65": "mac-viper-performance"
      }
    },
    "21075": {
      "key": "robe",
      "models": {
        "7": "colorspot-2500e-at",
        "57": "robin-600e-spot",
        "118": "robin-ledwash-600",
        "203": "robin-viva-cmy"
      }
    },
    "21360": {
      "key": "chroma-q",
      "models": {}
    },
    "26476": {
      "key": "glp",
      "models": {
        "0": "impression-spot-one"
      }
    }
  },
  "lastUpdated": [
<<<<<<< HEAD
    "solaris/smart-36",
=======
    "robe/robin-viva-cmy",
    "arri/skypanel-s30c",
>>>>>>> 864ccabd
    "skypix/ribalta-beam",
    "solena/mini-par-12",
    "lixada/mini-gobo-moving-head-light",
    "ibiza-light/par-mini-rgb3",
    "martin/mac-600",
    "gruft/pixel-tube",
    "cameo/flat-par-can-tri-7x-3w-ir",
    "lightmaxx/platinum-mini-tri-par",
    "lightmaxx/vega-zoom-wash",
    "clay-paky/show-batten-100",
    "chauvet-dj/eve-p-100-ww",
    "chauvet-dj/eve-p-130-rgb",
    "chauvet-professional/colordash-batten-quad-6",
    "renkforce/gm107",
    "big-dipper/ls90",
    "clay-paky/alpha-spot-qwo-800",
    "magicfx/smokejet",
    "american-dj/xs-400",
    "boomtonedj/crazy-spot-30",
    "cameo/gobo-scanner-80",
    "cameo/hydrabeam-300-rgbw",
    "clay-paky/sharpy",
    "clay-paky/spheriscan",
    "coemar/prospot-250-lx",
    "dts/xr1200-wash",
    "elation/acl-360-roller",
    "elation/platinum-hfx",
    "elation/platinum-spot-15r-pro",
    "eliminator/stealth-beam",
    "eurolite/led-tmh-7",
    "eurolite/led-tmh-9",
    "eurolite/led-tmh-x25",
    "futurelight/dmh-75-i-led-moving-head",
    "generic/pan-tilt",
    "glp/impression-spot-one",
    "glp/impression-x4-bar-10",
    "glp/jdc1",
    "kam/gobotracer",
    "laserworld/cs-1000rgb",
    "martin/mac-700-wash",
    "martin/mac-aura",
    "martin/rush-mh-2-wash",
    "martin/rush-mh-3-beam",
    "martin/rush-mh-7-hybrid",
    "minuit-une/ivl-carre",
    "powerlighting/wash-84w",
    "qtx/lux-ld30w",
    "robe/colorspot-2500e-at",
    "robe/robin-600e-spot",
    "showtec/kanjo-spot-60",
    "showtec/kanjo-wash-rgb",
    "showtec/phantom-50-led-spot",
    "showtec/phantom-140-led-spot",
    "showtec/xs-1-rgbw",
    "stairville/mh-100",
    "stairville/mh-x25",
    "adb/alc4",
    "american-dj/revo-sweep",
    "ayrton/magicblade-fx",
    "chauvet-dj/gigbar-2",
    "chroma-q/color-force-ii-12",
    "chroma-q/color-force-ii-48",
    "chroma-q/color-force-ii-72",
    "equinox/gigabar",
    "eurolite/led-kls-801",
    "nicols/led-bar-123-fc-ip",
    "showtec/led-light-bar-rgb-v3",
    "showtec/pixel-bar-12-mkii",
    "venue/tristrip3z",
    "magicfx/psyco2jet",
    "magicfx/stage-flame",
    "cameo/zenit-w600",
    "chauvet-dj/corepar-uv-usb",
    "chauvet-dj/slimpar-pro-h-usb",
    "chauvet-dj/slimpar-pro-qz12",
    "chauvet-dj/slimpar-pro-w",
    "chauvet-dj/slimpar-q12-bt",
    "chauvet-dj/slimpar-t12-bt",
    "chauvet-dj/washfx",
    "5star-systems/spica-250m",
    "american-dj/boom-box-fx2",
    "american-dj/dotz-par",
    "american-dj/flat-par-qa12xs",
    "american-dj/fog-fury-jett-pro",
    "american-dj/galaxian-3d",
    "american-dj/inno-pocket-fusion",
    "american-dj/quad-phase-hp",
    "american-dj/revo-4-ir",
    "american-dj/revo-burst",
    "american-dj/vizi-spot-led-pro",
    "ayra/tdc-triple-burst",
    "boomtonedj/xtrem-led",
    "cameo/flat-pro-18",
    "cameo/hydrabeam-100",
    "cameo/nanospot-120",
    "cameo/outdoor-par-tri-12",
    "cameo/storm",
    "cameo/thunder-wash-100-rgb",
    "cameo/thunder-wash-100-w",
    "cameo/thunder-wash-600-rgb",
    "cameo/thunder-wash-600-w",
    "dts/scena-led-150",
    "elation/platinum-seven",
    "eurolite/led-fe-1500",
    "eurolite/led-par-56-tcl",
    "eurolite/led-ps-4-hcl",
    "eurolite/led-svf-1",
    "eurolite/led-tmh-18",
    "futurelight/pro-slim-par-7-hcl",
    "futurelight/sc-250-scanner",
    "futurelight/stb-648-led-strobe-smd-5050",
    "ghost/ip-spot-bat",
    "glp/impression-laser",
    "jb-lighting/varyscan-p7",
    "jb-systems/twin-effect-laser",
    "lightmaxx/dj-scan-led",
    "look/viper-nt",
    "martin/atomic-3000",
    "martin/mac-axiom-hybrid",
    "martin/mac-viper-airfx",
    "martin/mac-viper-performance",
    "martin/mac-viper-wash",
    "martin/magnum-2500-hz",
    "martin/roboscan-812",
    "mdg/hazer-atmosphere-aps",
    "mdg/theone-atmospheric-generator",
    "prolights/diamond19",
    "prolights/pixpan16",
    "robe/dj-scan-250-xt",
    "robe/robin-ledbeam-150",
    "robe/robin-ledwash-600",
    "showtec/dominator",
    "showtec/sunraise-led",
    "showven/sparkular",
    "showven/sparkular-fall",
    "stairville/led-flood-panel-150",
    "stairville/stage-tri-led",
    "tmb/solaris-flare",
    "abstract/twister-4",
    "blizzard/puck-rgbaw",
    "adb/europe-105",
    "adb/warp-m",
    "american-dj/auto-spot-150",
    "cameo/flash-matrix-250",
    "cameo/flat-pro-flood-ip65-tri",
    "eurolite/led-sls-6-uv-floor",
    "generic/cmy-fader",
    "generic/desk-channel",
    "generic/drgb-fader",
    "generic/drgbw-fader",
    "generic/rgb-fader",
    "generic/rgba-fader",
    "generic/rgbd-fader",
    "generic/rgbw-fader",
    "gruft/ventilator",
    "orion/orcan2",
    "showtec/horizon-8",
    "venue/thintri64"
  ]
}<|MERGE_RESOLUTION|>--- conflicted
+++ resolved
@@ -1784,12 +1784,9 @@
     }
   },
   "lastUpdated": [
-<<<<<<< HEAD
     "solaris/smart-36",
-=======
     "robe/robin-viva-cmy",
     "arri/skypanel-s30c",
->>>>>>> 864ccabd
     "skypix/ribalta-beam",
     "solena/mini-par-12",
     "lixada/mini-gobo-moving-head-light",
