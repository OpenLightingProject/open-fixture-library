{
  "filesystem": {
    "american-dj/quad-phase-hp": {
      "name": "Quad Phase HP"
    },
    "american-dj/revo-4-ir": {
      "name": "Revo 4 IR"
    },
    "cameo/outdoor-par-tri-12": {
      "name": "Outdoor PAR Tri 12"
    },
    "cameo/thunder-wash-100-rgb": {
      "name": "Thunder Wash 100 RGB"
    },
    "cameo/thunder-wash-100-w": {
      "name": "Thunder Wash 100 W"
    },
    "cameo/thunder-wash-600-rgb": {
      "name": "Thunder Wash 600 RGB"
    },
    "cameo/thunder-wash-600-w": {
      "name": "Thunder Wash 600 W"
    },
    "elation/platinum-spot-15r-pro": {
      "name": "Platinum Spot 15R Pro"
    },
    "eurolite/led-ps-4-hcl": {
      "name": "LED PS-4 HCL"
    },
<<<<<<< HEAD
=======
    "eurolite/led-sls-6-uv-floor": {
      "name": "LED SLS-6 UV Floor"
    },
>>>>>>> b4e7034f
    "eurolite/led-tmh-18": {
      "name": "LED TMH-18"
    },
    "eurolite/led-tmh-x25": {
      "name": "LED TMH-X25"
    },
    "gruft/ventilator": {
      "name": "Ventilator"
    },
    "lightmaxx/platinum-mini-tri-par": {
      "name": "Platinum Mini TRI-PAR"
    },
    "lightmaxx/vega-zoom-wash": {
      "name": "Vega Zoom Wash"
    },
    "martin/roboscan-812": {
      "name": "RoboScan 812"
    },
    "showtec/phantom-140-led-spot": {
      "name": "Phantom 140 LED Beam"
    },
    "showtec/phantom-50-led-spot": {
      "name": "Phantom 50 LED Spot"
    }
  },
  "manufacturers": {
    "american-dj": [
      "quad-phase-hp",
      "revo-4-ir"
    ],
    "cameo": [
      "outdoor-par-tri-12",
      "thunder-wash-100-rgb",
      "thunder-wash-100-w",
      "thunder-wash-600-rgb",
      "thunder-wash-600-w"
    ],
    "elation": [
      "platinum-spot-15r-pro"
    ],
    "eurolite": [
      "led-ps-4-hcl",
      "led-sls-6-uv-floor",
      "led-tmh-18",
      "led-tmh-x25"
    ],
    "gruft": [
      "ventilator"
    ],
    "lightmaxx": [
      "platinum-mini-tri-par",
      "vega-zoom-wash"
    ],
    "martin": [
      "roboscan-812"
    ],
    "showtec": [
      "phantom-140-led-spot",
      "phantom-50-led-spot"
    ]
  },
  "categories": {
    "Flower": [
      "american-dj/quad-phase-hp",
      "american-dj/revo-4-ir"
    ],
    "Color Changer": [
      "cameo/outdoor-par-tri-12",
      "cameo/thunder-wash-100-rgb",
      "cameo/thunder-wash-600-rgb",
      "eurolite/led-ps-4-hcl",
      "eurolite/led-sls-6-uv-floor",
      "lightmaxx/platinum-mini-tri-par",
      "lightmaxx/vega-zoom-wash"
    ],
    "Strobe": [
      "cameo/thunder-wash-100-rgb",
      "cameo/thunder-wash-100-w",
      "cameo/thunder-wash-600-rgb",
      "cameo/thunder-wash-600-w"
    ],
    "Blinder": [
      "cameo/thunder-wash-100-rgb",
      "cameo/thunder-wash-100-w",
      "cameo/thunder-wash-600-rgb",
      "cameo/thunder-wash-600-w"
    ],
    "Moving Head": [
      "elation/platinum-spot-15r-pro",
      "eurolite/led-tmh-18",
      "eurolite/led-tmh-x25",
      "lightmaxx/vega-zoom-wash",
      "showtec/phantom-140-led-spot",
      "showtec/phantom-50-led-spot"
    ],
    "Fan": [
      "gruft/ventilator"
    ],
    "Scanner": [
      "martin/roboscan-812"
    ]
  }
}<|MERGE_RESOLUTION|>--- conflicted
+++ resolved
@@ -27,12 +27,9 @@
     "eurolite/led-ps-4-hcl": {
       "name": "LED PS-4 HCL"
     },
-<<<<<<< HEAD
-=======
     "eurolite/led-sls-6-uv-floor": {
       "name": "LED SLS-6 UV Floor"
     },
->>>>>>> b4e7034f
     "eurolite/led-tmh-18": {
       "name": "LED TMH-18"
     },
