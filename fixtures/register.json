{
  "filesystem": {
    "5star-systems/spica-250m": {
      "name": "Spica 250M",
      "lastActionDate": "2018-08-09",
      "lastAction": "modified"
    },
    "abstract/twister-4": {
      "name": "Twister 4",
      "lastActionDate": "2018-08-06",
      "lastAction": "modified"
    },
    "adb/alc4": {
      "name": "ALC4",
      "lastActionDate": "2018-08-24",
      "lastAction": "modified"
    },
    "adb/europe-105": {
      "name": "Europe 105",
      "lastActionDate": "2018-07-21",
      "lastAction": "modified"
    },
    "adb/warp-m": {
      "name": "WARP/M",
      "lastActionDate": "2018-07-21",
      "lastAction": "modified"
    },
    "american-dj/auto-spot-150": {
      "name": "Auto Spot 150",
      "lastActionDate": "2018-07-21",
      "lastAction": "modified"
    },
    "american-dj/boom-box-fx2": {
      "name": "Boom Box Fx2",
      "lastActionDate": "2018-08-09",
      "lastAction": "modified"
    },
    "american-dj/dotz-par": {
      "name": "Dotz Par",
      "lastActionDate": "2018-08-09",
      "lastAction": "modified"
    },
    "american-dj/flat-par-qa12xs": {
      "name": "Flat Par QA12XS",
      "lastActionDate": "2018-08-09",
      "lastAction": "modified"
    },
    "american-dj/fog-fury-jett-pro": {
      "name": "Fog Fury Jett Pro",
      "lastActionDate": "2018-11-26",
      "lastAction": "modified"
    },
    "american-dj/galaxian-3d": {
      "name": "Galaxian 3D",
      "lastActionDate": "2018-08-09",
      "lastAction": "modified"
    },
    "american-dj/inno-pocket-fusion": {
      "name": "Inno Pocket Fusion",
      "lastActionDate": "2018-08-09",
      "lastAction": "modified"
    },
    "american-dj/mega-bar-rgba": {
      "name": "Mega Bar RGBA",
      "lastActionDate": "2018-12-10",
      "lastAction": "created"
    },
    "american-dj/quad-phase-hp": {
      "name": "Quad Phase HP",
      "lastActionDate": "2018-08-09",
      "lastAction": "modified"
    },
    "american-dj/revo-4-ir": {
      "name": "Revo 4 IR",
      "lastActionDate": "2018-08-09",
      "lastAction": "modified"
    },
    "american-dj/revo-burst": {
      "name": "Revo Burst",
      "lastActionDate": "2018-08-09",
      "lastAction": "modified"
    },
    "american-dj/revo-sweep": {
      "name": "Revo Sweep",
      "lastActionDate": "2018-08-24",
      "lastAction": "modified"
    },
    "american-dj/saber-spot-rgbw": {
      "name": "Saber Spot RGBW",
      "lastActionDate": "2018-11-01",
      "lastAction": "created"
    },
    "american-dj/vizi-spot-led-pro": {
      "name": "Vizi Spot LED Pro",
      "lastActionDate": "2018-08-09",
      "lastAction": "modified"
    },
    "american-dj/xs-400": {
      "name": "XS 400",
      "lastActionDate": "2018-09-04",
      "lastAction": "modified"
    },
    "arri/skypanel-s30c": {
      "name": "Skypanel S30C",
      "lastActionDate": "2018-10-17",
      "lastAction": "created"
    },
    "ayra/tdc-triple-burst": {
      "name": "TDC Triple Burst",
      "lastActionDate": "2018-08-09",
      "lastAction": "modified"
    },
    "ayrton/magicblade-fx": {
      "name": "MagicBlade FX",
      "lastActionDate": "2018-08-24",
      "lastAction": "modified"
    },
    "big-dipper/ls90": {
      "name": "LS90",
      "lastActionDate": "2018-09-12",
      "lastAction": "created"
    },
    "blizzard/puck-rgbaw": {
      "name": "Puck RGBAW",
      "lastActionDate": "2018-08-06",
      "lastAction": "modified"
    },
    "boomtonedj/crazy-spot-30": {
      "name": "Crazy Spot 30",
      "lastActionDate": "2018-09-04",
      "lastAction": "modified"
    },
    "boomtonedj/xtrem-led": {
      "name": "Xtrem LED",
      "lastActionDate": "2018-08-09",
      "lastAction": "modified"
    },
<<<<<<< HEAD
    "briteq/bt-ledrotor": {
      "name": "BT-LEDROTOR",
=======
    "briteq/cob-slim-100-rgb": {
      "name": "COB Slim 100-RGB",
>>>>>>> ea170451
      "lastActionDate": "2018-12-11",
      "lastAction": "created"
    },
    "cameo/flash-matrix-250": {
      "name": "Flash Matrix 250",
      "lastActionDate": "2018-07-21",
      "lastAction": "modified"
    },
    "cameo/flat-par-can-tri-7x-3w-ir": {
      "name": "Flat PAR Can Tri 7x 3W IR",
      "lastActionDate": "2018-09-22",
      "lastAction": "created"
    },
    "cameo/flat-pro-18": {
      "name": "Flat Pro 18",
      "lastActionDate": "2018-08-09",
      "lastAction": "modified"
    },
    "cameo/flat-pro-flood-ip65-tri": {
      "name": "Flat Pro Flood IP65 Tri",
      "lastActionDate": "2018-07-21",
      "lastAction": "modified"
    },
    "cameo/gobo-scanner-80": {
      "name": "Gobo Scanner 80",
      "lastActionDate": "2018-09-04",
      "lastAction": "modified"
    },
    "cameo/hydrabeam-100": {
      "name": "Hydrabeam 100",
      "lastActionDate": "2018-08-09",
      "lastAction": "modified"
    },
    "cameo/hydrabeam-300-rgbw": {
      "name": "Hydrabeam 300 RGBW",
      "lastActionDate": "2018-09-04",
      "lastAction": "modified"
    },
    "cameo/nanospot-120": {
      "name": "NanoSpot 120",
      "lastActionDate": "2018-08-09",
      "lastAction": "modified"
    },
    "cameo/outdoor-par-tri-12": {
      "name": "Outdoor PAR Tri 12",
      "lastActionDate": "2018-08-09",
      "lastAction": "modified"
    },
    "cameo/steam-wizard-1000": {
      "name": "Steam Wizard 1000",
      "lastActionDate": "2018-11-28",
      "lastAction": "created"
    },
    "cameo/steam-wizard-2000": {
      "name": "Steam Wizard 2000",
      "lastActionDate": "2018-11-28",
      "lastAction": "created"
    },
    "cameo/storm": {
      "name": "STORM",
      "lastActionDate": "2018-08-09",
      "lastAction": "modified"
    },
    "cameo/thunder-wash-100-rgb": {
      "name": "Thunder Wash 100 RGB",
      "lastActionDate": "2018-08-09",
      "lastAction": "modified"
    },
    "cameo/thunder-wash-100-w": {
      "name": "Thunder Wash 100 W",
      "lastActionDate": "2018-08-09",
      "lastAction": "modified"
    },
    "cameo/thunder-wash-600-rgb": {
      "name": "Thunder Wash 600 RGB",
      "lastActionDate": "2018-08-09",
      "lastAction": "modified"
    },
    "cameo/thunder-wash-600-w": {
      "name": "Thunder Wash 600 W",
      "lastActionDate": "2018-08-09",
      "lastAction": "modified"
    },
    "cameo/zenit-w600": {
      "name": "Zenit W600",
      "lastActionDate": "2018-08-10",
      "lastAction": "created"
    },
    "chauvet-dj/corepar-uv-usb": {
      "name": "COREpar UV USB",
      "lastActionDate": "2018-08-10",
      "lastAction": "modified"
    },
    "chauvet-dj/eve-p-100-ww": {
      "name": "EVE P-100 WW",
      "lastActionDate": "2018-09-14",
      "lastAction": "created"
    },
    "chauvet-dj/eve-p-130-rgb": {
      "name": "EVE P-130 RGB",
      "lastActionDate": "2018-09-14",
      "lastAction": "created"
    },
    "chauvet-dj/freedom-h1": {
      "name": "Freedom H1",
      "lastActionDate": "2018-11-13",
      "lastAction": "created"
    },
    "chauvet-dj/gigbar-2": {
      "name": "GigBAR 2",
      "lastActionDate": "2018-08-24",
      "lastAction": "modified"
    },
    "chauvet-dj/slimpar-pro-h-usb": {
      "name": "SlimPAR Pro H USB",
      "lastActionDate": "2018-08-10",
      "lastAction": "modified"
    },
    "chauvet-dj/slimpar-pro-qz12": {
      "name": "SlimPAR Pro QZ12",
      "lastActionDate": "2018-08-10",
      "lastAction": "modified"
    },
    "chauvet-dj/slimpar-pro-w": {
      "name": "SlimPAR Pro W",
      "lastActionDate": "2018-08-10",
      "lastAction": "modified"
    },
    "chauvet-dj/slimpar-q12-bt": {
      "name": "SlimPAR Q12 BT",
      "lastActionDate": "2018-08-10",
      "lastAction": "modified"
    },
    "chauvet-dj/slimpar-t12-bt": {
      "name": "SlimPAR T12 BT",
      "lastActionDate": "2018-08-10",
      "lastAction": "modified"
    },
    "chauvet-dj/washfx": {
      "name": "WashFX",
      "lastActionDate": "2018-08-10",
      "lastAction": "modified"
    },
    "chauvet-professional/colordash-batten-quad-6": {
      "name": "COLORdash Batten-Quad 6",
      "lastActionDate": "2018-09-14",
      "lastAction": "created"
    },
    "chauvet-professional/rogue-r2-wash": {
      "name": "Rogue R2 Wash",
      "lastActionDate": "2018-12-10",
      "lastAction": "created"
    },
    "chroma-q/color-force-ii-12": {
      "name": "Color Force II 12",
      "lastActionDate": "2018-08-24",
      "lastAction": "modified"
    },
    "chroma-q/color-force-ii-48": {
      "name": "Color Force II 48",
      "lastActionDate": "2018-08-24",
      "lastAction": "modified"
    },
    "chroma-q/color-force-ii-72": {
      "name": "Color Force II 72",
      "lastActionDate": "2018-08-24",
      "lastAction": "modified"
    },
    "clay-paky/alpha-spot-qwo-800": {
      "name": "Alpha Spot QWO 800",
      "lastActionDate": "2018-10-29",
      "lastAction": "modified"
    },
    "clay-paky/sharpy": {
      "name": "Sharpy",
      "lastActionDate": "2018-09-04",
      "lastAction": "modified"
    },
    "clay-paky/show-batten-100": {
      "name": "Show-Batten 100",
      "lastActionDate": "2018-09-17",
      "lastAction": "imported"
    },
    "clay-paky/spheriscan": {
      "name": "Spheriscan",
      "lastActionDate": "2018-09-04",
      "lastAction": "modified"
    },
    "coemar/prospot-250-lx": {
      "name": "ProSpot 250 LX",
      "lastActionDate": "2018-09-04",
      "lastAction": "modified"
    },
    "contest/irledflat-5x12SIXb": {
      "name": "IrLEDFLAT 5x12SIXb",
      "lastActionDate": "2018-11-11",
      "lastAction": "created"
    },
    "dedolight/dled4-bi": {
      "name": "DLED4-BI",
      "lastActionDate": "2018-11-11",
      "lastAction": "created"
    },
    "dts/scena-led-150": {
      "name": "Scena LED 150",
      "lastActionDate": "2018-08-09",
      "lastAction": "modified"
    },
    "dts/xr1200-wash": {
      "name": "XR1200 WASH",
      "lastActionDate": "2018-09-04",
      "lastAction": "modified"
    },
    "elation/acl-360-roller": {
      "name": "ACL 360 Roller",
      "lastActionDate": "2018-09-04",
      "lastAction": "modified"
    },
    "elation/platinum-hfx": {
      "name": "Platinum HFX",
      "lastActionDate": "2018-09-04",
      "lastAction": "modified"
    },
    "elation/platinum-seven": {
      "name": "Platinum Seven",
      "lastActionDate": "2018-08-09",
      "lastAction": "modified"
    },
    "elation/platinum-spot-15r-pro": {
      "name": "Platinum Spot 15R Pro",
      "lastActionDate": "2018-09-04",
      "lastAction": "modified"
    },
    "eliminator/stealth-beam": {
      "name": "Stealth Beam",
      "lastActionDate": "2018-09-04",
      "lastAction": "modified"
    },
    "epsilon/duo-q-beam-bar": {
      "name": "Duo Q-Beam Bar",
      "lastActionDate": "2018-11-09",
      "lastAction": "created"
    },
    "equinox/gigabar": {
      "name": "Gigabar",
      "lastActionDate": "2018-08-24",
      "lastAction": "modified"
    },
    "eurolite/led-fe-1500": {
      "name": "LED FE-1500",
      "lastActionDate": "2018-08-09",
      "lastAction": "modified"
    },
    "eurolite/led-h2o": {
      "name": "LED H²O",
      "lastActionDate": "2018-11-08",
      "lastAction": "created"
    },
    "eurolite/led-kls-801": {
      "name": "LED KLS-801",
      "lastActionDate": "2018-08-24",
      "lastAction": "modified"
    },
    "eurolite/led-par-56-tcl": {
      "name": "LED PAR-56 TCL",
      "lastActionDate": "2018-08-09",
      "lastAction": "modified"
    },
    "eurolite/led-ps-4-hcl": {
      "name": "LED PS-4 HCL",
      "lastActionDate": "2018-08-09",
      "lastAction": "modified"
    },
    "eurolite/led-sls-6-uv-floor": {
      "name": "LED SLS-6 UV Floor",
      "lastActionDate": "2018-07-21",
      "lastAction": "modified"
    },
    "eurolite/led-svf-1": {
      "name": "LED SVF-1",
      "lastActionDate": "2018-08-09",
      "lastAction": "modified"
    },
    "eurolite/led-tmh-7": {
      "name": "LED TMH-7",
      "lastActionDate": "2018-09-04",
      "lastAction": "modified"
    },
    "eurolite/led-tmh-9": {
      "name": "LED TMH-9",
      "lastActionDate": "2018-09-04",
      "lastAction": "modified"
    },
    "eurolite/led-tmh-18": {
      "name": "LED TMH-18",
      "lastActionDate": "2018-08-09",
      "lastAction": "modified"
    },
    "eurolite/led-tmh-x12": {
      "name": "LED TMH-X12",
      "lastActionDate": "2018-11-23",
      "lastAction": "modified"
    },
    "eurolite/led-tmh-x25": {
      "name": "LED TMH-X25",
      "lastActionDate": "2018-09-04",
      "lastAction": "modified"
    },
    "futurelight/dmh-75-i-led-moving-head": {
      "name": "DMH-75.i LED Moving Head",
      "lastActionDate": "2018-09-04",
      "lastAction": "modified"
    },
    "futurelight/pro-slim-par-7-hcl": {
      "name": "PRO Slim PAR-7 HCL",
      "lastActionDate": "2018-08-09",
      "lastAction": "modified"
    },
    "futurelight/sc-250-scanner": {
      "name": "SC-250 Scanner",
      "lastActionDate": "2018-08-09",
      "lastAction": "modified"
    },
    "futurelight/stb-648-led-strobe-smd-5050": {
      "name": "STB-648 LED Strobe SMD 5050",
      "lastActionDate": "2018-08-09",
      "lastAction": "modified"
    },
    "generic/cmy-fader": {
      "name": "CMY Fader",
      "lastActionDate": "2018-07-21",
      "lastAction": "modified"
    },
    "generic/desk-channel": {
      "name": "Desk Channel",
      "lastActionDate": "2018-07-21",
      "lastAction": "modified"
    },
    "generic/drgb-fader": {
      "name": "DRGB Fader",
      "lastActionDate": "2018-07-21",
      "lastAction": "modified"
    },
    "generic/drgbw-fader": {
      "name": "DRGBW Fader",
      "lastActionDate": "2018-07-21",
      "lastAction": "modified"
    },
    "generic/pan-tilt": {
      "name": "Pan/Tilt Fader",
      "lastActionDate": "2018-09-04",
      "lastAction": "modified"
    },
    "generic/rgb-fader": {
      "name": "RGB Fader",
      "lastActionDate": "2018-07-21",
      "lastAction": "modified"
    },
    "generic/rgba-fader": {
      "name": "RGBA Fader",
      "lastActionDate": "2018-07-21",
      "lastAction": "modified"
    },
    "generic/rgbd-fader": {
      "name": "RGBD Fader",
      "lastActionDate": "2018-07-21",
      "lastAction": "modified"
    },
    "generic/rgbw-fader": {
      "name": "RGBW Fader",
      "lastActionDate": "2018-07-21",
      "lastAction": "modified"
    },
    "ghost/ip-spot-bat": {
      "name": "IP Spot Bat",
      "lastActionDate": "2018-08-09",
      "lastAction": "modified"
    },
    "glp/force-120": {
      "name": "Force 120",
      "lastActionDate": "2018-12-04",
      "lastAction": "created"
    },
    "glp/impression-fr1": {
      "name": "impression FR1",
      "lastActionDate": "2018-11-26",
      "lastAction": "created"
    },
    "glp/impression-laser": {
      "name": "impression Laser",
      "lastActionDate": "2018-08-09",
      "lastAction": "modified"
    },
    "glp/impression-spot-one": {
      "name": "impression Spot One",
      "lastActionDate": "2018-09-04",
      "lastAction": "modified"
    },
    "glp/impression-x4-bar-10": {
      "name": "Impression X4 Bar 10",
      "lastActionDate": "2018-09-04",
      "lastAction": "modified"
    },
    "glp/jdc1": {
      "name": "JDC1",
      "lastActionDate": "2018-09-04",
      "lastAction": "modified"
    },
    "gruft/pixel-tube": {
      "name": "Pixel Tube",
      "lastActionDate": "2018-11-19",
      "lastAction": "modified"
    },
    "gruft/ventilator": {
      "name": "Ventilator",
      "lastActionDate": "2018-07-21",
      "lastAction": "modified"
    },
    "ibiza-light/par-mini-rgb3": {
      "name": "LED PAR CAN 12x3W 3-in-1 RGB",
      "lastActionDate": "2018-10-06",
      "lastAction": "created"
    },
    "infinity/iw-340-rdm": {
      "name": "iW-340 RDM",
      "lastActionDate": "2018-11-23",
      "lastAction": "modified"
    },
    "jb-lighting/varyscan-p7": {
      "name": "Varyscan P7",
      "lastActionDate": "2018-08-09",
      "lastAction": "modified"
    },
    "jb-systems/twin-effect-laser": {
      "name": "Twin Effect Laser",
      "lastActionDate": "2018-08-09",
      "lastAction": "modified"
    },
    "kam/gobotracer": {
      "name": "GoboTracer",
      "lastActionDate": "2018-09-04",
      "lastAction": "modified"
    },
    "laserworld/cs-1000rgb": {
      "name": "CS-1000RGB",
      "lastActionDate": "2018-09-04",
      "lastAction": "modified"
    },
    "lightmaxx/dj-scan-led": {
      "name": "DJ Scan LED",
      "lastActionDate": "2018-08-09",
      "lastAction": "modified"
    },
    "lightmaxx/easy-wash-quad-led": {
      "name": "Easy Wash Quad LED",
      "lastActionDate": "2018-11-02",
      "lastAction": "created"
    },
    "lightmaxx/platinum-mini-tri-par": {
      "name": "Platinum Mini TRI-PAR",
      "lastActionDate": "2018-09-22",
      "lastAction": "modified"
    },
    "lightmaxx/vega-zoom-wash": {
      "name": "Vega Zoom Wash",
      "lastActionDate": "2018-09-22",
      "lastAction": "modified"
    },
    "lixada/mini-gobo-moving-head-light": {
      "name": "Mini Gobo Moving Head Light",
      "lastActionDate": "2018-10-10",
      "lastAction": "created"
    },
    "look/viper-nt": {
      "name": "Viper NT",
      "lastActionDate": "2018-08-09",
      "lastAction": "modified"
    },
    "magicfx/psyco2jet": {
      "name": "PSYCO2JET",
      "lastActionDate": "2018-08-21",
      "lastAction": "modified"
    },
    "magicfx/smokejet": {
      "name": "SMOKEJET",
      "lastActionDate": "2018-09-06",
      "lastAction": "created"
    },
    "magicfx/stage-flame": {
      "name": "Stage Flame",
      "lastActionDate": "2018-08-21",
      "lastAction": "modified"
    },
    "martin/atomic-3000": {
      "name": "Atomic 3000",
      "lastActionDate": "2018-08-09",
      "lastAction": "modified"
    },
    "martin/mac-600": {
      "name": "MAC 600",
      "lastActionDate": "2018-09-25",
      "lastAction": "created"
    },
    "martin/mac-700-wash": {
      "name": "MAC 700 Wash",
      "lastActionDate": "2018-09-04",
      "lastAction": "modified"
    },
    "martin/mac-aura": {
      "name": "MAC Aura",
      "lastActionDate": "2018-09-04",
      "lastAction": "modified"
    },
    "martin/mac-axiom-hybrid": {
      "name": "MAC Axiom Hybrid",
      "lastActionDate": "2018-08-09",
      "lastAction": "modified"
    },
    "martin/mac-viper-airfx": {
      "name": "MAC Viper AirFX",
      "lastActionDate": "2018-08-09",
      "lastAction": "modified"
    },
    "martin/mac-viper-performance": {
      "name": "MAC Viper Performance",
      "lastActionDate": "2018-08-09",
      "lastAction": "modified"
    },
    "martin/mac-viper-wash": {
      "name": "MAC Viper Wash (DX)",
      "lastActionDate": "2018-08-09",
      "lastAction": "modified"
    },
    "martin/magnum-2500-hz": {
      "name": "Magnum 2500 HZ",
      "lastActionDate": "2018-08-09",
      "lastAction": "modified"
    },
    "martin/roboscan-812": {
      "name": "RoboScan 812",
      "lastActionDate": "2018-08-09",
      "lastAction": "modified"
    },
    "martin/rush-mh-2-wash": {
      "name": "Rush MH 2 Wash",
      "lastActionDate": "2018-09-04",
      "lastAction": "modified"
    },
    "martin/rush-mh-3-beam": {
      "name": "Rush MH 3 Beam",
      "lastActionDate": "2018-09-04",
      "lastAction": "modified"
    },
    "martin/rush-mh-7-hybrid": {
      "name": "Rush MH 7 Hybrid",
      "lastActionDate": "2018-09-04",
      "lastAction": "modified"
    },
    "martin/rush-par-2-rgbw-zoom": {
      "name": "Rush PAR 2 RGBW Zoom",
      "lastActionDate": "2018-11-11",
      "lastAction": "created"
    },
    "mdg/hazer-atmosphere-aps": {
      "name": "Hazer ATMOSPHERE APS",
      "lastActionDate": "2018-08-09",
      "lastAction": "modified"
    },
    "mdg/theone-atmospheric-generator": {
      "name": "theONE Atmospheric Generator",
      "lastActionDate": "2018-08-09",
      "lastAction": "modified"
    },
    "minuit-une/ivl-carre": {
      "name": "IVL Carré",
      "lastActionDate": "2018-09-04",
      "lastAction": "modified"
    },
    "minuit-une/m-carre": {
      "name": "M-Carré",
      "redirectTo": "minuit-une/ivl-carre",
      "reason": "FixtureRenamed"
    },
    "nicols/led-bar-123-fc-ip": {
      "name": "LED BAR 123 FC IP",
      "lastActionDate": "2018-08-24",
      "lastAction": "modified"
    },
    "nicols/pat-252": {
      "name": "PAT 252",
      "lastActionDate": "2018-11-23",
      "lastAction": "created"
    },
    "orion/orcan2": {
      "name": "ORCAN2",
      "lastActionDate": "2018-07-21",
      "lastAction": "modified"
    },
    "powerlighting/wash-84w": {
      "name": "Wash 84W",
      "lastActionDate": "2018-09-04",
      "lastAction": "modified"
    },
    "prolights/diamond19": {
      "name": "DIAMOND19",
      "lastActionDate": "2018-08-09",
      "lastAction": "modified"
    },
    "prolights/pixpan16": {
      "name": "PIXPAN16",
      "lastActionDate": "2018-08-09",
      "lastAction": "modified"
    },
    "prolights/v700spot": {
      "name": "V700SPOT",
      "lastActionDate": "2018-11-01",
      "lastAction": "created"
    },
    "qtx/lux-ld30w": {
      "name": "LUX-LD30W",
      "lastActionDate": "2018-09-04",
      "lastAction": "modified"
    },
    "renkforce/gm107": {
      "name": "GM107",
      "lastActionDate": "2018-09-13",
      "lastAction": "created"
    },
    "robe/colorspot-2500e-at": {
      "name": "ColorSpot 2500E AT",
      "lastActionDate": "2018-09-04",
      "lastAction": "modified"
    },
    "robe/dj-scan-250-xt": {
      "name": "DJ Scan 250 XT",
      "lastActionDate": "2018-08-09",
      "lastAction": "modified"
    },
    "robe/robin-600e-spot": {
      "name": "Robin 600E Spot",
      "lastActionDate": "2018-09-04",
      "lastAction": "modified"
    },
    "robe/robin-ledbeam-150": {
      "name": "Robin LEDBeam 150",
      "lastActionDate": "2018-08-09",
      "lastAction": "modified"
    },
    "robe/robin-ledwash-600": {
      "name": "Robin LEDWash 600",
      "lastActionDate": "2018-08-09",
      "lastAction": "modified"
    },
    "robe/robin-viva-cmy": {
      "name": "ROBIN Viva CMY",
      "lastActionDate": "2018-10-24",
      "lastAction": "imported"
    },
    "robert-juliat/613sx": {
      "name": "613SX",
      "lastActionDate": "2018-11-27",
      "lastAction": "created"
    },
    "shehds/led-flat-par-12x3w-rgbw": {
      "name": "LED Flat Par 12x3W RGBW",
      "lastActionDate": "2018-11-11",
      "lastAction": "created"
    },
    "showtec/atmos-2000": {
      "name": "Atmos 2000",
      "lastActionDate": "2018-11-27",
      "lastAction": "created"
    },
    "showtec/club-par-12-4-rgbw": {
      "name": "Club PAR 12/4 RGBW",
      "lastActionDate": "2018-11-02",
      "lastAction": "created"
    },
    "showtec/dominator": {
      "name": "Dominator",
      "lastActionDate": "2018-08-09",
      "lastAction": "modified"
    },
    "showtec/horizon-8": {
      "name": "Horizon 8",
      "lastActionDate": "2018-07-21",
      "lastAction": "modified"
    },
    "showtec/kanjo-spot-60": {
      "name": "Kanjo Spot 60",
      "lastActionDate": "2018-09-04",
      "lastAction": "modified"
    },
    "showtec/kanjo-wash-rgb": {
      "name": "Kanjo Wash RGB",
      "lastActionDate": "2018-09-04",
      "lastAction": "modified"
    },
    "showtec/led-light-bar-rgb-v3": {
      "name": "LED Light Bar RGB V3",
      "lastActionDate": "2018-08-24",
      "lastAction": "modified"
    },
    "showtec/phantom-50-led-spot": {
      "name": "Phantom 50 LED Spot",
      "lastActionDate": "2018-09-04",
      "lastAction": "modified"
    },
    "showtec/phantom-140-led-spot": {
      "name": "Phantom 140 LED Beam",
      "lastActionDate": "2018-09-04",
      "lastAction": "modified"
    },
    "showtec/pixel-bar-12-mkii": {
      "name": "Pixel Bar 12 MKII",
      "lastActionDate": "2018-08-24",
      "lastAction": "modified"
    },
    "showtec/sunraise-led": {
      "name": "Sunraise LED",
      "lastActionDate": "2018-08-09",
      "lastAction": "modified"
    },
    "showtec/sunstrip-active-mkii": {
      "name": "Sunstrip Active MKII",
      "lastActionDate": "2018-11-02",
      "lastAction": "created"
    },
    "showtec/xs-1-rgbw": {
      "name": "XS-1 RGBW",
      "lastActionDate": "2018-09-04",
      "lastAction": "modified"
    },
    "showven/sparkular": {
      "name": "Sparkular",
      "lastActionDate": "2018-08-09",
      "lastAction": "modified"
    },
    "showven/sparkular-fall": {
      "name": "Sparkular Fall",
      "lastActionDate": "2018-08-09",
      "lastAction": "modified"
    },
    "skypix/ribalta-beam": {
      "name": "Ribalta Beam",
      "lastActionDate": "2018-10-16",
      "lastAction": "created"
    },
    "solaris/smart-36": {
      "name": "SMART 36",
      "lastActionDate": "2018-10-25",
      "lastAction": "created"
    },
    "solena/max-par-20": {
      "name": "Max Par 20",
      "lastActionDate": "2018-11-02",
      "lastAction": "created"
    },
    "solena/mini-par-12": {
      "name": "Mini Par 12",
      "lastActionDate": "2018-10-12",
      "lastAction": "created"
    },
    "stairville/led-flood-panel-150": {
      "name": "LED Flood Panel 150",
      "lastActionDate": "2018-08-09",
      "lastAction": "modified"
    },
    "stairville/mh-100": {
      "name": "MH-100",
      "lastActionDate": "2018-09-04",
      "lastAction": "modified"
    },
    "stairville/mh-x25": {
      "name": "MH-X25",
      "lastActionDate": "2018-09-04",
      "lastAction": "modified"
    },
    "stairville/stage-tri-led": {
      "name": "Stage TRI LED",
      "lastActionDate": "2018-08-09",
      "lastAction": "modified"
    },
    "sun-star/g-2011-nova": {
      "name": "G-2011 / NOVA",
      "lastActionDate": "2018-12-08",
      "lastAction": "created"
    },
    "tmb/solaris-flare": {
      "name": "Solaris Flare",
      "lastActionDate": "2018-08-09",
      "lastAction": "modified"
    },
    "venue/thintri64": {
      "name": "ThinTri64",
      "lastActionDate": "2018-07-21",
      "lastAction": "modified"
    },
    "venue/tristrip3z": {
      "name": "TriStrip3Z",
      "lastActionDate": "2018-08-24",
      "lastAction": "modified"
    }
  },
  "manufacturers": {
    "5star-systems": [
      "spica-250m"
    ],
    "abstract": [
      "twister-4"
    ],
    "adb": [
      "alc4",
      "europe-105",
      "warp-m"
    ],
    "american-dj": [
      "auto-spot-150",
      "boom-box-fx2",
      "dotz-par",
      "flat-par-qa12xs",
      "fog-fury-jett-pro",
      "galaxian-3d",
      "inno-pocket-fusion",
      "mega-bar-rgba",
      "quad-phase-hp",
      "revo-4-ir",
      "revo-burst",
      "revo-sweep",
      "saber-spot-rgbw",
      "vizi-spot-led-pro",
      "xs-400"
    ],
    "arri": [
      "skypanel-s30c"
    ],
    "ayra": [
      "tdc-triple-burst"
    ],
    "ayrton": [
      "magicblade-fx"
    ],
    "big-dipper": [
      "ls90"
    ],
    "blizzard": [
      "puck-rgbaw"
    ],
    "boomtonedj": [
      "crazy-spot-30",
      "xtrem-led"
    ],
    "briteq": [
<<<<<<< HEAD
      "bt-ledrotor"
=======
      "cob-slim-100-rgb"
>>>>>>> ea170451
    ],
    "cameo": [
      "flash-matrix-250",
      "flat-par-can-tri-7x-3w-ir",
      "flat-pro-18",
      "flat-pro-flood-ip65-tri",
      "gobo-scanner-80",
      "hydrabeam-100",
      "hydrabeam-300-rgbw",
      "nanospot-120",
      "outdoor-par-tri-12",
      "steam-wizard-1000",
      "steam-wizard-2000",
      "storm",
      "thunder-wash-100-rgb",
      "thunder-wash-100-w",
      "thunder-wash-600-rgb",
      "thunder-wash-600-w",
      "zenit-w600"
    ],
    "chauvet-dj": [
      "corepar-uv-usb",
      "eve-p-100-ww",
      "eve-p-130-rgb",
      "freedom-h1",
      "gigbar-2",
      "slimpar-pro-h-usb",
      "slimpar-pro-qz12",
      "slimpar-pro-w",
      "slimpar-q12-bt",
      "slimpar-t12-bt",
      "washfx"
    ],
    "chauvet-professional": [
      "colordash-batten-quad-6",
      "rogue-r2-wash"
    ],
    "chroma-q": [
      "color-force-ii-12",
      "color-force-ii-48",
      "color-force-ii-72"
    ],
    "clay-paky": [
      "alpha-spot-qwo-800",
      "sharpy",
      "show-batten-100",
      "spheriscan"
    ],
    "coemar": [
      "prospot-250-lx"
    ],
    "contest": [
      "irledflat-5x12SIXb"
    ],
    "dedolight": [
      "dled4-bi"
    ],
    "dts": [
      "scena-led-150",
      "xr1200-wash"
    ],
    "elation": [
      "acl-360-roller",
      "platinum-hfx",
      "platinum-seven",
      "platinum-spot-15r-pro"
    ],
    "eliminator": [
      "stealth-beam"
    ],
    "epsilon": [
      "duo-q-beam-bar"
    ],
    "equinox": [
      "gigabar"
    ],
    "eurolite": [
      "led-fe-1500",
      "led-h2o",
      "led-kls-801",
      "led-par-56-tcl",
      "led-ps-4-hcl",
      "led-sls-6-uv-floor",
      "led-svf-1",
      "led-tmh-7",
      "led-tmh-9",
      "led-tmh-18",
      "led-tmh-x12",
      "led-tmh-x25"
    ],
    "futurelight": [
      "dmh-75-i-led-moving-head",
      "pro-slim-par-7-hcl",
      "sc-250-scanner",
      "stb-648-led-strobe-smd-5050"
    ],
    "generic": [
      "cmy-fader",
      "desk-channel",
      "drgb-fader",
      "drgbw-fader",
      "pan-tilt",
      "rgb-fader",
      "rgba-fader",
      "rgbd-fader",
      "rgbw-fader"
    ],
    "ghost": [
      "ip-spot-bat"
    ],
    "glp": [
      "force-120",
      "impression-fr1",
      "impression-laser",
      "impression-spot-one",
      "impression-x4-bar-10",
      "jdc1"
    ],
    "gruft": [
      "pixel-tube",
      "ventilator"
    ],
    "ibiza-light": [
      "par-mini-rgb3"
    ],
    "infinity": [
      "iw-340-rdm"
    ],
    "jb-lighting": [
      "varyscan-p7"
    ],
    "jb-systems": [
      "twin-effect-laser"
    ],
    "kam": [
      "gobotracer"
    ],
    "laserworld": [
      "cs-1000rgb"
    ],
    "lightmaxx": [
      "dj-scan-led",
      "easy-wash-quad-led",
      "platinum-mini-tri-par",
      "vega-zoom-wash"
    ],
    "lixada": [
      "mini-gobo-moving-head-light"
    ],
    "look": [
      "viper-nt"
    ],
    "magicfx": [
      "psyco2jet",
      "smokejet",
      "stage-flame"
    ],
    "martin": [
      "atomic-3000",
      "mac-600",
      "mac-700-wash",
      "mac-aura",
      "mac-axiom-hybrid",
      "mac-viper-airfx",
      "mac-viper-performance",
      "mac-viper-wash",
      "magnum-2500-hz",
      "roboscan-812",
      "rush-mh-2-wash",
      "rush-mh-3-beam",
      "rush-mh-7-hybrid",
      "rush-par-2-rgbw-zoom"
    ],
    "mdg": [
      "hazer-atmosphere-aps",
      "theone-atmospheric-generator"
    ],
    "minuit-une": [
      "ivl-carre"
    ],
    "nicols": [
      "led-bar-123-fc-ip",
      "pat-252"
    ],
    "orion": [
      "orcan2"
    ],
    "powerlighting": [
      "wash-84w"
    ],
    "prolights": [
      "diamond19",
      "pixpan16",
      "v700spot"
    ],
    "qtx": [
      "lux-ld30w"
    ],
    "renkforce": [
      "gm107"
    ],
    "robe": [
      "colorspot-2500e-at",
      "dj-scan-250-xt",
      "robin-600e-spot",
      "robin-ledbeam-150",
      "robin-ledwash-600",
      "robin-viva-cmy"
    ],
    "robert-juliat": [
      "613sx"
    ],
    "shehds": [
      "led-flat-par-12x3w-rgbw"
    ],
    "showtec": [
      "atmos-2000",
      "club-par-12-4-rgbw",
      "dominator",
      "horizon-8",
      "kanjo-spot-60",
      "kanjo-wash-rgb",
      "led-light-bar-rgb-v3",
      "phantom-50-led-spot",
      "phantom-140-led-spot",
      "pixel-bar-12-mkii",
      "sunraise-led",
      "sunstrip-active-mkii",
      "xs-1-rgbw"
    ],
    "showven": [
      "sparkular",
      "sparkular-fall"
    ],
    "skypix": [
      "ribalta-beam"
    ],
    "solaris": [
      "smart-36"
    ],
    "solena": [
      "max-par-20",
      "mini-par-12"
    ],
    "stairville": [
      "led-flood-panel-150",
      "mh-100",
      "mh-x25",
      "stage-tri-led"
    ],
    "sun-star": [
      "g-2011-nova"
    ],
    "tmb": [
      "solaris-flare"
    ],
    "venue": [
      "thintri64",
      "tristrip3z"
    ]
  },
  "categories": {
    "Blinder": [
      "adb/alc4",
      "american-dj/dotz-par",
      "american-dj/flat-par-qa12xs",
      "cameo/flash-matrix-250",
      "cameo/flat-pro-flood-ip65-tri",
      "cameo/thunder-wash-100-rgb",
      "cameo/thunder-wash-100-w",
      "cameo/thunder-wash-600-rgb",
      "cameo/thunder-wash-600-w",
      "glp/jdc1",
      "showtec/horizon-8",
      "showtec/sunstrip-active-mkii",
      "stairville/led-flood-panel-150",
      "tmb/solaris-flare"
    ],
    "Color Changer": [
      "5star-systems/spica-250m",
      "abstract/twister-4",
      "adb/alc4",
      "american-dj/auto-spot-150",
      "american-dj/boom-box-fx2",
      "american-dj/dotz-par",
      "american-dj/flat-par-qa12xs",
      "american-dj/fog-fury-jett-pro",
      "american-dj/inno-pocket-fusion",
      "american-dj/mega-bar-rgba",
      "american-dj/quad-phase-hp",
      "american-dj/revo-4-ir",
      "american-dj/revo-sweep",
      "american-dj/saber-spot-rgbw",
      "american-dj/vizi-spot-led-pro",
      "american-dj/xs-400",
      "arri/skypanel-s30c",
      "ayra/tdc-triple-burst",
      "ayrton/magicblade-fx",
      "big-dipper/ls90",
      "blizzard/puck-rgbaw",
      "boomtonedj/crazy-spot-30",
      "boomtonedj/xtrem-led",
<<<<<<< HEAD
      "briteq/bt-ledrotor",
=======
      "briteq/cob-slim-100-rgb",
>>>>>>> ea170451
      "cameo/flat-par-can-tri-7x-3w-ir",
      "cameo/flat-pro-18",
      "cameo/flat-pro-flood-ip65-tri",
      "cameo/gobo-scanner-80",
      "cameo/hydrabeam-100",
      "cameo/hydrabeam-300-rgbw",
      "cameo/nanospot-120",
      "cameo/outdoor-par-tri-12",
      "cameo/steam-wizard-1000",
      "cameo/steam-wizard-2000",
      "cameo/storm",
      "cameo/thunder-wash-100-rgb",
      "cameo/thunder-wash-600-rgb",
      "cameo/zenit-w600",
      "chauvet-dj/eve-p-130-rgb",
      "chauvet-dj/freedom-h1",
      "chauvet-dj/gigbar-2",
      "chauvet-dj/slimpar-pro-h-usb",
      "chauvet-dj/slimpar-pro-qz12",
      "chauvet-dj/slimpar-pro-w",
      "chauvet-dj/slimpar-q12-bt",
      "chauvet-dj/slimpar-t12-bt",
      "chauvet-dj/washfx",
      "chauvet-professional/colordash-batten-quad-6",
      "chauvet-professional/rogue-r2-wash",
      "chroma-q/color-force-ii-12",
      "chroma-q/color-force-ii-48",
      "chroma-q/color-force-ii-72",
      "clay-paky/alpha-spot-qwo-800",
      "clay-paky/sharpy",
      "clay-paky/show-batten-100",
      "clay-paky/spheriscan",
      "coemar/prospot-250-lx",
      "contest/irledflat-5x12SIXb",
      "dts/xr1200-wash",
      "elation/acl-360-roller",
      "elation/platinum-hfx",
      "elation/platinum-seven",
      "elation/platinum-spot-15r-pro",
      "eliminator/stealth-beam",
      "epsilon/duo-q-beam-bar",
      "equinox/gigabar",
      "eurolite/led-fe-1500",
      "eurolite/led-h2o",
      "eurolite/led-kls-801",
      "eurolite/led-par-56-tcl",
      "eurolite/led-ps-4-hcl",
      "eurolite/led-tmh-7",
      "eurolite/led-tmh-9",
      "eurolite/led-tmh-18",
      "eurolite/led-tmh-x12",
      "eurolite/led-tmh-x25",
      "futurelight/dmh-75-i-led-moving-head",
      "futurelight/pro-slim-par-7-hcl",
      "futurelight/sc-250-scanner",
      "generic/cmy-fader",
      "generic/drgb-fader",
      "generic/drgbw-fader",
      "generic/rgb-fader",
      "generic/rgba-fader",
      "generic/rgbd-fader",
      "generic/rgbw-fader",
      "ghost/ip-spot-bat",
      "glp/force-120",
      "glp/impression-fr1",
      "glp/impression-laser",
      "glp/impression-spot-one",
      "glp/impression-x4-bar-10",
      "glp/jdc1",
      "gruft/pixel-tube",
      "gruft/ventilator",
      "ibiza-light/par-mini-rgb3",
      "infinity/iw-340-rdm",
      "jb-lighting/varyscan-p7",
      "jb-systems/twin-effect-laser",
      "kam/gobotracer",
      "laserworld/cs-1000rgb",
      "lightmaxx/dj-scan-led",
      "lightmaxx/easy-wash-quad-led",
      "lightmaxx/platinum-mini-tri-par",
      "lightmaxx/vega-zoom-wash",
      "lixada/mini-gobo-moving-head-light",
      "magicfx/smokejet",
      "martin/mac-600",
      "martin/mac-700-wash",
      "martin/mac-aura",
      "martin/mac-axiom-hybrid",
      "martin/mac-viper-airfx",
      "martin/mac-viper-performance",
      "martin/mac-viper-wash",
      "martin/roboscan-812",
      "martin/rush-mh-2-wash",
      "martin/rush-mh-3-beam",
      "martin/rush-mh-7-hybrid",
      "martin/rush-par-2-rgbw-zoom",
      "minuit-une/ivl-carre",
      "nicols/led-bar-123-fc-ip",
      "nicols/pat-252",
      "orion/orcan2",
      "powerlighting/wash-84w",
      "prolights/diamond19",
      "prolights/pixpan16",
      "prolights/v700spot",
      "qtx/lux-ld30w",
      "renkforce/gm107",
      "robe/colorspot-2500e-at",
      "robe/dj-scan-250-xt",
      "robe/robin-600e-spot",
      "robe/robin-ledbeam-150",
      "robe/robin-ledwash-600",
      "robe/robin-viva-cmy",
      "shehds/led-flat-par-12x3w-rgbw",
      "showtec/club-par-12-4-rgbw",
      "showtec/dominator",
      "showtec/horizon-8",
      "showtec/kanjo-spot-60",
      "showtec/kanjo-wash-rgb",
      "showtec/led-light-bar-rgb-v3",
      "showtec/phantom-50-led-spot",
      "showtec/phantom-140-led-spot",
      "showtec/pixel-bar-12-mkii",
      "showtec/sunraise-led",
      "showtec/xs-1-rgbw",
      "skypix/ribalta-beam",
      "solaris/smart-36",
      "solena/max-par-20",
      "solena/mini-par-12",
      "stairville/led-flood-panel-150",
      "stairville/mh-100",
      "stairville/mh-x25",
      "stairville/stage-tri-led",
      "tmb/solaris-flare",
      "venue/thintri64",
      "venue/tristrip3z"
    ],
    "Dimmer": [
      "adb/europe-105",
      "american-dj/flat-par-qa12xs",
      "american-dj/saber-spot-rgbw",
      "arri/skypanel-s30c",
      "cameo/flat-par-can-tri-7x-3w-ir",
      "chauvet-dj/eve-p-100-ww",
      "dedolight/dled4-bi",
      "dts/scena-led-150",
      "eurolite/led-sls-6-uv-floor",
      "generic/desk-channel",
      "magicfx/smokejet",
      "robert-juliat/613sx",
      "showtec/club-par-12-4-rgbw",
      "showtec/sunstrip-active-mkii"
    ],
    "Effect": [
      "american-dj/revo-burst",
      "ayra/tdc-triple-burst",
      "eurolite/led-h2o",
      "magicfx/psyco2jet",
      "magicfx/stage-flame",
      "minuit-une/ivl-carre",
      "showven/sparkular",
      "showven/sparkular-fall",
      "venue/tristrip3z"
    ],
    "Fan": [
      "briteq/bt-ledrotor",
      "glp/force-120",
      "gruft/ventilator"
    ],
    "Flower": [
      "abstract/twister-4",
      "american-dj/inno-pocket-fusion",
      "american-dj/quad-phase-hp",
      "american-dj/revo-4-ir",
      "american-dj/revo-burst",
      "american-dj/revo-sweep",
      "boomtonedj/xtrem-led",
      "cameo/storm",
      "eurolite/led-fe-1500",
      "eurolite/led-svf-1",
      "showtec/sunraise-led"
    ],
    "Hazer": [
      "martin/magnum-2500-hz",
      "mdg/hazer-atmosphere-aps",
      "mdg/theone-atmospheric-generator"
    ],
    "Laser": [
      "american-dj/boom-box-fx2",
      "american-dj/galaxian-3d",
      "american-dj/inno-pocket-fusion",
      "cameo/storm",
      "chauvet-dj/gigbar-2",
      "eurolite/led-fe-1500",
      "glp/impression-laser",
      "jb-systems/twin-effect-laser",
      "laserworld/cs-1000rgb",
      "minuit-une/ivl-carre",
      "showtec/dominator",
      "sun-star/g-2011-nova"
    ],
    "Matrix": [
      "american-dj/revo-4-ir",
      "cameo/flash-matrix-250",
      "eurolite/led-tmh-18",
      "eurolite/led-tmh-x25",
      "glp/jdc1",
      "prolights/pixpan16"
    ],
    "Moving Head": [
      "5star-systems/spica-250m",
      "adb/warp-m",
      "american-dj/auto-spot-150",
      "american-dj/vizi-spot-led-pro",
      "american-dj/xs-400",
      "ayrton/magicblade-fx",
      "big-dipper/ls90",
      "boomtonedj/crazy-spot-30",
      "cameo/hydrabeam-100",
      "cameo/hydrabeam-300-rgbw",
      "cameo/nanospot-120",
      "chauvet-professional/rogue-r2-wash",
      "clay-paky/alpha-spot-qwo-800",
      "clay-paky/sharpy",
      "clay-paky/show-batten-100",
      "coemar/prospot-250-lx",
      "dts/xr1200-wash",
      "elation/acl-360-roller",
      "elation/platinum-hfx",
      "elation/platinum-seven",
      "elation/platinum-spot-15r-pro",
      "eliminator/stealth-beam",
      "epsilon/duo-q-beam-bar",
      "eurolite/led-svf-1",
      "eurolite/led-tmh-7",
      "eurolite/led-tmh-9",
      "eurolite/led-tmh-18",
      "eurolite/led-tmh-x12",
      "eurolite/led-tmh-x25",
      "futurelight/dmh-75-i-led-moving-head",
      "generic/pan-tilt",
      "glp/impression-fr1",
      "glp/impression-laser",
      "glp/impression-spot-one",
      "glp/impression-x4-bar-10",
      "glp/jdc1",
      "infinity/iw-340-rdm",
      "jb-lighting/varyscan-p7",
      "kam/gobotracer",
      "lightmaxx/easy-wash-quad-led",
      "lightmaxx/vega-zoom-wash",
      "lixada/mini-gobo-moving-head-light",
      "martin/mac-600",
      "martin/mac-700-wash",
      "martin/mac-aura",
      "martin/mac-axiom-hybrid",
      "martin/mac-viper-airfx",
      "martin/mac-viper-performance",
      "martin/mac-viper-wash",
      "martin/rush-mh-2-wash",
      "martin/rush-mh-3-beam",
      "martin/rush-mh-7-hybrid",
      "powerlighting/wash-84w",
      "prolights/diamond19",
      "prolights/v700spot",
      "qtx/lux-ld30w",
      "renkforce/gm107",
      "robe/colorspot-2500e-at",
      "robe/robin-600e-spot",
      "robe/robin-ledbeam-150",
      "robe/robin-ledwash-600",
      "robe/robin-viva-cmy",
      "showtec/kanjo-spot-60",
      "showtec/kanjo-wash-rgb",
      "showtec/phantom-50-led-spot",
      "showtec/phantom-140-led-spot",
      "showtec/xs-1-rgbw",
      "skypix/ribalta-beam",
      "stairville/mh-100",
      "stairville/mh-x25"
    ],
    "Other": [
      "chauvet-dj/corepar-uv-usb"
    ],
    "Pixel Bar": [
      "adb/alc4",
      "american-dj/mega-bar-rgba",
      "ayrton/magicblade-fx",
      "chauvet-professional/colordash-batten-quad-6",
      "chroma-q/color-force-ii-12",
      "chroma-q/color-force-ii-48",
      "chroma-q/color-force-ii-72",
      "clay-paky/show-batten-100",
      "epsilon/duo-q-beam-bar",
      "glp/impression-x4-bar-10",
      "gruft/pixel-tube",
      "nicols/led-bar-123-fc-ip",
      "showtec/led-light-bar-rgb-v3",
      "showtec/pixel-bar-12-mkii",
      "showtec/sunstrip-active-mkii",
      "skypix/ribalta-beam",
      "venue/tristrip3z"
    ],
    "Scanner": [
      "cameo/gobo-scanner-80",
      "clay-paky/spheriscan",
      "futurelight/sc-250-scanner",
      "lightmaxx/dj-scan-led",
      "martin/roboscan-812",
      "nicols/pat-252",
      "robe/dj-scan-250-xt"
    ],
    "Smoke": [
      "american-dj/fog-fury-jett-pro",
      "cameo/steam-wizard-1000",
      "cameo/steam-wizard-2000",
      "look/viper-nt",
      "magicfx/smokejet",
      "mdg/theone-atmospheric-generator",
      "showtec/atmos-2000"
    ],
    "Stand": [
      "chauvet-dj/gigbar-2",
      "equinox/gigabar",
      "eurolite/led-kls-801"
    ],
    "Strobe": [
      "arri/skypanel-s30c",
      "cameo/flash-matrix-250",
      "cameo/flat-par-can-tri-7x-3w-ir",
      "cameo/storm",
      "cameo/thunder-wash-100-rgb",
      "cameo/thunder-wash-100-w",
      "cameo/thunder-wash-600-rgb",
      "cameo/thunder-wash-600-w",
      "eurolite/led-fe-1500",
      "futurelight/stb-648-led-strobe-smd-5050",
      "glp/impression-x4-bar-10",
      "glp/jdc1",
      "martin/atomic-3000",
      "tmb/solaris-flare"
    ]
  },
  "contributors": {
    "Flo Edelmann": [
      "5star-systems/spica-250m",
      "abstract/twister-4",
      "american-dj/flat-par-qa12xs",
      "american-dj/inno-pocket-fusion",
      "american-dj/quad-phase-hp",
      "american-dj/revo-4-ir",
      "american-dj/revo-burst",
      "american-dj/saber-spot-rgbw",
      "american-dj/xs-400",
      "ayra/tdc-triple-burst",
      "big-dipper/ls90",
      "boomtonedj/xtrem-led",
<<<<<<< HEAD
      "briteq/bt-ledrotor",
=======
      "briteq/cob-slim-100-rgb",
>>>>>>> ea170451
      "cameo/hydrabeam-100",
      "cameo/hydrabeam-300-rgbw",
      "cameo/outdoor-par-tri-12",
      "cameo/thunder-wash-100-rgb",
      "cameo/thunder-wash-100-w",
      "cameo/thunder-wash-600-rgb",
      "cameo/thunder-wash-600-w",
      "cameo/zenit-w600",
      "chauvet-dj/eve-p-100-ww",
      "chauvet-dj/eve-p-130-rgb",
      "chauvet-dj/gigbar-2",
      "chauvet-dj/slimpar-q12-bt",
      "chauvet-dj/slimpar-t12-bt",
      "chauvet-professional/colordash-batten-quad-6",
      "chauvet-professional/rogue-r2-wash",
      "clay-paky/alpha-spot-qwo-800",
      "clay-paky/sharpy",
      "clay-paky/show-batten-100",
      "coemar/prospot-250-lx",
      "dts/scena-led-150",
      "elation/platinum-hfx",
      "epsilon/duo-q-beam-bar",
      "eurolite/led-kls-801",
      "eurolite/led-par-56-tcl",
      "eurolite/led-ps-4-hcl",
      "eurolite/led-sls-6-uv-floor",
      "eurolite/led-tmh-7",
      "eurolite/led-tmh-9",
      "eurolite/led-tmh-18",
      "eurolite/led-tmh-x12",
      "futurelight/dmh-75-i-led-moving-head",
      "futurelight/pro-slim-par-7-hcl",
      "generic/cmy-fader",
      "generic/desk-channel",
      "generic/drgb-fader",
      "generic/pan-tilt",
      "generic/rgb-fader",
      "generic/rgba-fader",
      "generic/rgbd-fader",
      "generic/rgbw-fader",
      "glp/force-120",
      "glp/jdc1",
      "gruft/pixel-tube",
      "gruft/ventilator",
      "ibiza-light/par-mini-rgb3",
      "infinity/iw-340-rdm",
      "jb-systems/twin-effect-laser",
      "lightmaxx/platinum-mini-tri-par",
      "lightmaxx/vega-zoom-wash",
      "look/viper-nt",
      "martin/atomic-3000",
      "martin/roboscan-812",
      "martin/rush-par-2-rgbw-zoom",
      "mdg/theone-atmospheric-generator",
      "qtx/lux-ld30w",
      "robe/dj-scan-250-xt",
      "robe/robin-600e-spot",
      "showtec/horizon-8",
      "showtec/kanjo-spot-60",
      "showtec/kanjo-wash-rgb",
      "showtec/led-light-bar-rgb-v3",
      "showtec/phantom-50-led-spot",
      "showtec/phantom-140-led-spot",
      "stairville/mh-x25",
      "stairville/stage-tri-led",
      "tmb/solaris-flare",
      "venue/tristrip3z"
    ],
    "Felix Edelmann": [
      "5star-systems/spica-250m",
      "abstract/twister-4",
      "american-dj/auto-spot-150",
      "american-dj/boom-box-fx2",
      "american-dj/dotz-par",
      "american-dj/fog-fury-jett-pro",
      "american-dj/galaxian-3d",
      "american-dj/revo-4-ir",
      "american-dj/revo-sweep",
      "ayrton/magicblade-fx",
      "cameo/flash-matrix-250",
      "cameo/flat-pro-18",
      "cameo/flat-pro-flood-ip65-tri",
      "cameo/gobo-scanner-80",
      "cameo/hydrabeam-100",
      "cameo/nanospot-120",
      "cameo/outdoor-par-tri-12",
      "cameo/steam-wizard-1000",
      "cameo/steam-wizard-2000",
      "cameo/storm",
      "cameo/zenit-w600",
      "chauvet-dj/corepar-uv-usb",
      "chauvet-dj/gigbar-2",
      "chauvet-dj/slimpar-pro-h-usb",
      "chauvet-dj/slimpar-pro-qz12",
      "chauvet-dj/slimpar-pro-w",
      "chauvet-dj/washfx",
      "chroma-q/color-force-ii-12",
      "chroma-q/color-force-ii-48",
      "chroma-q/color-force-ii-72",
      "clay-paky/spheriscan",
      "contest/irledflat-5x12SIXb",
      "elation/acl-360-roller",
      "elation/platinum-seven",
      "elation/platinum-spot-15r-pro",
      "equinox/gigabar",
      "eurolite/led-fe-1500",
      "eurolite/led-h2o",
      "eurolite/led-kls-801",
      "eurolite/led-par-56-tcl",
      "eurolite/led-svf-1",
      "eurolite/led-tmh-18",
      "eurolite/led-tmh-x25",
      "futurelight/pro-slim-par-7-hcl",
      "futurelight/sc-250-scanner",
      "futurelight/stb-648-led-strobe-smd-5050",
      "glp/impression-fr1",
      "glp/impression-laser",
      "glp/impression-spot-one",
      "jb-lighting/varyscan-p7",
      "lightmaxx/easy-wash-quad-led",
      "lightmaxx/platinum-mini-tri-par",
      "martin/atomic-3000",
      "orion/orcan2",
      "prolights/pixpan16",
      "robe/dj-scan-250-xt",
      "robe/robin-ledbeam-150",
      "robe/robin-ledwash-600",
      "robe/robin-viva-cmy",
      "showtec/atmos-2000",
      "showtec/dominator",
      "showtec/kanjo-wash-rgb",
      "showtec/led-light-bar-rgb-v3",
      "showtec/phantom-50-led-spot",
      "showtec/phantom-140-led-spot",
      "showtec/pixel-bar-12-mkii",
      "showtec/sunraise-led",
      "skypix/ribalta-beam",
      "solaris/smart-36",
      "solena/max-par-20",
      "solena/mini-par-12",
      "stairville/led-flood-panel-150",
      "venue/thintri64"
    ],
    "novasfronteiras.co": [
      "dts/xr1200-wash",
      "martin/mac-aura",
      "martin/mac-axiom-hybrid",
      "martin/mac-viper-airfx",
      "martin/mac-viper-performance",
      "martin/mac-viper-wash",
      "martin/magnum-2500-hz",
      "martin/rush-mh-2-wash",
      "martin/rush-mh-3-beam",
      "martin/rush-mh-7-hybrid",
      "mdg/hazer-atmosphere-aps",
      "robe/colorspot-2500e-at"
    ],
    "ameisso": [
      "adb/alc4",
      "adb/europe-105",
      "adb/warp-m",
      "generic/drgbw-fader",
      "minuit-une/ivl-carre",
      "prolights/diamond19"
    ],
    "Alejo Cervera": [
      "magicfx/stage-flame",
      "showven/sparkular",
      "showven/sparkular-fall"
    ],
    "Justin Hornsby": [
      "chauvet-dj/washfx",
      "equinox/gigabar",
      "kam/gobotracer"
    ],
    "Karl Humbug": [
      "dts/scena-led-150",
      "martin/mac-600",
      "martin/mac-700-wash"
    ],
    "Voyo": [
      "american-dj/saber-spot-rgbw",
      "showtec/club-par-12-4-rgbw",
      "showtec/sunstrip-active-mkii"
    ],
    "Anonymous": [
      "american-dj/mega-bar-rgba",
      "stairville/mh-100"
    ],
    "Jean-François Losson": [
      "arri/skypanel-s30c",
      "dedolight/dled4-bi"
    ],
    "Jo": [
      "laserworld/cs-1000rgb",
      "showtec/xs-1-rgbw"
    ],
    "MAGIC FX B.V.": [
      "magicfx/psyco2jet",
      "magicfx/smokejet"
    ],
    "Nerijus Mongirdas": [
      "jb-systems/twin-effect-laser",
      "qtx/lux-ld30w"
    ],
    "Nils Van Zuijlen": [
      "nicols/led-bar-123-fc-ip",
      "sun-star/g-2011-nova"
    ],
    "p_0g_8mm3_": [
      "stairville/mh-x25",
      "stairville/stage-tri-led"
    ],
    "TAKU": [
      "american-dj/dotz-par",
      "american-dj/flat-par-qa12xs"
    ],
    "zampano": [
      "boomtonedj/crazy-spot-30",
      "ghost/ip-spot-bat"
    ],
    "Bram Nauta": [
      "american-dj/vizi-spot-led-pro"
    ],
    "dariovideo": [
      "robert-juliat/613sx"
    ],
    "Edgar Aichinger": [
      "renkforce/gm107"
    ],
    "edohard": [
      "lixada/mini-gobo-moving-head-light"
    ],
    "eklynx": [
      "american-dj/galaxian-3d"
    ],
    "EXELBONSAI": [
      "american-dj/inno-pocket-fusion"
    ],
    "Fabian": [
      "cameo/flat-par-can-tri-7x-3w-ir"
    ],
    "Freasy": [
      "lixada/mini-gobo-moving-head-light"
    ],
    "fueller": [
      "prolights/diamond19"
    ],
    "George Qualley IV": [
      "eliminator/stealth-beam"
    ],
    "JD": [
      "chauvet-dj/freedom-h1"
    ],
    "Lorenzo Andreani": [
      "prolights/v700spot"
    ],
    "Massimo Callegari": [
      "clay-paky/sharpy"
    ],
    "MIE": [
      "nicols/pat-252"
    ],
    "Mikael": [
      "nicols/pat-252"
    ],
    "Millumin": [
      "powerlighting/wash-84w"
    ],
    "NiKoyes": [
      "robe/robin-600e-spot"
    ],
    "Pascal Denis": [
      "contest/irledflat-5x12SIXb"
    ],
    "Paul Maier": [
      "lightmaxx/easy-wash-quad-led"
    ],
    "pedro hugo": [
      "skypix/ribalta-beam"
    ],
    "Potatoe": [
      "shehds/led-flat-par-12x3w-rgbw"
    ],
    "Ranaivo": [
      "solena/mini-par-12"
    ],
    "RAZAKANIRINA": [
      "ibiza-light/par-mini-rgb3"
    ],
    "Rummels Bucht Berlin": [
      "glp/impression-x4-bar-10"
    ],
    "smokris": [
      "blizzard/puck-rgbaw"
    ],
    "stevebrush": [
      "martin/rush-par-2-rgbw-zoom"
    ],
    "Thierry": [
      "briteq/cob-slim-100-rgb"
    ],
    "Thilo Billerbeck": [
      "lightmaxx/dj-scan-led"
    ],
    "Tsunoo": [
      "boomtonedj/xtrem-led"
    ],
    "txukinho": [
      "skypix/ribalta-beam"
    ],
    "zhefskie": [
      "big-dipper/ls90"
    ],
    "ziopix": [
      "solaris/smart-36"
    ]
  },
  "rdm": {
    "1808": {
      "key": "dts",
      "models": {}
    },
    "5584": {
      "key": "prolights",
      "models": {}
    },
    "6906": {
      "key": "tmb",
      "models": {
        "1703": "solaris-flare"
      }
    },
    "8377": {
      "key": "arri",
      "models": {
        "514": "skypanel-s30c"
      }
    },
    "8612": {
      "key": "chauvet-dj",
      "models": {}
    },
    "8870": {
      "key": "elation",
      "models": {}
    },
    "10676": {
      "key": "showtec",
      "models": {}
    },
    "16708": {
      "key": "adb",
      "models": {}
    },
    "17229": {
      "key": "coemar",
      "models": {}
    },
    "17232": {
      "key": "clay-paky",
      "models": {}
    },
    "18008": {
      "key": "magicfx",
      "models": {
        "1": "psyco2jet"
      }
    },
    "19780": {
      "key": "mdg",
      "models": {
        "1": "theone-atmospheric-generator"
      }
    },
    "19792": {
      "key": "martin",
      "models": {
        "4": "mac-aura",
        "43": "mac-viper-wash",
        "44": "mac-viper-airfx",
        "65": "mac-viper-performance"
      }
    },
    "21075": {
      "key": "robe",
      "models": {
        "7": "colorspot-2500e-at",
        "57": "robin-600e-spot",
        "118": "robin-ledwash-600",
        "203": "robin-viva-cmy"
      }
    },
    "21360": {
      "key": "chroma-q",
      "models": {}
    },
    "26476": {
      "key": "glp",
      "models": {
        "0": "impression-spot-one"
      }
    }
  },
  "colors": {
    "5star-systems": "#a75cd6",
    "abstract": "#337acc",
    "adb": "#52e088",
    "american-dj": "#d92671",
    "arri": "#bfcc33",
    "ayra": "#33ccbf",
    "ayrton": "#a3cc66",
    "big-dipper": "#d452e0",
    "blizzard": "#d94426",
    "boomtonedj": "#c5cc66",
    "briteq": "#40bfb7",
    "cameo": "#6679cc",
    "chauvet-dj": "#d6855c",
    "chauvet-professional": "#5265e0",
    "chroma-q": "#66cc8a",
    "clay-paky": "#77bf40",
    "coemar": "#65d926",
    "contest": "#b233cc",
    "dedolight": "#52e09e",
    "dts": "#69cc66",
    "elation": "#af66cc",
    "eliminator": "#26d9d0",
    "epsilon": "#66cc96",
    "equinox": "#bf40bb",
    "eurolite": "#d65cbc",
    "futurelight": "#d4d65c",
    "generic": "#33bacc",
    "ghost": "#52e092",
    "glp": "#d65c68",
    "gruft": "#8dd65c",
    "ibiza-light": "#d94726",
    "infinity": "#265fd9",
    "jb-lighting": "#33cc69",
    "jb-systems": "#cc6692",
    "kam": "#3385cc",
    "laserworld": "#56e052",
    "lightmaxx": "#aabf40",
    "lixada": "#4086bf",
    "look": "#d92682",
    "magicfx": "#33abcc",
    "martin": "#4088bf",
    "mdg": "#33ccb8",
    "minuit-une": "#bf40bd",
    "nicols": "#c266cc",
    "orion": "#79bf40",
    "powerlighting": "#d926cd",
    "prolights": "#bf9940",
    "qtx": "#5cd6d4",
    "renkforce": "#b3cc66",
    "robe": "#d9269d",
    "robert-juliat": "#d452e0",
    "shehds": "#6c52e0",
    "showtec": "#d98b26",
    "showven": "#40bfac",
    "skypix": "#7fe052",
    "solaris": "#26acd9",
    "solena": "#65e052",
    "stairville": "#725cd6",
    "sun-star": "#5cd65e",
    "tmb": "#3357cc",
    "venue": "#78cc33"
  },
  "lastUpdated": [
<<<<<<< HEAD
    "briteq/bt-ledrotor",
=======
    "briteq/cob-slim-100-rgb",
>>>>>>> ea170451
    "american-dj/mega-bar-rgba",
    "chauvet-professional/rogue-r2-wash",
    "sun-star/g-2011-nova",
    "glp/force-120",
    "cameo/steam-wizard-1000",
    "cameo/steam-wizard-2000",
    "robert-juliat/613sx",
    "showtec/atmos-2000",
    "glp/impression-fr1",
    "american-dj/fog-fury-jett-pro",
    "nicols/pat-252",
    "eurolite/led-tmh-x12",
    "infinity/iw-340-rdm",
    "gruft/pixel-tube",
    "chauvet-dj/freedom-h1",
    "contest/irledflat-5x12SIXb",
    "dedolight/dled4-bi",
    "martin/rush-par-2-rgbw-zoom",
    "shehds/led-flat-par-12x3w-rgbw",
    "epsilon/duo-q-beam-bar",
    "eurolite/led-h2o",
    "lightmaxx/easy-wash-quad-led",
    "showtec/club-par-12-4-rgbw",
    "showtec/sunstrip-active-mkii",
    "solena/max-par-20",
    "american-dj/saber-spot-rgbw",
    "prolights/v700spot",
    "clay-paky/alpha-spot-qwo-800",
    "solaris/smart-36",
    "robe/robin-viva-cmy",
    "arri/skypanel-s30c",
    "skypix/ribalta-beam",
    "solena/mini-par-12",
    "lixada/mini-gobo-moving-head-light",
    "ibiza-light/par-mini-rgb3",
    "martin/mac-600",
    "cameo/flat-par-can-tri-7x-3w-ir",
    "lightmaxx/platinum-mini-tri-par",
    "lightmaxx/vega-zoom-wash",
    "clay-paky/show-batten-100",
    "chauvet-dj/eve-p-100-ww",
    "chauvet-dj/eve-p-130-rgb",
    "chauvet-professional/colordash-batten-quad-6",
    "renkforce/gm107",
    "big-dipper/ls90",
    "magicfx/smokejet",
    "american-dj/xs-400",
    "boomtonedj/crazy-spot-30",
    "cameo/gobo-scanner-80",
    "cameo/hydrabeam-300-rgbw",
    "clay-paky/sharpy",
    "clay-paky/spheriscan",
    "coemar/prospot-250-lx",
    "dts/xr1200-wash",
    "elation/acl-360-roller",
    "elation/platinum-hfx",
    "elation/platinum-spot-15r-pro",
    "eliminator/stealth-beam",
    "eurolite/led-tmh-7",
    "eurolite/led-tmh-9",
    "eurolite/led-tmh-x25",
    "futurelight/dmh-75-i-led-moving-head",
    "generic/pan-tilt",
    "glp/impression-spot-one",
    "glp/impression-x4-bar-10",
    "glp/jdc1",
    "kam/gobotracer",
    "laserworld/cs-1000rgb",
    "martin/mac-700-wash",
    "martin/mac-aura",
    "martin/rush-mh-2-wash",
    "martin/rush-mh-3-beam",
    "martin/rush-mh-7-hybrid",
    "minuit-une/ivl-carre",
    "powerlighting/wash-84w",
    "qtx/lux-ld30w",
    "robe/colorspot-2500e-at",
    "robe/robin-600e-spot",
    "showtec/kanjo-spot-60",
    "showtec/kanjo-wash-rgb",
    "showtec/phantom-50-led-spot",
    "showtec/phantom-140-led-spot",
    "showtec/xs-1-rgbw",
    "stairville/mh-100",
    "stairville/mh-x25",
    "adb/alc4",
    "american-dj/revo-sweep",
    "ayrton/magicblade-fx",
    "chauvet-dj/gigbar-2",
    "chroma-q/color-force-ii-12",
    "chroma-q/color-force-ii-48",
    "chroma-q/color-force-ii-72",
    "equinox/gigabar",
    "eurolite/led-kls-801",
    "nicols/led-bar-123-fc-ip",
    "showtec/led-light-bar-rgb-v3",
    "showtec/pixel-bar-12-mkii",
    "venue/tristrip3z",
    "magicfx/psyco2jet",
    "magicfx/stage-flame",
    "cameo/zenit-w600",
    "chauvet-dj/corepar-uv-usb",
    "chauvet-dj/slimpar-pro-h-usb",
    "chauvet-dj/slimpar-pro-qz12",
    "chauvet-dj/slimpar-pro-w",
    "chauvet-dj/slimpar-q12-bt",
    "chauvet-dj/slimpar-t12-bt",
    "chauvet-dj/washfx",
    "5star-systems/spica-250m",
    "american-dj/boom-box-fx2",
    "american-dj/dotz-par",
    "american-dj/flat-par-qa12xs",
    "american-dj/galaxian-3d",
    "american-dj/inno-pocket-fusion",
    "american-dj/quad-phase-hp",
    "american-dj/revo-4-ir",
    "american-dj/revo-burst",
    "american-dj/vizi-spot-led-pro",
    "ayra/tdc-triple-burst",
    "boomtonedj/xtrem-led",
    "cameo/flat-pro-18",
    "cameo/hydrabeam-100",
    "cameo/nanospot-120",
    "cameo/outdoor-par-tri-12",
    "cameo/storm",
    "cameo/thunder-wash-100-rgb",
    "cameo/thunder-wash-100-w",
    "cameo/thunder-wash-600-rgb",
    "cameo/thunder-wash-600-w",
    "dts/scena-led-150",
    "elation/platinum-seven",
    "eurolite/led-fe-1500",
    "eurolite/led-par-56-tcl",
    "eurolite/led-ps-4-hcl",
    "eurolite/led-svf-1",
    "eurolite/led-tmh-18",
    "futurelight/pro-slim-par-7-hcl",
    "futurelight/sc-250-scanner",
    "futurelight/stb-648-led-strobe-smd-5050",
    "ghost/ip-spot-bat",
    "glp/impression-laser",
    "jb-lighting/varyscan-p7",
    "jb-systems/twin-effect-laser",
    "lightmaxx/dj-scan-led",
    "look/viper-nt",
    "martin/atomic-3000",
    "martin/mac-axiom-hybrid",
    "martin/mac-viper-airfx",
    "martin/mac-viper-performance",
    "martin/mac-viper-wash",
    "martin/magnum-2500-hz",
    "martin/roboscan-812",
    "mdg/hazer-atmosphere-aps",
    "mdg/theone-atmospheric-generator",
    "prolights/diamond19",
    "prolights/pixpan16",
    "robe/dj-scan-250-xt",
    "robe/robin-ledbeam-150",
    "robe/robin-ledwash-600",
    "showtec/dominator",
    "showtec/sunraise-led",
    "showven/sparkular",
    "showven/sparkular-fall",
    "stairville/led-flood-panel-150",
    "stairville/stage-tri-led",
    "tmb/solaris-flare",
    "abstract/twister-4",
    "blizzard/puck-rgbaw",
    "adb/europe-105",
    "adb/warp-m",
    "american-dj/auto-spot-150",
    "cameo/flash-matrix-250",
    "cameo/flat-pro-flood-ip65-tri",
    "eurolite/led-sls-6-uv-floor",
    "generic/cmy-fader",
    "generic/desk-channel",
    "generic/drgb-fader",
    "generic/drgbw-fader",
    "generic/rgb-fader",
    "generic/rgba-fader",
    "generic/rgbd-fader",
    "generic/rgbw-fader",
    "gruft/ventilator",
    "orion/orcan2",
    "showtec/horizon-8",
    "venue/thintri64"
  ]
}<|MERGE_RESOLUTION|>--- conflicted
+++ resolved
@@ -135,13 +135,13 @@
       "lastActionDate": "2018-08-09",
       "lastAction": "modified"
     },
-<<<<<<< HEAD
     "briteq/bt-ledrotor": {
       "name": "BT-LEDROTOR",
-=======
+      "lastActionDate": "2018-12-11",
+      "lastAction": "created"
+    },
     "briteq/cob-slim-100-rgb": {
       "name": "COB Slim 100-RGB",
->>>>>>> ea170451
       "lastActionDate": "2018-12-11",
       "lastAction": "created"
     },
@@ -995,11 +995,8 @@
       "xtrem-led"
     ],
     "briteq": [
-<<<<<<< HEAD
-      "bt-ledrotor"
-=======
+      "bt-ledrotor",
       "cob-slim-100-rgb"
->>>>>>> ea170451
     ],
     "cameo": [
       "flash-matrix-250",
@@ -1302,11 +1299,8 @@
       "blizzard/puck-rgbaw",
       "boomtonedj/crazy-spot-30",
       "boomtonedj/xtrem-led",
-<<<<<<< HEAD
       "briteq/bt-ledrotor",
-=======
       "briteq/cob-slim-100-rgb",
->>>>>>> ea170451
       "cameo/flat-par-can-tri-7x-3w-ir",
       "cameo/flat-pro-18",
       "cameo/flat-pro-flood-ip65-tri",
@@ -1662,11 +1656,8 @@
       "ayra/tdc-triple-burst",
       "big-dipper/ls90",
       "boomtonedj/xtrem-led",
-<<<<<<< HEAD
       "briteq/bt-ledrotor",
-=======
       "briteq/cob-slim-100-rgb",
->>>>>>> ea170451
       "cameo/hydrabeam-100",
       "cameo/hydrabeam-300-rgbw",
       "cameo/outdoor-par-tri-12",
@@ -2135,11 +2126,8 @@
     "venue": "#78cc33"
   },
   "lastUpdated": [
-<<<<<<< HEAD
     "briteq/bt-ledrotor",
-=======
     "briteq/cob-slim-100-rgb",
->>>>>>> ea170451
     "american-dj/mega-bar-rgba",
     "chauvet-professional/rogue-r2-wash",
     "sun-star/g-2011-nova",
