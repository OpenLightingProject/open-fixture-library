{
  "filesystem": {
    "5star-systems/spica-250m": {
      "name": "Spica 250M",
      "lastActionDate": "2018-08-09",
      "lastAction": "modified"
    },
    "abstract/twister-4": {
      "name": "Twister 4",
      "lastActionDate": "2018-08-06",
      "lastAction": "modified"
    },
    "adb/alc4": {
      "name": "ALC4",
      "lastActionDate": "2018-08-24",
      "lastAction": "modified"
    },
    "adb/europe-105": {
      "name": "Europe 105",
      "lastActionDate": "2018-07-21",
      "lastAction": "modified"
    },
    "adb/warp-m": {
      "name": "WARP/M",
      "lastActionDate": "2018-07-21",
      "lastAction": "modified"
    },
    "american-dj/auto-spot-150": {
      "name": "Auto Spot 150",
      "lastActionDate": "2018-07-21",
      "lastAction": "modified"
    },
    "american-dj/boom-box-fx2": {
      "name": "Boom Box Fx2",
      "lastActionDate": "2018-08-09",
      "lastAction": "modified"
    },
    "american-dj/dotz-par": {
      "name": "Dotz Par",
      "lastActionDate": "2018-08-09",
      "lastAction": "modified"
    },
    "american-dj/encore-profile-1000-ww": {
      "name": "Encore Profile 1000 WW",
      "lastActionDate": "2019-02-27",
      "lastAction": "created"
    },
    "american-dj/flat-par-qa12xs": {
      "name": "Flat Par QA12XS",
      "lastActionDate": "2018-08-09",
      "lastAction": "modified"
    },
    "american-dj/fog-fury-jett-pro": {
      "name": "Fog Fury Jett Pro",
      "lastActionDate": "2018-11-26",
      "lastAction": "modified"
    },
    "american-dj/galaxian-3d": {
      "name": "Galaxian 3D",
      "lastActionDate": "2018-08-09",
      "lastAction": "modified"
    },
    "american-dj/inno-pocket-beam-q4": {
      "name": "Inno Pocket Beam Q4",
      "lastActionDate": "2019-02-15",
      "lastAction": "created"
    },
    "american-dj/inno-pocket-fusion": {
      "name": "Inno Pocket Fusion",
      "lastActionDate": "2018-08-09",
      "lastAction": "modified"
    },
    "american-dj/mega-bar-rgba": {
      "name": "Mega Bar RGBA",
      "lastActionDate": "2018-12-10",
      "lastAction": "created"
    },
    "american-dj/mega-hex-par": {
      "name": "Mega Hex Par",
      "lastActionDate": "2019-02-27",
      "lastAction": "created"
    },
    "american-dj/quad-phase-hp": {
      "name": "Quad Phase HP",
      "lastActionDate": "2018-08-09",
      "lastAction": "modified"
    },
    "american-dj/revo-4-ir": {
      "name": "Revo 4 IR",
      "lastActionDate": "2018-08-09",
      "lastAction": "modified"
    },
    "american-dj/revo-burst": {
      "name": "Revo Burst",
      "lastActionDate": "2018-08-09",
      "lastAction": "modified"
    },
    "american-dj/revo-sweep": {
      "name": "Revo Sweep",
      "lastActionDate": "2018-08-24",
      "lastAction": "modified"
    },
    "american-dj/saber-spot-rgbw": {
      "name": "Saber Spot RGBW",
      "lastActionDate": "2018-11-01",
      "lastAction": "created"
    },
    "american-dj/starbust-5x15w-rgbwy-uv-led": {
      "name": "Starbust 5x15W RGBWY+UV LED",
      "lastActionDate": "2019-03-01",
      "lastAction": "created"
    },
    "american-dj/vizi-spot-led-pro": {
      "name": "Vizi Spot LED Pro",
      "lastActionDate": "2018-08-09",
      "lastAction": "modified"
    },
    "american-dj/xs-400": {
      "name": "XS 400",
      "lastActionDate": "2018-09-04",
      "lastAction": "modified"
    },
    "arri/skypanel-s30c": {
      "name": "Skypanel S30C",
      "lastActionDate": "2018-10-17",
      "lastAction": "created"
    },
    "ayra/tdc-triple-burst": {
      "name": "TDC Triple Burst",
      "lastActionDate": "2018-08-09",
      "lastAction": "modified"
    },
    "ayrton/magicblade-fx": {
      "name": "MagicBlade FX",
      "lastActionDate": "2018-08-24",
      "lastAction": "modified"
    },
    "beamz/h2000-faze-machine": {
      "name": "H2000 Faze Machine",
      "lastActionDate": "2019-02-21",
      "lastAction": "created"
    },
    "big-dipper/ls90": {
      "name": "LS90",
      "lastActionDate": "2018-09-12",
      "lastAction": "created"
    },
    "blizzard/puck-rgbaw": {
      "name": "Puck RGBAW",
      "lastActionDate": "2018-08-06",
      "lastAction": "modified"
    },
    "blizzard/rokbox-rgbw": {
      "name": "RokBox RGBW",
      "lastActionDate": "2019-02-27",
      "lastAction": "created"
    },
    "boomtonedj/crazy-spot-30": {
      "name": "Crazy Spot 30",
      "lastActionDate": "2018-09-04",
      "lastAction": "modified"
    },
    "boomtonedj/xtrem-led": {
      "name": "Xtrem LED",
      "lastActionDate": "2018-08-09",
      "lastAction": "modified"
    },
    "briteq/bt-ledrotor": {
      "name": "BT-LEDROTOR",
      "lastActionDate": "2018-12-11",
      "lastAction": "created"
    },
    "briteq/cob-slim-100-rgb": {
      "name": "COB Slim 100-RGB",
      "lastActionDate": "2018-12-11",
      "lastAction": "created"
    },
    "cameo/auro-spot-100": {
      "name": "Auro Spot 100",
      "lastActionDate": "2019-02-08",
      "lastAction": "created"
    },
    "cameo/auro-spot-200": {
      "name": "Auro Spot 200",
      "lastActionDate": "2019-02-08",
      "lastAction": "created"
    },
    "cameo/auro-spot-300": {
      "name": "Auro Spot 300",
      "lastActionDate": "2019-02-08",
      "lastAction": "created"
    },
    "cameo/auro-spot-400": {
      "name": "Auro Spot 400",
      "lastActionDate": "2019-02-08",
      "lastAction": "created"
    },
    "cameo/flash-matrix-250": {
      "name": "Flash Matrix 250",
      "lastActionDate": "2018-07-21",
      "lastAction": "modified"
    },
    "cameo/flat-par-can-tri-7x-3w-ir": {
      "name": "Flat PAR Can Tri 7x 3W IR",
      "lastActionDate": "2018-09-22",
      "lastAction": "created"
    },
    "cameo/flat-pro-18": {
      "name": "Flat Pro 18",
      "lastActionDate": "2018-08-09",
      "lastAction": "modified"
    },
    "cameo/flat-pro-flood-ip65-tri": {
      "name": "Flat Pro Flood IP65 Tri",
      "lastActionDate": "2018-07-21",
      "lastAction": "modified"
    },
    "cameo/gobo-scanner-80": {
      "name": "Gobo Scanner 80",
      "lastActionDate": "2018-09-04",
      "lastAction": "modified"
    },
    "cameo/hydrabeam-100": {
      "name": "Hydrabeam 100",
      "lastActionDate": "2018-08-09",
      "lastAction": "modified"
    },
    "cameo/hydrabeam-300-rgbw": {
      "name": "Hydrabeam 300 RGBW",
      "lastActionDate": "2018-09-04",
      "lastAction": "modified"
    },
    "cameo/nanospot-120": {
      "name": "NanoSpot 120",
      "lastActionDate": "2018-08-09",
      "lastAction": "modified"
    },
    "cameo/outdoor-par-tri-12": {
      "name": "Outdoor PAR Tri 12",
      "lastActionDate": "2018-08-09",
      "lastAction": "modified"
    },
    "cameo/steam-wizard-1000": {
      "name": "Steam Wizard 1000",
      "lastActionDate": "2018-11-28",
      "lastAction": "created"
    },
    "cameo/steam-wizard-2000": {
      "name": "Steam Wizard 2000",
      "lastActionDate": "2018-11-28",
      "lastAction": "created"
    },
    "cameo/storm": {
      "name": "STORM",
      "lastActionDate": "2018-08-09",
      "lastAction": "modified"
    },
    "cameo/thunder-wash-100-rgb": {
      "name": "Thunder Wash 100 RGB",
      "lastActionDate": "2018-08-09",
      "lastAction": "modified"
    },
    "cameo/thunder-wash-100-w": {
      "name": "Thunder Wash 100 W",
      "lastActionDate": "2018-08-09",
      "lastAction": "modified"
    },
    "cameo/thunder-wash-600-rgb": {
      "name": "Thunder Wash 600 RGB",
      "lastActionDate": "2018-08-09",
      "lastAction": "modified"
    },
    "cameo/thunder-wash-600-w": {
      "name": "Thunder Wash 600 W",
      "lastActionDate": "2018-08-09",
      "lastAction": "modified"
    },
    "cameo/zenit-w600": {
      "name": "Zenit W600",
      "lastActionDate": "2018-08-10",
      "lastAction": "created"
    },
    "chauvet-dj/corepar-uv-usb": {
      "name": "COREpar UV USB",
      "lastActionDate": "2018-08-10",
      "lastAction": "modified"
    },
    "chauvet-dj/eve-p-100-ww": {
      "name": "EVE P-100 WW",
      "lastActionDate": "2018-09-14",
      "lastAction": "created"
    },
    "chauvet-dj/eve-p-130-rgb": {
      "name": "EVE P-130 RGB",
      "lastActionDate": "2018-09-14",
      "lastAction": "created"
    },
    "chauvet-dj/freedom-h1": {
      "name": "Freedom H1",
      "lastActionDate": "2018-11-13",
      "lastAction": "created"
    },
    "chauvet-dj/gigbar-2": {
      "name": "GigBAR 2",
      "lastActionDate": "2018-08-24",
      "lastAction": "modified"
    },
    "chauvet-dj/slimpar-pro-h-usb": {
      "name": "SlimPAR Pro H USB",
      "lastActionDate": "2018-08-10",
      "lastAction": "modified"
    },
    "chauvet-dj/slimpar-pro-qz12": {
      "name": "SlimPAR Pro QZ12",
      "lastActionDate": "2018-08-10",
      "lastAction": "modified"
    },
    "chauvet-dj/slimpar-pro-w": {
      "name": "SlimPAR Pro W",
      "lastActionDate": "2018-08-10",
      "lastAction": "modified"
    },
    "chauvet-dj/slimpar-q12-bt": {
      "name": "SlimPAR Q12 BT",
      "lastActionDate": "2018-08-10",
      "lastAction": "modified"
    },
    "chauvet-dj/slimpar-t12-bt": {
      "name": "SlimPAR T12 BT",
      "lastActionDate": "2018-08-10",
      "lastAction": "modified"
    },
    "chauvet-dj/washfx": {
      "name": "WashFX",
      "lastActionDate": "2018-08-10",
      "lastAction": "modified"
    },
    "chauvet-professional/colordash-batten-quad-6": {
      "name": "COLORdash Batten-Quad 6",
      "lastActionDate": "2018-09-14",
      "lastAction": "created"
    },
    "chauvet-professional/rogue-r2-wash": {
      "name": "Rogue R2 Wash",
      "lastActionDate": "2018-12-10",
      "lastAction": "created"
    },
    "chroma-q/color-force-ii-12": {
      "name": "Color Force II 12",
      "lastActionDate": "2018-08-24",
      "lastAction": "modified"
    },
    "chroma-q/color-force-ii-48": {
      "name": "Color Force II 48",
      "lastActionDate": "2018-08-24",
      "lastAction": "modified"
    },
    "chroma-q/color-force-ii-72": {
      "name": "Color Force II 72",
      "lastActionDate": "2018-08-24",
      "lastAction": "modified"
    },
    "cinetec/par-18x15w-rgbwa": {
      "name": "PAR 18x15W RGBWA",
      "lastActionDate": "2019-02-18",
      "lastAction": "created"
    },
    "clay-paky/alpha-spot-qwo-800": {
      "name": "Alpha Spot QWO 800",
      "lastActionDate": "2019-02-12",
      "lastAction": "modified"
    },
    "clay-paky/sharpy": {
      "name": "Sharpy",
      "lastActionDate": "2018-09-04",
      "lastAction": "modified"
    },
    "clay-paky/show-batten-100": {
      "name": "Show-Batten 100",
      "lastActionDate": "2018-09-17",
      "lastAction": "imported"
    },
    "clay-paky/spheriscan": {
      "name": "Spheriscan",
      "lastActionDate": "2018-09-04",
      "lastAction": "modified"
    },
    "coemar/prospot-250-lx": {
      "name": "ProSpot 250 LX",
      "lastActionDate": "2018-09-04",
      "lastAction": "modified"
    },
    "contest/irledflat-5x12SIXb": {
      "name": "IrLEDFLAT 5x12SIXb",
      "lastActionDate": "2018-11-11",
      "lastAction": "created"
    },
    "dedolight/dled4-bi": {
      "name": "DLED4-BI",
      "lastActionDate": "2018-11-11",
      "lastAction": "created"
    },
    "dedolight/dled7-bi": {
      "name": "DLED7-BI",
      "lastActionDate": "2018-12-19",
      "lastAction": "created"
    },
    "dts/scena-led-150": {
      "name": "Scena LED 150",
      "lastActionDate": "2018-08-09",
      "lastAction": "modified"
    },
    "dts/xr1200-wash": {
      "name": "XR1200 WASH",
      "lastActionDate": "2018-09-04",
      "lastAction": "modified"
    },
    "elation/acl-360-roller": {
      "name": "ACL 360 Roller",
      "lastActionDate": "2018-09-04",
      "lastAction": "modified"
    },
    "elation/design-led-par-zoom": {
      "name": "Design LED Par Zoom",
      "lastActionDate": "2019-02-21",
      "lastAction": "created"
    },
    "elation/platinum-hfx": {
      "name": "Platinum HFX",
      "lastActionDate": "2018-09-04",
      "lastAction": "modified"
    },
    "elation/platinum-seven": {
      "name": "Platinum Seven",
      "lastActionDate": "2018-08-09",
      "lastAction": "modified"
    },
    "elation/platinum-spot-15r-pro": {
      "name": "Platinum Spot 15R Pro",
      "lastActionDate": "2018-09-04",
      "lastAction": "modified"
    },
    "elation/sixpar-100": {
      "name": "SIXPAR 100",
      "lastActionDate": "2019-01-02",
      "lastAction": "created"
    },
    "elation/sixpar-100-ip": {
      "name": "SIXPAR 100IP",
      "lastActionDate": "2019-01-02",
      "lastAction": "created"
    },
    "elation/sixpar-200": {
      "name": "SIXPAR 200",
      "lastActionDate": "2019-01-02",
      "lastAction": "created"
    },
    "elation/sixpar-200-ip": {
      "name": "SIXPAR 200 IP",
      "lastActionDate": "2019-01-02",
      "lastAction": "created"
    },
    "elation/sixpar-200-wmg": {
      "name": "SIXPAR 200 WMG",
      "lastActionDate": "2019-01-02",
      "lastAction": "created"
    },
    "elation/sixpar-300": {
      "name": "SIXPAR 300",
      "lastActionDate": "2019-01-02",
      "lastAction": "created"
    },
    "elation/sixpar-300-ip": {
      "name": "SIXPAR 300 IP",
      "lastActionDate": "2019-01-02",
      "lastAction": "created"
    },
    "elation/sixpar-300-wmg": {
      "name": "SIXPAR 300 WMG",
      "lastActionDate": "2019-01-02",
      "lastAction": "created"
    },
    "eliminator/stealth-beam": {
      "name": "Stealth Beam",
      "lastActionDate": "2018-09-04",
      "lastAction": "modified"
    },
    "eliminator/stealth-wash-zoom": {
      "name": "Stealth Wash Zoom",
      "lastActionDate": "2019-01-05",
      "lastAction": "created"
    },
    "epsilon/duo-q-beam-bar": {
      "name": "Duo Q-Beam Bar",
      "lastActionDate": "2018-11-09",
      "lastAction": "created"
    },
    "equinox/gigabar": {
      "name": "Gigabar",
      "lastActionDate": "2018-08-24",
      "lastAction": "modified"
    },
    "eurolite/led-fe-1500": {
      "name": "LED FE-1500",
      "lastActionDate": "2018-08-09",
      "lastAction": "modified"
    },
    "eurolite/led-h2o": {
      "name": "LED H²O",
      "lastActionDate": "2018-11-08",
      "lastAction": "created"
    },
    "eurolite/led-kls-801": {
      "name": "LED KLS-801",
      "lastActionDate": "2018-08-24",
      "lastAction": "modified"
    },
    "eurolite/led-ml-56-rgbw": {
      "name": "LED ML-56 RGBW",
      "lastActionDate": "2019-01-15",
      "lastAction": "created"
    },
    "eurolite/led-par-56-tcl": {
      "name": "LED PAR-56 TCL",
      "lastActionDate": "2018-08-09",
      "lastAction": "modified"
    },
    "eurolite/led-pix-12-hcl": {
      "name": "LED PIX-12 HCL",
      "lastActionDate": "2019-01-15",
      "lastAction": "created"
    },
    "eurolite/led-pix-144": {
      "name": "LED PIX-144",
      "lastActionDate": "2019-02-06",
      "lastAction": "created"
    },
    "eurolite/led-ps-4-hcl": {
      "name": "LED PS-4 HCL",
      "lastActionDate": "2018-08-09",
      "lastAction": "modified"
    },
    "eurolite/led-sls-6-uv-floor": {
      "name": "LED SLS-6 UV Floor",
      "lastActionDate": "2018-07-21",
      "lastAction": "modified"
    },
    "eurolite/led-svf-1": {
      "name": "LED SVF-1",
      "lastActionDate": "2018-08-09",
      "lastAction": "modified"
    },
    "eurolite/led-tmh-7": {
      "name": "LED TMH-7",
      "lastActionDate": "2018-09-04",
      "lastAction": "modified"
    },
    "eurolite/led-tmh-9": {
      "name": "LED TMH-9",
      "lastActionDate": "2018-09-04",
      "lastAction": "modified"
    },
    "eurolite/led-tmh-18": {
      "name": "LED TMH-18",
      "lastActionDate": "2018-08-09",
      "lastAction": "modified"
    },
    "eurolite/led-tmh-x12": {
      "name": "LED TMH-X12",
      "lastActionDate": "2018-11-23",
      "lastAction": "modified"
    },
    "eurolite/led-tmh-x25": {
      "name": "LED TMH-X25",
      "lastActionDate": "2018-09-04",
      "lastAction": "modified"
    },
    "evolight/colours-archspot-54-rgb": {
      "name": "Colours Archspot 54 RGB",
      "lastActionDate": "2019-01-05",
      "lastAction": "created"
    },
    "futurelight/dmh-75-i-led-moving-head": {
      "name": "DMH-75.i LED Moving Head",
      "lastActionDate": "2018-09-04",
      "lastAction": "modified"
    },
    "futurelight/pro-slim-par-7-hcl": {
      "name": "PRO Slim PAR-7 HCL",
      "lastActionDate": "2018-08-09",
      "lastAction": "modified"
    },
    "futurelight/sc-250-scanner": {
      "name": "SC-250 Scanner",
      "lastActionDate": "2018-08-09",
      "lastAction": "modified"
    },
    "futurelight/stb-648-led-strobe-smd-5050": {
      "name": "STB-648 LED Strobe SMD 5050",
      "lastActionDate": "2018-08-09",
      "lastAction": "modified"
    },
    "generic/cmy-fader": {
      "name": "CMY Fader",
      "lastActionDate": "2018-07-21",
      "lastAction": "modified"
    },
    "generic/desk-channel": {
      "name": "Desk Channel",
      "lastActionDate": "2018-07-21",
      "lastAction": "modified"
    },
    "generic/drgb-fader": {
      "name": "DRGB Fader",
      "lastActionDate": "2018-07-21",
      "lastAction": "modified"
    },
    "generic/drgbw-fader": {
      "name": "DRGBW Fader",
      "lastActionDate": "2018-07-21",
      "lastAction": "modified"
    },
    "generic/pan-tilt": {
      "name": "Pan/Tilt Fader",
      "lastActionDate": "2018-09-04",
      "lastAction": "modified"
    },
    "generic/rgb-fader": {
      "name": "RGB Fader",
      "lastActionDate": "2018-07-21",
      "lastAction": "modified"
    },
    "generic/rgba-fader": {
      "name": "RGBA Fader",
      "lastActionDate": "2018-07-21",
      "lastAction": "modified"
    },
    "generic/rgbd-fader": {
      "name": "RGBD Fader",
      "lastActionDate": "2018-07-21",
      "lastAction": "modified"
    },
    "generic/rgbw-fader": {
      "name": "RGBW Fader",
      "lastActionDate": "2018-07-21",
      "lastAction": "modified"
    },
    "generic/rgbww-fader": {
      "name": "RGBWW Fader",
      "lastActionDate": "2019-01-21",
      "lastAction": "created"
    },
    "ghost/ip-spot-bat": {
      "name": "IP Spot Bat",
      "lastActionDate": "2018-08-09",
      "lastAction": "modified"
    },
    "glp/force-120": {
      "name": "Force 120",
      "lastActionDate": "2018-12-04",
      "lastAction": "created"
    },
    "glp/impression-fr1": {
      "name": "impression FR1",
      "lastActionDate": "2018-11-26",
      "lastAction": "created"
    },
    "glp/impression-laser": {
      "name": "impression Laser",
      "lastActionDate": "2018-08-09",
      "lastAction": "modified"
    },
    "glp/impression-spot-one": {
      "name": "impression Spot One",
      "lastActionDate": "2018-09-04",
      "lastAction": "modified"
    },
    "glp/impression-x4-bar-10": {
      "name": "Impression X4 Bar 10",
      "lastActionDate": "2018-09-04",
      "lastAction": "modified"
    },
    "glp/jdc1": {
      "name": "JDC1",
      "lastActionDate": "2018-09-04",
      "lastAction": "modified"
    },
    "gruft/pixel-tube": {
      "name": "Pixel Tube",
      "lastActionDate": "2018-11-19",
      "lastAction": "modified"
    },
    "gruft/ventilator": {
      "name": "Ventilator",
      "lastActionDate": "2018-07-21",
      "lastAction": "modified"
    },
    "hong-yi/hy-g60": {
      "name": "HY-G60",
      "lastActionDate": "2018-12-12",
      "lastAction": "created"
    },
    "ibiza-light/par-mini-rgb3": {
      "name": "LED PAR CAN 12x3W 3-in-1 RGB",
      "lastActionDate": "2018-10-06",
      "lastAction": "created"
    },
    "infinity/iw-340-rdm": {
      "name": "iW-340 RDM",
      "lastActionDate": "2018-11-23",
      "lastAction": "modified"
    },
    "jb-lighting/varyscan-p7": {
      "name": "Varyscan P7",
      "lastActionDate": "2018-08-09",
      "lastAction": "modified"
    },
    "jb-systems/twin-effect-laser": {
      "name": "Twin Effect Laser",
      "lastActionDate": "2018-08-09",
      "lastAction": "modified"
    },
    "kam/gobotracer": {
      "name": "GoboTracer",
      "lastActionDate": "2018-09-04",
      "lastAction": "modified"
    },
    "laserworld/cs-1000rgb": {
      "name": "CS-1000RGB",
      "lastActionDate": "2018-09-04",
      "lastAction": "modified"
    },
    "laserworld/ds-1000rgb": {
      "name": "DS-1000RGB",
      "lastActionDate": "2019-01-08",
      "lastAction": "created"
    },
    "lightmaxx/dj-scan-led": {
      "name": "DJ Scan LED",
      "lastActionDate": "2018-08-09",
      "lastAction": "modified"
    },
    "lightmaxx/easy-wash-quad-led": {
      "name": "Easy Wash Quad LED",
      "lastActionDate": "2018-11-02",
      "lastAction": "created"
    },
    "lightmaxx/platinum-mini-tri-par": {
      "name": "Platinum Mini TRI-PAR",
      "lastActionDate": "2018-09-22",
      "lastAction": "modified"
    },
    "lightmaxx/vega-zoom-wash": {
      "name": "Vega Zoom Wash",
      "lastActionDate": "2018-09-22",
      "lastAction": "modified"
    },
    "lixada/mini-gobo-moving-head-light": {
      "name": "Mini Gobo Moving Head Light",
      "lastActionDate": "2018-10-10",
      "lastAction": "created"
    },
    "look/viper-nt": {
      "name": "Viper NT",
      "lastActionDate": "2018-08-09",
      "lastAction": "modified"
    },
    "magicfx/psyco2jet": {
      "name": "PSYCO2JET",
      "lastActionDate": "2018-08-21",
      "lastAction": "modified"
    },
    "magicfx/smokejet": {
      "name": "SMOKEJET",
      "lastActionDate": "2018-09-06",
      "lastAction": "created"
    },
    "magicfx/stage-flame": {
      "name": "Stage Flame",
      "lastActionDate": "2018-08-21",
      "lastAction": "modified"
    },
    "martin/atomic-3000": {
      "name": "Atomic 3000",
      "lastActionDate": "2018-08-09",
      "lastAction": "modified"
    },
    "martin/mac-600": {
      "name": "MAC 600",
      "lastActionDate": "2018-09-25",
      "lastAction": "created"
    },
    "martin/mac-700-wash": {
      "name": "MAC 700 Wash",
      "lastActionDate": "2018-09-04",
      "lastAction": "modified"
    },
    "martin/mac-aura": {
      "name": "MAC Aura",
      "lastActionDate": "2018-09-04",
      "lastAction": "modified"
    },
    "martin/mac-axiom-hybrid": {
      "name": "MAC Axiom Hybrid",
      "lastActionDate": "2018-08-09",
      "lastAction": "modified"
    },
    "martin/mac-encore-performance": {
      "name": "MAC Encore Performance",
      "lastActionDate": "2019-01-16",
      "lastAction": "created"
    },
    "martin/mac-viper-airfx": {
      "name": "MAC Viper AirFX",
      "lastActionDate": "2018-08-09",
      "lastAction": "modified"
    },
    "martin/mac-viper-performance": {
      "name": "MAC Viper Performance",
      "lastActionDate": "2018-08-09",
      "lastAction": "modified"
    },
    "martin/mac-viper-wash": {
      "name": "MAC Viper Wash (DX)",
      "lastActionDate": "2018-08-09",
      "lastAction": "modified"
    },
    "martin/magnum-2500-hz": {
      "name": "Magnum 2500 HZ",
      "lastActionDate": "2018-08-09",
      "lastAction": "modified"
    },
    "martin/mania-scx500": {
      "name": "Mania SCX500",
      "lastActionDate": "2019-01-14",
      "lastAction": "created"
    },
    "martin/roboscan-812": {
      "name": "RoboScan 812",
      "lastActionDate": "2018-08-09",
      "lastAction": "modified"
    },
    "martin/rush-mh-2-wash": {
      "name": "Rush MH 2 Wash",
      "lastActionDate": "2018-09-04",
      "lastAction": "modified"
    },
    "martin/rush-mh-3-beam": {
      "name": "Rush MH 3 Beam",
      "lastActionDate": "2018-09-04",
      "lastAction": "modified"
    },
    "martin/rush-mh-7-hybrid": {
      "name": "Rush MH 7 Hybrid",
      "lastActionDate": "2018-09-04",
      "lastAction": "modified"
    },
    "martin/rush-par-2-rgbw-zoom": {
      "name": "Rush PAR 2 RGBW Zoom",
      "lastActionDate": "2018-11-11",
      "lastAction": "created"
    },
    "mdg/hazer-atmosphere-aps": {
      "name": "Hazer ATMOSPHERE APS",
      "lastActionDate": "2018-08-09",
      "lastAction": "modified"
    },
    "mdg/theone-atmospheric-generator": {
      "name": "theONE Atmospheric Generator",
      "lastActionDate": "2018-08-09",
      "lastAction": "modified"
    },
    "mega-led-lighting/led-par-light-372": {
      "name": "LED PAR Light-372",
      "lastActionDate": "2019-02-06",
      "lastAction": "created"
    },
    "mega-led-lighting/zoom-360": {
      "name": "ZOOM 360",
      "lastActionDate": "2019-02-06",
      "lastAction": "created"
    },
    "minuit-une/ivl-carre": {
      "name": "IVL Carré",
      "lastActionDate": "2018-09-04",
      "lastAction": "modified"
    },
    "minuit-une/m-carre": {
      "name": "M-Carré",
      "redirectTo": "minuit-une/ivl-carre",
      "reason": "FixtureRenamed"
    },
    "nicols/led-bar-123-fc-ip": {
      "name": "LED BAR 123 FC IP",
      "lastActionDate": "2018-08-24",
      "lastAction": "modified"
    },
    "nicols/pat-252": {
      "name": "PAT 252",
      "lastActionDate": "2018-11-23",
      "lastAction": "created"
    },
    "orion/orcan2": {
      "name": "ORCAN2",
      "lastActionDate": "2018-07-21",
      "lastAction": "modified"
    },
    "powerlighting/wash-84w": {
      "name": "Wash 84W",
      "lastActionDate": "2018-09-04",
      "lastAction": "modified"
    },
    "prolights/diamond19": {
      "name": "DIAMOND19",
      "lastActionDate": "2018-08-09",
      "lastAction": "modified"
    },
    "prolights/pixpan16": {
      "name": "PIXPAN16",
      "lastActionDate": "2018-08-09",
      "lastAction": "modified"
    },
    "prolights/polar3000": {
      "name": "POLAR3000",
      "lastActionDate": "2019-02-16",
      "lastAction": "created"
    },
    "prolights/v700spot": {
      "name": "V700SPOT",
      "lastActionDate": "2018-11-01",
      "lastAction": "created"
    },
    "qtx/lux-ld30w": {
      "name": "LUX-LD30W",
      "lastActionDate": "2018-09-04",
      "lastAction": "modified"
    },
    "renkforce/gm107": {
      "name": "GM107",
      "lastActionDate": "2018-09-13",
      "lastAction": "created"
    },
    "robe/colorspot-2500e-at": {
      "name": "ColorSpot 2500E AT",
      "lastActionDate": "2018-09-04",
      "lastAction": "modified"
    },
    "robe/dj-scan-250-xt": {
      "name": "DJ Scan 250 XT",
      "lastActionDate": "2018-08-09",
      "lastAction": "modified"
    },
    "robe/robin-300e-wash": {
      "name": "Robin 300E Wash",
      "lastActionDate": "2019-03-02",
      "lastAction": "created"
    },
    "robe/robin-600e-spot": {
      "name": "Robin 600E Spot",
      "lastActionDate": "2018-09-04",
      "lastAction": "modified"
    },
    "robe/robin-ledbeam-100": {
      "name": "Robin LEDBeam 100",
      "lastActionDate": "2019-01-21",
      "lastAction": "created"
    },
    "robe/robin-ledbeam-150": {
      "name": "Robin LEDBeam 150",
      "lastActionDate": "2018-08-09",
      "lastAction": "modified"
    },
    "robe/robin-ledwash-600": {
      "name": "Robin LEDWash 600",
      "lastActionDate": "2018-08-09",
      "lastAction": "modified"
    },
    "robe/robin-viva-cmy": {
      "name": "ROBIN Viva CMY",
      "lastActionDate": "2018-10-24",
      "lastAction": "imported"
    },
    "robert-juliat/613sx": {
      "name": "613SX",
      "lastActionDate": "2018-11-27",
      "lastAction": "created"
    },
    "shehds/led-flat-par-12x3w-rgbw": {
      "name": "LED Flat Par 12x3W RGBW",
      "lastActionDate": "2018-11-11",
      "lastAction": "created"
    },
    "showtec/atmos-2000": {
      "name": "Atmos 2000",
      "lastActionDate": "2018-11-27",
      "lastAction": "created"
    },
    "showtec/club-par-12-4-rgbw": {
      "name": "Club PAR 12/4 RGBW",
      "lastActionDate": "2018-11-02",
      "lastAction": "created"
    },
    "showtec/dominator": {
      "name": "Dominator",
      "lastActionDate": "2018-08-09",
      "lastAction": "modified"
    },
    "showtec/horizon-8": {
      "name": "Horizon 8",
      "lastActionDate": "2018-07-21",
      "lastAction": "modified"
    },
    "showtec/kanjo-spot-60": {
      "name": "Kanjo Spot 60",
      "lastActionDate": "2018-09-04",
      "lastAction": "modified"
    },
    "showtec/kanjo-wash-rgb": {
      "name": "Kanjo Wash RGB",
      "lastActionDate": "2018-09-04",
      "lastAction": "modified"
    },
    "showtec/led-light-bar-rgb-v3": {
      "name": "LED Light Bar RGB V3",
      "lastActionDate": "2018-08-24",
      "lastAction": "modified"
    },
    "showtec/phantom-50-led-spot": {
      "name": "Phantom 50 LED Spot",
      "lastActionDate": "2018-09-04",
      "lastAction": "modified"
    },
    "showtec/phantom-140-led-spot": {
      "name": "Phantom 140 LED Beam",
      "lastActionDate": "2018-09-04",
      "lastAction": "modified"
    },
    "showtec/pixel-bar-12-mkii": {
      "name": "Pixel Bar 12 MKII",
      "lastActionDate": "2018-08-24",
      "lastAction": "modified"
    },
    "showtec/sunraise-led": {
      "name": "Sunraise LED",
      "lastActionDate": "2018-08-09",
      "lastAction": "modified"
    },
    "showtec/sunstrip-active-mkii": {
      "name": "Sunstrip Active MKII",
      "lastActionDate": "2018-11-02",
      "lastAction": "created"
    },
    "showtec/xs-1-rgbw": {
      "name": "XS-1 RGBW",
      "lastActionDate": "2018-09-04",
      "lastAction": "modified"
    },
    "showven/sparkular": {
      "name": "Sparkular",
      "lastActionDate": "2018-08-09",
      "lastAction": "modified"
    },
    "showven/sparkular-fall": {
      "name": "Sparkular Fall",
      "lastActionDate": "2018-08-09",
      "lastAction": "modified"
    },
    "skypix/ribalta-beam": {
      "name": "Ribalta Beam",
      "lastActionDate": "2018-10-16",
      "lastAction": "created"
    },
    "solaris/smart-36": {
      "name": "SMART 36",
      "lastActionDate": "2018-10-25",
      "lastAction": "created"
    },
    "solena/max-par-20": {
      "name": "Max Par 20",
      "lastActionDate": "2018-11-02",
      "lastAction": "created"
    },
    "solena/mini-par-12": {
      "name": "Mini Par 12",
      "lastActionDate": "2018-10-12",
      "lastAction": "created"
    },
    "stairville/led-flood-panel-150": {
      "name": "LED Flood Panel 150",
      "lastActionDate": "2018-08-09",
      "lastAction": "modified"
    },
    "stairville/mh-100": {
      "name": "MH-100",
      "lastActionDate": "2018-09-04",
      "lastAction": "modified"
    },
    "stairville/mh-x25": {
      "name": "MH-X25",
      "lastActionDate": "2018-09-04",
      "lastAction": "modified"
    },
    "stairville/stage-tri-led": {
      "name": "Stage TRI LED",
      "lastActionDate": "2018-08-09",
      "lastAction": "modified"
    },
    "sun-star/g-2011-nova": {
      "name": "G-2011 / NOVA",
      "lastActionDate": "2018-12-08",
      "lastAction": "created"
    },
    "tiptop-stage-light/3-10w-battery-led-wedge-par": {
      "name": "3*10W Battery LED WEDGE PAR",
      "lastActionDate": "2018-12-12",
      "lastAction": "created"
    },
    "tmb/solaris-flare": {
      "name": "Solaris Flare",
      "lastActionDate": "2018-08-09",
      "lastAction": "modified"
    },
    "venue/thintri64": {
      "name": "ThinTri64",
      "lastActionDate": "2018-07-21",
      "lastAction": "modified"
    },
    "venue/tristrip3z": {
      "name": "TriStrip3Z",
      "lastActionDate": "2018-08-24",
      "lastAction": "modified"
    }
  },
  "manufacturers": {
    "5star-systems": [
      "spica-250m"
    ],
    "abstract": [
      "twister-4"
    ],
    "adb": [
      "alc4",
      "europe-105",
      "warp-m"
    ],
    "american-dj": [
      "auto-spot-150",
      "boom-box-fx2",
      "dotz-par",
      "encore-profile-1000-ww",
      "flat-par-qa12xs",
      "fog-fury-jett-pro",
      "galaxian-3d",
      "inno-pocket-beam-q4",
      "inno-pocket-fusion",
      "mega-bar-rgba",
      "mega-hex-par",
      "quad-phase-hp",
      "revo-4-ir",
      "revo-burst",
      "revo-sweep",
      "saber-spot-rgbw",
      "starbust-5x15w-rgbwy-uv-led",
      "vizi-spot-led-pro",
      "xs-400"
    ],
    "arri": [
      "skypanel-s30c"
    ],
    "ayra": [
      "tdc-triple-burst"
    ],
    "ayrton": [
      "magicblade-fx"
    ],
    "beamz": [
      "h2000-faze-machine"
    ],
    "big-dipper": [
      "ls90"
    ],
    "blizzard": [
      "puck-rgbaw",
      "rokbox-rgbw"
    ],
    "boomtonedj": [
      "crazy-spot-30",
      "xtrem-led"
    ],
    "briteq": [
      "bt-ledrotor",
      "cob-slim-100-rgb"
    ],
    "cameo": [
      "auro-spot-100",
      "auro-spot-200",
      "auro-spot-300",
      "auro-spot-400",
      "flash-matrix-250",
      "flat-par-can-tri-7x-3w-ir",
      "flat-pro-18",
      "flat-pro-flood-ip65-tri",
      "gobo-scanner-80",
      "hydrabeam-100",
      "hydrabeam-300-rgbw",
      "nanospot-120",
      "outdoor-par-tri-12",
      "steam-wizard-1000",
      "steam-wizard-2000",
      "storm",
      "thunder-wash-100-rgb",
      "thunder-wash-100-w",
      "thunder-wash-600-rgb",
      "thunder-wash-600-w",
      "zenit-w600"
    ],
    "chauvet-dj": [
      "corepar-uv-usb",
      "eve-p-100-ww",
      "eve-p-130-rgb",
      "freedom-h1",
      "gigbar-2",
      "slimpar-pro-h-usb",
      "slimpar-pro-qz12",
      "slimpar-pro-w",
      "slimpar-q12-bt",
      "slimpar-t12-bt",
      "washfx"
    ],
    "chauvet-professional": [
      "colordash-batten-quad-6",
      "rogue-r2-wash"
    ],
    "chroma-q": [
      "color-force-ii-12",
      "color-force-ii-48",
      "color-force-ii-72"
    ],
    "cinetec": [
      "par-18x15w-rgbwa"
    ],
    "clay-paky": [
      "alpha-spot-qwo-800",
      "sharpy",
      "show-batten-100",
      "spheriscan"
    ],
    "coemar": [
      "prospot-250-lx"
    ],
    "contest": [
      "irledflat-5x12SIXb"
    ],
    "dedolight": [
      "dled4-bi",
      "dled7-bi"
    ],
    "dts": [
      "scena-led-150",
      "xr1200-wash"
    ],
    "elation": [
      "acl-360-roller",
      "design-led-par-zoom",
      "platinum-hfx",
      "platinum-seven",
      "platinum-spot-15r-pro",
      "sixpar-100",
      "sixpar-100-ip",
      "sixpar-200",
      "sixpar-200-ip",
      "sixpar-200-wmg",
      "sixpar-300",
      "sixpar-300-ip",
      "sixpar-300-wmg"
    ],
    "eliminator": [
      "stealth-beam",
      "stealth-wash-zoom"
    ],
    "epsilon": [
      "duo-q-beam-bar"
    ],
    "equinox": [
      "gigabar"
    ],
    "eurolite": [
      "led-fe-1500",
      "led-h2o",
      "led-kls-801",
      "led-ml-56-rgbw",
      "led-par-56-tcl",
      "led-pix-12-hcl",
      "led-pix-144",
      "led-ps-4-hcl",
      "led-sls-6-uv-floor",
      "led-svf-1",
      "led-tmh-7",
      "led-tmh-9",
      "led-tmh-18",
      "led-tmh-x12",
      "led-tmh-x25"
    ],
    "evolight": [
      "colours-archspot-54-rgb"
    ],
    "futurelight": [
      "dmh-75-i-led-moving-head",
      "pro-slim-par-7-hcl",
      "sc-250-scanner",
      "stb-648-led-strobe-smd-5050"
    ],
    "generic": [
      "cmy-fader",
      "desk-channel",
      "drgb-fader",
      "drgbw-fader",
      "pan-tilt",
      "rgb-fader",
      "rgba-fader",
      "rgbd-fader",
      "rgbw-fader",
      "rgbww-fader"
    ],
    "ghost": [
      "ip-spot-bat"
    ],
    "glp": [
      "force-120",
      "impression-fr1",
      "impression-laser",
      "impression-spot-one",
      "impression-x4-bar-10",
      "jdc1"
    ],
    "gruft": [
      "pixel-tube",
      "ventilator"
    ],
    "hong-yi": [
      "hy-g60"
    ],
    "ibiza-light": [
      "par-mini-rgb3"
    ],
    "infinity": [
      "iw-340-rdm"
    ],
    "jb-lighting": [
      "varyscan-p7"
    ],
    "jb-systems": [
      "twin-effect-laser"
    ],
    "kam": [
      "gobotracer"
    ],
    "laserworld": [
      "cs-1000rgb",
      "ds-1000rgb"
    ],
    "lightmaxx": [
      "dj-scan-led",
      "easy-wash-quad-led",
      "platinum-mini-tri-par",
      "vega-zoom-wash"
    ],
    "lixada": [
      "mini-gobo-moving-head-light"
    ],
    "look": [
      "viper-nt"
    ],
    "magicfx": [
      "psyco2jet",
      "smokejet",
      "stage-flame"
    ],
    "martin": [
      "atomic-3000",
      "mac-600",
      "mac-700-wash",
      "mac-aura",
      "mac-axiom-hybrid",
      "mac-encore-performance",
      "mac-viper-airfx",
      "mac-viper-performance",
      "mac-viper-wash",
      "magnum-2500-hz",
      "mania-scx500",
      "roboscan-812",
      "rush-mh-2-wash",
      "rush-mh-3-beam",
      "rush-mh-7-hybrid",
      "rush-par-2-rgbw-zoom"
    ],
    "mdg": [
      "hazer-atmosphere-aps",
      "theone-atmospheric-generator"
    ],
    "mega-led-lighting": [
      "led-par-light-372",
      "zoom-360"
    ],
    "minuit-une": [
      "ivl-carre"
    ],
    "nicols": [
      "led-bar-123-fc-ip",
      "pat-252"
    ],
    "orion": [
      "orcan2"
    ],
    "powerlighting": [
      "wash-84w"
    ],
    "prolights": [
      "diamond19",
      "pixpan16",
      "polar3000",
      "v700spot"
    ],
    "qtx": [
      "lux-ld30w"
    ],
    "renkforce": [
      "gm107"
    ],
    "robe": [
      "colorspot-2500e-at",
      "dj-scan-250-xt",
      "robin-300e-wash",
      "robin-600e-spot",
      "robin-ledbeam-100",
      "robin-ledbeam-150",
      "robin-ledwash-600",
      "robin-viva-cmy"
    ],
    "robert-juliat": [
      "613sx"
    ],
    "shehds": [
      "led-flat-par-12x3w-rgbw"
    ],
    "showtec": [
      "atmos-2000",
      "club-par-12-4-rgbw",
      "dominator",
      "horizon-8",
      "kanjo-spot-60",
      "kanjo-wash-rgb",
      "led-light-bar-rgb-v3",
      "phantom-50-led-spot",
      "phantom-140-led-spot",
      "pixel-bar-12-mkii",
      "sunraise-led",
      "sunstrip-active-mkii",
      "xs-1-rgbw"
    ],
    "showven": [
      "sparkular",
      "sparkular-fall"
    ],
    "skypix": [
      "ribalta-beam"
    ],
    "solaris": [
      "smart-36"
    ],
    "solena": [
      "max-par-20",
      "mini-par-12"
    ],
    "stairville": [
      "led-flood-panel-150",
      "mh-100",
      "mh-x25",
      "stage-tri-led"
    ],
    "sun-star": [
      "g-2011-nova"
    ],
    "tiptop-stage-light": [
      "3-10w-battery-led-wedge-par"
    ],
    "tmb": [
      "solaris-flare"
    ],
    "venue": [
      "thintri64",
      "tristrip3z"
    ]
  },
  "categories": {
    "Blinder": [
      "adb/alc4",
      "american-dj/dotz-par",
      "american-dj/encore-profile-1000-ww",
      "american-dj/flat-par-qa12xs",
      "cameo/flash-matrix-250",
      "cameo/flat-pro-flood-ip65-tri",
      "cameo/thunder-wash-100-rgb",
      "cameo/thunder-wash-100-w",
      "cameo/thunder-wash-600-rgb",
      "cameo/thunder-wash-600-w",
      "glp/jdc1",
      "prolights/polar3000",
      "showtec/horizon-8",
      "showtec/sunstrip-active-mkii",
      "stairville/led-flood-panel-150",
      "tmb/solaris-flare"
    ],
    "Color Changer": [
      "5star-systems/spica-250m",
      "abstract/twister-4",
      "adb/alc4",
      "american-dj/auto-spot-150",
      "american-dj/boom-box-fx2",
      "american-dj/dotz-par",
      "american-dj/flat-par-qa12xs",
      "american-dj/fog-fury-jett-pro",
      "american-dj/inno-pocket-beam-q4",
      "american-dj/inno-pocket-fusion",
      "american-dj/mega-bar-rgba",
      "american-dj/mega-hex-par",
      "american-dj/quad-phase-hp",
      "american-dj/revo-4-ir",
      "american-dj/revo-sweep",
      "american-dj/saber-spot-rgbw",
      "american-dj/starbust-5x15w-rgbwy-uv-led",
      "american-dj/vizi-spot-led-pro",
      "american-dj/xs-400",
      "arri/skypanel-s30c",
      "ayra/tdc-triple-burst",
      "ayrton/magicblade-fx",
      "big-dipper/ls90",
      "blizzard/puck-rgbaw",
      "blizzard/rokbox-rgbw",
      "boomtonedj/crazy-spot-30",
      "boomtonedj/xtrem-led",
      "briteq/bt-ledrotor",
      "briteq/cob-slim-100-rgb",
      "cameo/auro-spot-100",
      "cameo/auro-spot-200",
      "cameo/auro-spot-300",
      "cameo/auro-spot-400",
      "cameo/flat-par-can-tri-7x-3w-ir",
      "cameo/flat-pro-18",
      "cameo/flat-pro-flood-ip65-tri",
      "cameo/gobo-scanner-80",
      "cameo/hydrabeam-100",
      "cameo/hydrabeam-300-rgbw",
      "cameo/nanospot-120",
      "cameo/outdoor-par-tri-12",
      "cameo/steam-wizard-1000",
      "cameo/steam-wizard-2000",
      "cameo/storm",
      "cameo/thunder-wash-100-rgb",
      "cameo/thunder-wash-600-rgb",
      "cameo/zenit-w600",
      "chauvet-dj/eve-p-130-rgb",
      "chauvet-dj/freedom-h1",
      "chauvet-dj/gigbar-2",
      "chauvet-dj/slimpar-pro-h-usb",
      "chauvet-dj/slimpar-pro-qz12",
      "chauvet-dj/slimpar-pro-w",
      "chauvet-dj/slimpar-q12-bt",
      "chauvet-dj/slimpar-t12-bt",
      "chauvet-dj/washfx",
      "chauvet-professional/colordash-batten-quad-6",
      "chauvet-professional/rogue-r2-wash",
      "chroma-q/color-force-ii-12",
      "chroma-q/color-force-ii-48",
      "chroma-q/color-force-ii-72",
      "cinetec/par-18x15w-rgbwa",
      "clay-paky/alpha-spot-qwo-800",
      "clay-paky/sharpy",
      "clay-paky/show-batten-100",
      "clay-paky/spheriscan",
      "coemar/prospot-250-lx",
      "contest/irledflat-5x12SIXb",
      "dts/xr1200-wash",
      "elation/acl-360-roller",
      "elation/design-led-par-zoom",
      "elation/platinum-hfx",
      "elation/platinum-seven",
      "elation/platinum-spot-15r-pro",
      "elation/sixpar-100",
      "elation/sixpar-100-ip",
      "elation/sixpar-200",
      "elation/sixpar-200-ip",
      "elation/sixpar-200-wmg",
      "elation/sixpar-300",
      "elation/sixpar-300-ip",
      "elation/sixpar-300-wmg",
      "eliminator/stealth-beam",
      "eliminator/stealth-wash-zoom",
      "epsilon/duo-q-beam-bar",
      "equinox/gigabar",
      "eurolite/led-fe-1500",
      "eurolite/led-h2o",
      "eurolite/led-kls-801",
      "eurolite/led-ml-56-rgbw",
      "eurolite/led-par-56-tcl",
      "eurolite/led-pix-12-hcl",
      "eurolite/led-pix-144",
      "eurolite/led-ps-4-hcl",
      "eurolite/led-tmh-7",
      "eurolite/led-tmh-9",
      "eurolite/led-tmh-18",
      "eurolite/led-tmh-x12",
      "eurolite/led-tmh-x25",
      "evolight/colours-archspot-54-rgb",
      "futurelight/dmh-75-i-led-moving-head",
      "futurelight/pro-slim-par-7-hcl",
      "futurelight/sc-250-scanner",
      "generic/cmy-fader",
      "generic/drgb-fader",
      "generic/drgbw-fader",
      "generic/rgb-fader",
      "generic/rgba-fader",
      "generic/rgbd-fader",
      "generic/rgbw-fader",
      "generic/rgbww-fader",
      "ghost/ip-spot-bat",
      "glp/force-120",
      "glp/impression-fr1",
      "glp/impression-laser",
      "glp/impression-spot-one",
      "glp/impression-x4-bar-10",
      "glp/jdc1",
      "gruft/pixel-tube",
      "gruft/ventilator",
      "hong-yi/hy-g60",
      "ibiza-light/par-mini-rgb3",
      "infinity/iw-340-rdm",
      "jb-lighting/varyscan-p7",
      "jb-systems/twin-effect-laser",
      "kam/gobotracer",
      "laserworld/cs-1000rgb",
      "laserworld/ds-1000rgb",
      "lightmaxx/dj-scan-led",
      "lightmaxx/easy-wash-quad-led",
      "lightmaxx/platinum-mini-tri-par",
      "lightmaxx/vega-zoom-wash",
      "lixada/mini-gobo-moving-head-light",
      "magicfx/smokejet",
      "martin/mac-600",
      "martin/mac-700-wash",
      "martin/mac-aura",
      "martin/mac-axiom-hybrid",
      "martin/mac-encore-performance",
      "martin/mac-viper-airfx",
      "martin/mac-viper-performance",
      "martin/mac-viper-wash",
      "martin/mania-scx500",
      "martin/roboscan-812",
      "martin/rush-mh-2-wash",
      "martin/rush-mh-3-beam",
      "martin/rush-mh-7-hybrid",
      "martin/rush-par-2-rgbw-zoom",
      "mega-led-lighting/led-par-light-372",
      "mega-led-lighting/zoom-360",
      "minuit-une/ivl-carre",
      "nicols/led-bar-123-fc-ip",
      "nicols/pat-252",
      "orion/orcan2",
      "powerlighting/wash-84w",
      "prolights/diamond19",
      "prolights/pixpan16",
      "prolights/v700spot",
      "qtx/lux-ld30w",
      "renkforce/gm107",
      "robe/colorspot-2500e-at",
      "robe/dj-scan-250-xt",
      "robe/robin-300e-wash",
      "robe/robin-600e-spot",
      "robe/robin-ledbeam-100",
      "robe/robin-ledbeam-150",
      "robe/robin-ledwash-600",
      "robe/robin-viva-cmy",
      "shehds/led-flat-par-12x3w-rgbw",
      "showtec/club-par-12-4-rgbw",
      "showtec/dominator",
      "showtec/horizon-8",
      "showtec/kanjo-spot-60",
      "showtec/kanjo-wash-rgb",
      "showtec/led-light-bar-rgb-v3",
      "showtec/phantom-50-led-spot",
      "showtec/phantom-140-led-spot",
      "showtec/pixel-bar-12-mkii",
      "showtec/sunraise-led",
      "showtec/xs-1-rgbw",
      "skypix/ribalta-beam",
      "solaris/smart-36",
      "solena/max-par-20",
      "solena/mini-par-12",
      "stairville/led-flood-panel-150",
      "stairville/mh-100",
      "stairville/mh-x25",
      "stairville/stage-tri-led",
      "tiptop-stage-light/3-10w-battery-led-wedge-par",
      "tmb/solaris-flare",
      "venue/thintri64",
      "venue/tristrip3z"
    ],
    "Dimmer": [
      "adb/europe-105",
      "american-dj/encore-profile-1000-ww",
      "american-dj/flat-par-qa12xs",
      "american-dj/saber-spot-rgbw",
      "american-dj/starbust-5x15w-rgbwy-uv-led",
      "arri/skypanel-s30c",
      "cameo/flat-par-can-tri-7x-3w-ir",
      "chauvet-dj/eve-p-100-ww",
      "dedolight/dled4-bi",
      "dedolight/dled7-bi",
      "dts/scena-led-150",
      "eurolite/led-sls-6-uv-floor",
      "generic/desk-channel",
      "magicfx/smokejet",
      "robe/robin-ledbeam-100",
      "robert-juliat/613sx",
      "showtec/club-par-12-4-rgbw",
      "showtec/sunstrip-active-mkii"
    ],
    "Effect": [
      "american-dj/revo-burst",
      "ayra/tdc-triple-burst",
      "eurolite/led-h2o",
      "magicfx/psyco2jet",
      "magicfx/stage-flame",
      "minuit-une/ivl-carre",
      "showven/sparkular",
      "showven/sparkular-fall",
      "venue/tristrip3z"
    ],
    "Fan": [
      "briteq/bt-ledrotor",
      "glp/force-120",
      "gruft/ventilator"
    ],
    "Flower": [
      "abstract/twister-4",
      "american-dj/inno-pocket-fusion",
      "american-dj/quad-phase-hp",
      "american-dj/revo-4-ir",
      "american-dj/revo-burst",
      "american-dj/revo-sweep",
      "boomtonedj/xtrem-led",
      "cameo/storm",
      "eurolite/led-fe-1500",
      "eurolite/led-svf-1",
      "showtec/sunraise-led"
    ],
    "Hazer": [
      "beamz/h2000-faze-machine",
      "martin/magnum-2500-hz",
      "mdg/hazer-atmosphere-aps",
      "mdg/theone-atmospheric-generator"
    ],
    "Laser": [
      "american-dj/boom-box-fx2",
      "american-dj/galaxian-3d",
      "american-dj/inno-pocket-fusion",
      "cameo/storm",
      "chauvet-dj/gigbar-2",
      "eurolite/led-fe-1500",
      "glp/impression-laser",
      "jb-systems/twin-effect-laser",
      "laserworld/cs-1000rgb",
      "laserworld/ds-1000rgb",
      "minuit-une/ivl-carre",
      "showtec/dominator",
      "sun-star/g-2011-nova"
    ],
    "Matrix": [
      "american-dj/revo-4-ir",
      "cameo/flash-matrix-250",
      "eurolite/led-tmh-18",
      "eurolite/led-tmh-x25",
      "glp/jdc1",
      "prolights/pixpan16"
    ],
    "Moving Head": [
      "5star-systems/spica-250m",
      "adb/warp-m",
      "american-dj/auto-spot-150",
      "american-dj/inno-pocket-beam-q4",
      "american-dj/starbust-5x15w-rgbwy-uv-led",
      "american-dj/vizi-spot-led-pro",
      "american-dj/xs-400",
      "ayrton/magicblade-fx",
      "big-dipper/ls90",
      "boomtonedj/crazy-spot-30",
      "cameo/auro-spot-100",
      "cameo/auro-spot-200",
      "cameo/auro-spot-300",
      "cameo/auro-spot-400",
      "cameo/hydrabeam-100",
      "cameo/hydrabeam-300-rgbw",
      "cameo/nanospot-120",
      "chauvet-professional/rogue-r2-wash",
      "clay-paky/alpha-spot-qwo-800",
      "clay-paky/sharpy",
      "clay-paky/show-batten-100",
      "coemar/prospot-250-lx",
      "dts/xr1200-wash",
      "elation/acl-360-roller",
      "elation/platinum-hfx",
      "elation/platinum-seven",
      "elation/platinum-spot-15r-pro",
      "eliminator/stealth-beam",
      "eliminator/stealth-wash-zoom",
      "epsilon/duo-q-beam-bar",
      "eurolite/led-svf-1",
      "eurolite/led-tmh-7",
      "eurolite/led-tmh-9",
      "eurolite/led-tmh-18",
      "eurolite/led-tmh-x12",
      "eurolite/led-tmh-x25",
      "futurelight/dmh-75-i-led-moving-head",
      "generic/pan-tilt",
      "glp/impression-fr1",
      "glp/impression-laser",
      "glp/impression-spot-one",
      "glp/impression-x4-bar-10",
      "glp/jdc1",
      "hong-yi/hy-g60",
      "infinity/iw-340-rdm",
      "jb-lighting/varyscan-p7",
      "kam/gobotracer",
      "lightmaxx/easy-wash-quad-led",
      "lightmaxx/vega-zoom-wash",
      "lixada/mini-gobo-moving-head-light",
      "martin/mac-600",
      "martin/mac-700-wash",
      "martin/mac-aura",
      "martin/mac-axiom-hybrid",
      "martin/mac-encore-performance",
      "martin/mac-viper-airfx",
      "martin/mac-viper-performance",
      "martin/mac-viper-wash",
      "martin/rush-mh-2-wash",
      "martin/rush-mh-3-beam",
      "martin/rush-mh-7-hybrid",
      "mega-led-lighting/zoom-360",
      "powerlighting/wash-84w",
      "prolights/diamond19",
      "prolights/v700spot",
      "qtx/lux-ld30w",
      "renkforce/gm107",
      "robe/colorspot-2500e-at",
      "robe/robin-300e-wash",
      "robe/robin-600e-spot",
      "robe/robin-ledbeam-100",
      "robe/robin-ledbeam-150",
      "robe/robin-ledwash-600",
      "robe/robin-viva-cmy",
      "showtec/kanjo-spot-60",
      "showtec/kanjo-wash-rgb",
      "showtec/phantom-50-led-spot",
      "showtec/phantom-140-led-spot",
      "showtec/xs-1-rgbw",
      "skypix/ribalta-beam",
      "stairville/mh-100",
      "stairville/mh-x25"
    ],
    "Other": [
      "chauvet-dj/corepar-uv-usb"
    ],
    "Pixel Bar": [
      "adb/alc4",
      "american-dj/mega-bar-rgba",
      "ayrton/magicblade-fx",
      "chauvet-professional/colordash-batten-quad-6",
      "chroma-q/color-force-ii-12",
      "chroma-q/color-force-ii-48",
      "chroma-q/color-force-ii-72",
      "clay-paky/show-batten-100",
      "epsilon/duo-q-beam-bar",
      "eurolite/led-pix-12-hcl",
      "eurolite/led-pix-144",
      "glp/impression-x4-bar-10",
      "gruft/pixel-tube",
      "nicols/led-bar-123-fc-ip",
      "showtec/led-light-bar-rgb-v3",
      "showtec/pixel-bar-12-mkii",
      "showtec/sunstrip-active-mkii",
      "skypix/ribalta-beam",
      "venue/tristrip3z"
    ],
    "Scanner": [
      "cameo/gobo-scanner-80",
      "clay-paky/spheriscan",
      "futurelight/sc-250-scanner",
      "lightmaxx/dj-scan-led",
      "martin/mania-scx500",
      "martin/roboscan-812",
      "nicols/pat-252",
      "robe/dj-scan-250-xt"
    ],
    "Smoke": [
      "american-dj/fog-fury-jett-pro",
      "beamz/h2000-faze-machine",
      "cameo/steam-wizard-1000",
      "cameo/steam-wizard-2000",
      "look/viper-nt",
      "magicfx/smokejet",
      "mdg/theone-atmospheric-generator",
      "showtec/atmos-2000"
    ],
    "Stand": [
      "chauvet-dj/gigbar-2",
      "equinox/gigabar",
      "eurolite/led-kls-801"
    ],
    "Strobe": [
      "arri/skypanel-s30c",
      "cameo/flash-matrix-250",
      "cameo/flat-par-can-tri-7x-3w-ir",
      "cameo/storm",
      "cameo/thunder-wash-100-rgb",
      "cameo/thunder-wash-100-w",
      "cameo/thunder-wash-600-rgb",
      "cameo/thunder-wash-600-w",
      "eurolite/led-fe-1500",
      "futurelight/stb-648-led-strobe-smd-5050",
      "glp/impression-x4-bar-10",
      "glp/jdc1",
      "martin/atomic-3000",
      "prolights/polar3000",
      "tmb/solaris-flare"
    ]
  },
  "contributors": {
    "Felix Edelmann": [
      "5star-systems/spica-250m",
      "abstract/twister-4",
      "american-dj/auto-spot-150",
      "american-dj/boom-box-fx2",
      "american-dj/dotz-par",
      "american-dj/fog-fury-jett-pro",
      "american-dj/galaxian-3d",
      "american-dj/revo-4-ir",
      "american-dj/revo-sweep",
      "ayrton/magicblade-fx",
      "cameo/auro-spot-100",
      "cameo/auro-spot-200",
      "cameo/auro-spot-300",
      "cameo/auro-spot-400",
      "cameo/flash-matrix-250",
      "cameo/flat-pro-18",
      "cameo/flat-pro-flood-ip65-tri",
      "cameo/gobo-scanner-80",
      "cameo/hydrabeam-100",
      "cameo/nanospot-120",
      "cameo/outdoor-par-tri-12",
      "cameo/steam-wizard-1000",
      "cameo/steam-wizard-2000",
      "cameo/storm",
      "cameo/zenit-w600",
      "chauvet-dj/corepar-uv-usb",
      "chauvet-dj/gigbar-2",
      "chauvet-dj/slimpar-pro-h-usb",
      "chauvet-dj/slimpar-pro-qz12",
      "chauvet-dj/slimpar-pro-w",
      "chauvet-dj/washfx",
      "chroma-q/color-force-ii-12",
      "chroma-q/color-force-ii-48",
      "chroma-q/color-force-ii-72",
      "clay-paky/spheriscan",
      "contest/irledflat-5x12SIXb",
      "elation/acl-360-roller",
      "elation/platinum-seven",
      "elation/platinum-spot-15r-pro",
      "elation/sixpar-100",
      "elation/sixpar-100-ip",
      "elation/sixpar-200",
      "elation/sixpar-200-ip",
      "elation/sixpar-200-wmg",
      "elation/sixpar-300",
      "elation/sixpar-300-ip",
      "elation/sixpar-300-wmg",
      "equinox/gigabar",
      "eurolite/led-fe-1500",
      "eurolite/led-h2o",
      "eurolite/led-kls-801",
      "eurolite/led-par-56-tcl",
      "eurolite/led-svf-1",
      "eurolite/led-tmh-18",
      "eurolite/led-tmh-x25",
      "futurelight/pro-slim-par-7-hcl",
      "futurelight/sc-250-scanner",
      "futurelight/stb-648-led-strobe-smd-5050",
      "glp/impression-fr1",
      "glp/impression-laser",
      "glp/impression-spot-one",
      "jb-lighting/varyscan-p7",
      "lightmaxx/easy-wash-quad-led",
      "lightmaxx/platinum-mini-tri-par",
      "martin/atomic-3000",
      "martin/mac-encore-performance",
      "mega-led-lighting/led-par-light-372",
      "mega-led-lighting/zoom-360",
      "orion/orcan2",
      "prolights/pixpan16",
      "robe/dj-scan-250-xt",
      "robe/robin-ledbeam-150",
      "robe/robin-ledwash-600",
      "robe/robin-viva-cmy",
      "showtec/atmos-2000",
      "showtec/dominator",
      "showtec/kanjo-wash-rgb",
      "showtec/led-light-bar-rgb-v3",
      "showtec/phantom-50-led-spot",
      "showtec/phantom-140-led-spot",
      "showtec/pixel-bar-12-mkii",
      "showtec/sunraise-led",
      "skypix/ribalta-beam",
      "solaris/smart-36",
      "solena/max-par-20",
      "solena/mini-par-12",
      "stairville/led-flood-panel-150",
      "venue/thintri64"
    ],
    "Flo Edelmann": [
      "5star-systems/spica-250m",
      "abstract/twister-4",
      "american-dj/flat-par-qa12xs",
      "american-dj/inno-pocket-fusion",
      "american-dj/quad-phase-hp",
      "american-dj/revo-4-ir",
      "american-dj/revo-burst",
      "american-dj/saber-spot-rgbw",
      "american-dj/xs-400",
      "ayra/tdc-triple-burst",
      "big-dipper/ls90",
      "boomtonedj/xtrem-led",
      "briteq/bt-ledrotor",
      "briteq/cob-slim-100-rgb",
      "cameo/hydrabeam-100",
      "cameo/hydrabeam-300-rgbw",
      "cameo/outdoor-par-tri-12",
      "cameo/thunder-wash-100-rgb",
      "cameo/thunder-wash-100-w",
      "cameo/thunder-wash-600-rgb",
      "cameo/thunder-wash-600-w",
      "cameo/zenit-w600",
      "chauvet-dj/eve-p-100-ww",
      "chauvet-dj/eve-p-130-rgb",
      "chauvet-dj/gigbar-2",
      "chauvet-dj/slimpar-q12-bt",
      "chauvet-dj/slimpar-t12-bt",
      "chauvet-professional/colordash-batten-quad-6",
      "chauvet-professional/rogue-r2-wash",
      "clay-paky/alpha-spot-qwo-800",
      "clay-paky/sharpy",
      "clay-paky/show-batten-100",
      "coemar/prospot-250-lx",
      "dts/scena-led-150",
      "elation/design-led-par-zoom",
      "elation/platinum-hfx",
      "epsilon/duo-q-beam-bar",
      "eurolite/led-kls-801",
      "eurolite/led-par-56-tcl",
      "eurolite/led-ps-4-hcl",
      "eurolite/led-sls-6-uv-floor",
      "eurolite/led-tmh-7",
      "eurolite/led-tmh-9",
      "eurolite/led-tmh-18",
      "eurolite/led-tmh-x12",
      "futurelight/dmh-75-i-led-moving-head",
      "futurelight/pro-slim-par-7-hcl",
      "generic/cmy-fader",
      "generic/desk-channel",
      "generic/drgb-fader",
      "generic/pan-tilt",
      "generic/rgb-fader",
      "generic/rgba-fader",
      "generic/rgbd-fader",
      "generic/rgbw-fader",
      "glp/force-120",
      "glp/jdc1",
      "gruft/pixel-tube",
      "gruft/ventilator",
      "ibiza-light/par-mini-rgb3",
      "infinity/iw-340-rdm",
      "jb-systems/twin-effect-laser",
      "lightmaxx/platinum-mini-tri-par",
      "lightmaxx/vega-zoom-wash",
      "look/viper-nt",
      "martin/atomic-3000",
      "martin/roboscan-812",
      "martin/rush-par-2-rgbw-zoom",
      "mdg/theone-atmospheric-generator",
      "qtx/lux-ld30w",
      "robe/dj-scan-250-xt",
      "robe/robin-600e-spot",
      "robe/robin-ledbeam-100",
      "showtec/horizon-8",
      "showtec/kanjo-spot-60",
      "showtec/kanjo-wash-rgb",
      "showtec/led-light-bar-rgb-v3",
      "showtec/phantom-50-led-spot",
      "showtec/phantom-140-led-spot",
      "stairville/mh-x25",
      "stairville/stage-tri-led",
      "tmb/solaris-flare",
      "venue/tristrip3z"
    ],
    "novasfronteiras.co": [
      "dts/xr1200-wash",
      "martin/mac-aura",
      "martin/mac-axiom-hybrid",
      "martin/mac-viper-airfx",
      "martin/mac-viper-performance",
      "martin/mac-viper-wash",
      "martin/magnum-2500-hz",
      "martin/rush-mh-2-wash",
      "martin/rush-mh-3-beam",
      "martin/rush-mh-7-hybrid",
      "mdg/hazer-atmosphere-aps",
      "robe/colorspot-2500e-at"
    ],
    "ameisso": [
      "adb/alc4",
      "adb/europe-105",
      "adb/warp-m",
      "generic/drgbw-fader",
      "generic/rgbww-fader",
      "minuit-une/ivl-carre",
      "prolights/diamond19",
      "robe/robin-ledbeam-100"
    ],
    "Alejo Cervera": [
      "magicfx/stage-flame",
      "showven/sparkular",
      "showven/sparkular-fall"
    ],
    "Anonymous": [
      "american-dj/mega-bar-rgba",
      "eliminator/stealth-wash-zoom",
      "stairville/mh-100"
    ],
    "Justin Hornsby": [
      "chauvet-dj/washfx",
      "equinox/gigabar",
      "kam/gobotracer"
    ],
    "Karl Humbug": [
      "dts/scena-led-150",
      "martin/mac-600",
      "martin/mac-700-wash"
    ],
    "Voyo": [
      "american-dj/saber-spot-rgbw",
      "showtec/club-par-12-4-rgbw",
      "showtec/sunstrip-active-mkii"
    ],
    "DJMaxone.de": [
      "hong-yi/hy-g60",
      "tiptop-stage-light/3-10w-battery-led-wedge-par"
    ],
    "DMS": [
      "beamz/h2000-faze-machine",
      "blizzard/rokbox-rgbw"
    ],
    "Jean-François Losson": [
      "arri/skypanel-s30c",
      "dedolight/dled4-bi"
    ],
    "Jo": [
      "laserworld/cs-1000rgb",
      "showtec/xs-1-rgbw"
    ],
    "MAGIC FX B.V.": [
      "magicfx/psyco2jet",
      "magicfx/smokejet"
    ],
    "Michael Stiller": [
      "evolight/colours-archspot-54-rgb",
      "martin/mania-scx500"
    ],
    "Nerijus Mongirdas": [
      "jb-systems/twin-effect-laser",
      "qtx/lux-ld30w"
    ],
    "Nils Van Zuijlen": [
      "nicols/led-bar-123-fc-ip",
      "sun-star/g-2011-nova"
    ],
    "Nominari UG": [
      "eurolite/led-ml-56-rgbw",
      "eurolite/led-pix-12-hcl"
    ],
    "p_0g_8mm3_": [
      "stairville/mh-x25",
      "stairville/stage-tri-led"
    ],
    "stevebrush": [
      "martin/rush-par-2-rgbw-zoom",
      "robe/robin-300e-wash"
    ],
    "TAKU": [
      "american-dj/dotz-par",
      "american-dj/flat-par-qa12xs"
    ],
    "zampano": [
      "boomtonedj/crazy-spot-30",
      "ghost/ip-spot-bat"
    ],
    "Arthur": [
      "cinetec/par-18x15w-rgbwa"
    ],
    "Bram Nauta": [
      "american-dj/vizi-spot-led-pro"
    ],
    "Christopher Haywood": [
      "american-dj/mega-hex-par"
    ],
    "dariovideo": [
      "robert-juliat/613sx"
    ],
    "Edgar Aichinger": [
      "renkforce/gm107"
    ],
    "edohard": [
      "lixada/mini-gobo-moving-head-light"
    ],
    "eklynx": [
      "american-dj/galaxian-3d"
    ],
    "EXELBONSAI": [
      "american-dj/inno-pocket-fusion"
    ],
    "Fabian": [
      "cameo/flat-par-can-tri-7x-3w-ir"
    ],
    "finnTE": [
      "laserworld/ds-1000rgb"
    ],
    "Freasy": [
      "lixada/mini-gobo-moving-head-light"
    ],
    "fueller": [
      "prolights/diamond19"
    ],
    "George Qualley IV": [
      "eliminator/stealth-beam"
    ],
    "gerard fontanillas": [
      "american-dj/starbust-5x15w-rgbwy-uv-led"
    ],
    "Gerard Fontanillas": [
      "american-dj/encore-profile-1000-ww"
    ],
    "jc": [
      "american-dj/inno-pocket-beam-q4"
    ],
    "JD": [
      "chauvet-dj/freedom-h1"
    ],
    "Lorenzo Andreani": [
      "prolights/v700spot"
    ],
    "Massimo Callegari": [
      "clay-paky/sharpy"
    ],
    "MIE": [
      "nicols/pat-252"
    ],
    "Mikael": [
      "nicols/pat-252"
    ],
    "Millumin": [
      "powerlighting/wash-84w"
    ],
    "NiKoyes": [
      "robe/robin-600e-spot"
    ],
    "Paolo Zanchi": [
      "eurolite/led-pix-144"
    ],
    "Pascal Denis": [
      "contest/irledflat-5x12SIXb"
    ],
    "Paul Maier": [
      "lightmaxx/easy-wash-quad-led"
    ],
    "pedro hugo": [
      "skypix/ribalta-beam"
    ],
    "Potatoe": [
      "shehds/led-flat-par-12x3w-rgbw"
    ],
    "PY DOUGNAC": [
      "dedolight/dled7-bi"
    ],
    "Ranaivo": [
      "solena/mini-par-12"
    ],
    "RAZAKANIRINA": [
      "ibiza-light/par-mini-rgb3"
    ],
    "Rummels Bucht Berlin": [
      "glp/impression-x4-bar-10"
    ],
    "smokris": [
      "blizzard/puck-rgbaw"
    ],
    "TAP": [
      "prolights/polar3000"
    ],
    "Thierry": [
      "briteq/cob-slim-100-rgb"
    ],
    "Thilo Billerbeck": [
      "lightmaxx/dj-scan-led"
    ],
    "Tsunoo": [
      "boomtonedj/xtrem-led"
    ],
    "txukinho": [
      "skypix/ribalta-beam"
    ],
    "zhefskie": [
      "big-dipper/ls90"
    ],
    "ziopix": [
      "solaris/smart-36"
    ]
  },
  "rdm": {
    "1808": {
      "key": "dts",
      "models": {}
    },
    "5584": {
      "key": "prolights",
      "models": {}
    },
    "6906": {
      "key": "tmb",
      "models": {
        "1703": "solaris-flare"
      }
    },
    "8377": {
      "key": "arri",
      "models": {
        "514": "skypanel-s30c"
      }
    },
    "8612": {
      "key": "chauvet-dj",
      "models": {}
    },
    "8870": {
      "key": "elation",
      "models": {}
    },
    "10676": {
      "key": "showtec",
      "models": {}
    },
    "16708": {
      "key": "adb",
      "models": {}
    },
    "17229": {
      "key": "coemar",
      "models": {}
    },
    "17232": {
      "key": "clay-paky",
      "models": {}
    },
    "18008": {
      "key": "magicfx",
      "models": {
        "1": "psyco2jet"
      }
    },
    "19780": {
      "key": "mdg",
      "models": {
        "1": "theone-atmospheric-generator"
      }
    },
    "19792": {
      "key": "martin",
      "models": {
        "4": "mac-aura",
        "43": "mac-viper-wash",
        "44": "mac-viper-airfx",
        "65": "mac-viper-performance"
      }
    },
    "21075": {
      "key": "robe",
      "models": {
        "7": "colorspot-2500e-at",
        "34": "robin-300e-wash",
        "57": "robin-600e-spot",
        "118": "robin-ledwash-600",
        "203": "robin-viva-cmy"
      }
    },
    "21360": {
      "key": "chroma-q",
      "models": {}
    },
    "26476": {
      "key": "glp",
      "models": {
        "0": "impression-spot-one"
      }
    }
  },
  "colors": {
    "5star-systems": "#a75cd6",
    "abstract": "#337acc",
    "adb": "#52e088",
    "american-dj": "#d92671",
    "arri": "#bfcc33",
    "ayra": "#33ccbf",
    "ayrton": "#a3cc66",
    "beamz": "#76d65c",
    "big-dipper": "#d452e0",
    "blizzard": "#d94426",
    "boomtonedj": "#c5cc66",
    "briteq": "#40bfb7",
    "cameo": "#6679cc",
    "chauvet-dj": "#d6855c",
    "chauvet-professional": "#5265e0",
    "chroma-q": "#66cc8a",
    "cinetec": "#bf40b0",
    "clay-paky": "#77bf40",
    "coemar": "#65d926",
    "contest": "#b233cc",
    "dedolight": "#52e09e",
    "dts": "#69cc66",
    "elation": "#af66cc",
    "eliminator": "#26d9d0",
    "epsilon": "#66cc96",
    "equinox": "#bf40bb",
    "eurolite": "#d65cbc",
    "evolight": "#d6685c",
    "futurelight": "#d4d65c",
    "generic": "#33bacc",
    "ghost": "#52e092",
    "glp": "#d65c68",
    "gruft": "#8dd65c",
    "hong-yi": "#2688d9",
    "ibiza-light": "#d94726",
    "infinity": "#265fd9",
    "jb-lighting": "#33cc69",
    "jb-systems": "#cc6692",
    "kam": "#3385cc",
    "laserworld": "#56e052",
    "lightmaxx": "#aabf40",
    "lixada": "#4086bf",
    "look": "#d92682",
    "magicfx": "#33abcc",
    "martin": "#4088bf",
    "mdg": "#33ccb8",
    "mega-led-lighting": "#cb52e0",
    "minuit-une": "#bf40bd",
    "nicols": "#c266cc",
    "orion": "#79bf40",
    "powerlighting": "#d926cd",
    "prolights": "#bf9940",
    "qtx": "#5cd6d4",
    "renkforce": "#b3cc66",
    "robe": "#d9269d",
    "robert-juliat": "#d452e0",
    "shehds": "#6c52e0",
    "showtec": "#d98b26",
    "showven": "#40bfac",
    "skypix": "#7fe052",
    "solaris": "#26acd9",
    "solena": "#65e052",
    "stairville": "#725cd6",
    "sun-star": "#5cd65e",
    "tiptop-stage-light": "#5cd69f",
    "tmb": "#3357cc",
    "venue": "#78cc33"
  },
  "lastUpdated": [
<<<<<<< HEAD
    "american-dj/starbust-5x15w-rgbwy-uv-led",
=======
    "robe/robin-300e-wash",
>>>>>>> 8a635d47
    "american-dj/encore-profile-1000-ww",
    "american-dj/mega-hex-par",
    "blizzard/rokbox-rgbw",
    "beamz/h2000-faze-machine",
    "elation/design-led-par-zoom",
    "cinetec/par-18x15w-rgbwa",
    "prolights/polar3000",
    "american-dj/inno-pocket-beam-q4",
    "clay-paky/alpha-spot-qwo-800",
    "cameo/auro-spot-100",
    "cameo/auro-spot-200",
    "cameo/auro-spot-300",
    "cameo/auro-spot-400",
    "eurolite/led-pix-144",
    "mega-led-lighting/led-par-light-372",
    "mega-led-lighting/zoom-360",
    "generic/rgbww-fader",
    "robe/robin-ledbeam-100",
    "martin/mac-encore-performance",
    "eurolite/led-ml-56-rgbw",
    "eurolite/led-pix-12-hcl",
    "martin/mania-scx500",
    "laserworld/ds-1000rgb",
    "eliminator/stealth-wash-zoom",
    "evolight/colours-archspot-54-rgb",
    "elation/sixpar-100",
    "elation/sixpar-100-ip",
    "elation/sixpar-200",
    "elation/sixpar-200-ip",
    "elation/sixpar-200-wmg",
    "elation/sixpar-300",
    "elation/sixpar-300-ip",
    "elation/sixpar-300-wmg",
    "dedolight/dled7-bi",
    "hong-yi/hy-g60",
    "tiptop-stage-light/3-10w-battery-led-wedge-par",
    "briteq/bt-ledrotor",
    "briteq/cob-slim-100-rgb",
    "american-dj/mega-bar-rgba",
    "chauvet-professional/rogue-r2-wash",
    "sun-star/g-2011-nova",
    "glp/force-120",
    "cameo/steam-wizard-1000",
    "cameo/steam-wizard-2000",
    "robert-juliat/613sx",
    "showtec/atmos-2000",
    "glp/impression-fr1",
    "american-dj/fog-fury-jett-pro",
    "nicols/pat-252",
    "eurolite/led-tmh-x12",
    "infinity/iw-340-rdm",
    "gruft/pixel-tube",
    "chauvet-dj/freedom-h1",
    "contest/irledflat-5x12SIXb",
    "dedolight/dled4-bi",
    "martin/rush-par-2-rgbw-zoom",
    "shehds/led-flat-par-12x3w-rgbw",
    "epsilon/duo-q-beam-bar",
    "eurolite/led-h2o",
    "lightmaxx/easy-wash-quad-led",
    "showtec/club-par-12-4-rgbw",
    "showtec/sunstrip-active-mkii",
    "solena/max-par-20",
    "american-dj/saber-spot-rgbw",
    "prolights/v700spot",
    "solaris/smart-36",
    "robe/robin-viva-cmy",
    "arri/skypanel-s30c",
    "skypix/ribalta-beam",
    "solena/mini-par-12",
    "lixada/mini-gobo-moving-head-light",
    "ibiza-light/par-mini-rgb3",
    "martin/mac-600",
    "cameo/flat-par-can-tri-7x-3w-ir",
    "lightmaxx/platinum-mini-tri-par",
    "lightmaxx/vega-zoom-wash",
    "clay-paky/show-batten-100",
    "chauvet-dj/eve-p-100-ww",
    "chauvet-dj/eve-p-130-rgb",
    "chauvet-professional/colordash-batten-quad-6",
    "renkforce/gm107",
    "big-dipper/ls90",
    "magicfx/smokejet",
    "american-dj/xs-400",
    "boomtonedj/crazy-spot-30",
    "cameo/gobo-scanner-80",
    "cameo/hydrabeam-300-rgbw",
    "clay-paky/sharpy",
    "clay-paky/spheriscan",
    "coemar/prospot-250-lx",
    "dts/xr1200-wash",
    "elation/acl-360-roller",
    "elation/platinum-hfx",
    "elation/platinum-spot-15r-pro",
    "eliminator/stealth-beam",
    "eurolite/led-tmh-7",
    "eurolite/led-tmh-9",
    "eurolite/led-tmh-x25",
    "futurelight/dmh-75-i-led-moving-head",
    "generic/pan-tilt",
    "glp/impression-spot-one",
    "glp/impression-x4-bar-10",
    "glp/jdc1",
    "kam/gobotracer",
    "laserworld/cs-1000rgb",
    "martin/mac-700-wash",
    "martin/mac-aura",
    "martin/rush-mh-2-wash",
    "martin/rush-mh-3-beam",
    "martin/rush-mh-7-hybrid",
    "minuit-une/ivl-carre",
    "powerlighting/wash-84w",
    "qtx/lux-ld30w",
    "robe/colorspot-2500e-at",
    "robe/robin-600e-spot",
    "showtec/kanjo-spot-60",
    "showtec/kanjo-wash-rgb",
    "showtec/phantom-50-led-spot",
    "showtec/phantom-140-led-spot",
    "showtec/xs-1-rgbw",
    "stairville/mh-100",
    "stairville/mh-x25",
    "adb/alc4",
    "american-dj/revo-sweep",
    "ayrton/magicblade-fx",
    "chauvet-dj/gigbar-2",
    "chroma-q/color-force-ii-12",
    "chroma-q/color-force-ii-48",
    "chroma-q/color-force-ii-72",
    "equinox/gigabar",
    "eurolite/led-kls-801",
    "nicols/led-bar-123-fc-ip",
    "showtec/led-light-bar-rgb-v3",
    "showtec/pixel-bar-12-mkii",
    "venue/tristrip3z",
    "magicfx/psyco2jet",
    "magicfx/stage-flame",
    "cameo/zenit-w600",
    "chauvet-dj/corepar-uv-usb",
    "chauvet-dj/slimpar-pro-h-usb",
    "chauvet-dj/slimpar-pro-qz12",
    "chauvet-dj/slimpar-pro-w",
    "chauvet-dj/slimpar-q12-bt",
    "chauvet-dj/slimpar-t12-bt",
    "chauvet-dj/washfx",
    "5star-systems/spica-250m",
    "american-dj/boom-box-fx2",
    "american-dj/dotz-par",
    "american-dj/flat-par-qa12xs",
    "american-dj/galaxian-3d",
    "american-dj/inno-pocket-fusion",
    "american-dj/quad-phase-hp",
    "american-dj/revo-4-ir",
    "american-dj/revo-burst",
    "american-dj/vizi-spot-led-pro",
    "ayra/tdc-triple-burst",
    "boomtonedj/xtrem-led",
    "cameo/flat-pro-18",
    "cameo/hydrabeam-100",
    "cameo/nanospot-120",
    "cameo/outdoor-par-tri-12",
    "cameo/storm",
    "cameo/thunder-wash-100-rgb",
    "cameo/thunder-wash-100-w",
    "cameo/thunder-wash-600-rgb",
    "cameo/thunder-wash-600-w",
    "dts/scena-led-150",
    "elation/platinum-seven",
    "eurolite/led-fe-1500",
    "eurolite/led-par-56-tcl",
    "eurolite/led-ps-4-hcl",
    "eurolite/led-svf-1",
    "eurolite/led-tmh-18",
    "futurelight/pro-slim-par-7-hcl",
    "futurelight/sc-250-scanner",
    "futurelight/stb-648-led-strobe-smd-5050",
    "ghost/ip-spot-bat",
    "glp/impression-laser",
    "jb-lighting/varyscan-p7",
    "jb-systems/twin-effect-laser",
    "lightmaxx/dj-scan-led",
    "look/viper-nt",
    "martin/atomic-3000",
    "martin/mac-axiom-hybrid",
    "martin/mac-viper-airfx",
    "martin/mac-viper-performance",
    "martin/mac-viper-wash",
    "martin/magnum-2500-hz",
    "martin/roboscan-812",
    "mdg/hazer-atmosphere-aps",
    "mdg/theone-atmospheric-generator",
    "prolights/diamond19",
    "prolights/pixpan16",
    "robe/dj-scan-250-xt",
    "robe/robin-ledbeam-150",
    "robe/robin-ledwash-600",
    "showtec/dominator",
    "showtec/sunraise-led",
    "showven/sparkular",
    "showven/sparkular-fall",
    "stairville/led-flood-panel-150",
    "stairville/stage-tri-led",
    "tmb/solaris-flare",
    "abstract/twister-4",
    "blizzard/puck-rgbaw",
    "adb/europe-105",
    "adb/warp-m",
    "american-dj/auto-spot-150",
    "cameo/flash-matrix-250",
    "cameo/flat-pro-flood-ip65-tri",
    "eurolite/led-sls-6-uv-floor",
    "generic/cmy-fader",
    "generic/desk-channel",
    "generic/drgb-fader",
    "generic/drgbw-fader",
    "generic/rgb-fader",
    "generic/rgba-fader",
    "generic/rgbd-fader",
    "generic/rgbw-fader",
    "gruft/ventilator",
    "orion/orcan2",
    "showtec/horizon-8",
    "venue/thintri64"
  ]
}<|MERGE_RESOLUTION|>--- conflicted
+++ resolved
@@ -2489,11 +2489,8 @@
     "venue": "#78cc33"
   },
   "lastUpdated": [
-<<<<<<< HEAD
+    "robe/robin-300e-wash",
     "american-dj/starbust-5x15w-rgbwy-uv-led",
-=======
-    "robe/robin-300e-wash",
->>>>>>> 8a635d47
     "american-dj/encore-profile-1000-ww",
     "american-dj/mega-hex-par",
     "blizzard/rokbox-rgbw",
