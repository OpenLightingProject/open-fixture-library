{
  "filesystem": {
    "5star-systems/spica-250m": {
      "name": "Spica 250M",
      "lastActionDate": "2018-08-09",
      "lastAction": "modified"
    },
    "abstract/twister-4": {
      "name": "Twister 4",
      "lastActionDate": "2018-08-06",
      "lastAction": "modified"
    },
    "adb/alc4": {
      "name": "ALC4",
      "lastActionDate": "2018-08-24",
      "lastAction": "modified"
    },
    "adb/europe-105": {
      "name": "Europe 105",
      "lastActionDate": "2018-07-21",
      "lastAction": "modified"
    },
    "adb/warp-m": {
      "name": "WARP/M",
      "lastActionDate": "2018-07-21",
      "lastAction": "modified"
    },
    "american-dj/auto-spot-150": {
      "name": "Auto Spot 150",
      "lastActionDate": "2018-07-21",
      "lastAction": "modified"
    },
    "american-dj/boom-box-fx2": {
      "name": "Boom Box Fx2",
      "lastActionDate": "2018-08-09",
      "lastAction": "modified"
    },
    "american-dj/dotz-par": {
      "name": "Dotz Par",
      "lastActionDate": "2018-08-09",
      "lastAction": "modified"
    },
    "american-dj/flat-par-qa12xs": {
      "name": "Flat Par QA12XS",
      "lastActionDate": "2018-08-09",
      "lastAction": "modified"
    },
    "american-dj/fog-fury-jett-pro": {
      "name": "Fog Fury Jett Pro",
      "lastActionDate": "2018-11-26",
      "lastAction": "modified"
    },
    "american-dj/galaxian-3d": {
      "name": "Galaxian 3D",
      "lastActionDate": "2018-08-09",
      "lastAction": "modified"
    },
    "american-dj/inno-pocket-fusion": {
      "name": "Inno Pocket Fusion",
      "lastActionDate": "2018-08-09",
      "lastAction": "modified"
    },
    "american-dj/quad-phase-hp": {
      "name": "Quad Phase HP",
      "lastActionDate": "2018-08-09",
      "lastAction": "modified"
    },
    "american-dj/revo-4-ir": {
      "name": "Revo 4 IR",
      "lastActionDate": "2018-08-09",
      "lastAction": "modified"
    },
    "american-dj/revo-burst": {
      "name": "Revo Burst",
      "lastActionDate": "2018-08-09",
      "lastAction": "modified"
    },
    "american-dj/revo-sweep": {
      "name": "Revo Sweep",
      "lastActionDate": "2018-08-24",
      "lastAction": "modified"
    },
    "american-dj/saber-spot-rgbw": {
      "name": "Saber Spot RGBW",
      "lastActionDate": "2018-11-01",
      "lastAction": "created"
    },
    "american-dj/vizi-spot-led-pro": {
      "name": "Vizi Spot LED Pro",
      "lastActionDate": "2018-08-09",
      "lastAction": "modified"
    },
    "american-dj/xs-400": {
      "name": "XS 400",
      "lastActionDate": "2018-09-04",
      "lastAction": "modified"
    },
    "arri/skypanel-s30c": {
      "name": "Skypanel S30C",
      "lastActionDate": "2018-10-17",
      "lastAction": "created"
    },
    "ayra/tdc-triple-burst": {
      "name": "TDC Triple Burst",
      "lastActionDate": "2018-08-09",
      "lastAction": "modified"
    },
    "ayrton/magicblade-fx": {
      "name": "MagicBlade FX",
      "lastActionDate": "2018-08-24",
      "lastAction": "modified"
    },
    "big-dipper/ls90": {
      "name": "LS90",
      "lastActionDate": "2018-09-12",
      "lastAction": "created"
    },
    "blizzard/puck-rgbaw": {
      "name": "Puck RGBAW",
      "lastActionDate": "2018-08-06",
      "lastAction": "modified"
    },
    "boomtonedj/crazy-spot-30": {
      "name": "Crazy Spot 30",
      "lastActionDate": "2018-09-04",
      "lastAction": "modified"
    },
    "boomtonedj/xtrem-led": {
      "name": "Xtrem LED",
      "lastActionDate": "2018-08-09",
      "lastAction": "modified"
    },
    "cameo/flash-matrix-250": {
      "name": "Flash Matrix 250",
      "lastActionDate": "2018-07-21",
      "lastAction": "modified"
    },
    "cameo/flat-par-can-tri-7x-3w-ir": {
      "name": "Flat PAR Can Tri 7x 3W IR",
      "lastActionDate": "2018-09-22",
      "lastAction": "created"
    },
    "cameo/flat-pro-18": {
      "name": "Flat Pro 18",
      "lastActionDate": "2018-08-09",
      "lastAction": "modified"
    },
    "cameo/flat-pro-flood-ip65-tri": {
      "name": "Flat Pro Flood IP65 Tri",
      "lastActionDate": "2018-07-21",
      "lastAction": "modified"
    },
    "cameo/gobo-scanner-80": {
      "name": "Gobo Scanner 80",
      "lastActionDate": "2018-09-04",
      "lastAction": "modified"
    },
    "cameo/hydrabeam-100": {
      "name": "Hydrabeam 100",
      "lastActionDate": "2018-08-09",
      "lastAction": "modified"
    },
    "cameo/hydrabeam-300-rgbw": {
      "name": "Hydrabeam 300 RGBW",
      "lastActionDate": "2018-09-04",
      "lastAction": "modified"
    },
    "cameo/nanospot-120": {
      "name": "NanoSpot 120",
      "lastActionDate": "2018-08-09",
      "lastAction": "modified"
    },
    "cameo/outdoor-par-tri-12": {
      "name": "Outdoor PAR Tri 12",
      "lastActionDate": "2018-08-09",
      "lastAction": "modified"
    },
    "cameo/storm": {
      "name": "STORM",
      "lastActionDate": "2018-08-09",
      "lastAction": "modified"
    },
    "cameo/thunder-wash-100-rgb": {
      "name": "Thunder Wash 100 RGB",
      "lastActionDate": "2018-08-09",
      "lastAction": "modified"
    },
    "cameo/thunder-wash-100-w": {
      "name": "Thunder Wash 100 W",
      "lastActionDate": "2018-08-09",
      "lastAction": "modified"
    },
    "cameo/thunder-wash-600-rgb": {
      "name": "Thunder Wash 600 RGB",
      "lastActionDate": "2018-08-09",
      "lastAction": "modified"
    },
    "cameo/thunder-wash-600-w": {
      "name": "Thunder Wash 600 W",
      "lastActionDate": "2018-08-09",
      "lastAction": "modified"
    },
    "cameo/zenit-w600": {
      "name": "Zenit W600",
      "lastActionDate": "2018-08-10",
      "lastAction": "created"
    },
    "chauvet-dj/corepar-uv-usb": {
      "name": "COREpar UV USB",
      "lastActionDate": "2018-08-10",
      "lastAction": "modified"
    },
    "chauvet-dj/eve-p-100-ww": {
      "name": "EVE P-100 WW",
      "lastActionDate": "2018-09-14",
      "lastAction": "created"
    },
    "chauvet-dj/eve-p-130-rgb": {
      "name": "EVE P-130 RGB",
      "lastActionDate": "2018-09-14",
      "lastAction": "created"
    },
    "chauvet-dj/freedom-h1": {
      "name": "Freedom H1",
      "lastActionDate": "2018-11-13",
      "lastAction": "created"
    },
    "chauvet-dj/gigbar-2": {
      "name": "GigBAR 2",
      "lastActionDate": "2018-08-24",
      "lastAction": "modified"
    },
    "chauvet-dj/slimpar-pro-h-usb": {
      "name": "SlimPAR Pro H USB",
      "lastActionDate": "2018-08-10",
      "lastAction": "modified"
    },
    "chauvet-dj/slimpar-pro-qz12": {
      "name": "SlimPAR Pro QZ12",
      "lastActionDate": "2018-08-10",
      "lastAction": "modified"
    },
    "chauvet-dj/slimpar-pro-w": {
      "name": "SlimPAR Pro W",
      "lastActionDate": "2018-08-10",
      "lastAction": "modified"
    },
    "chauvet-dj/slimpar-q12-bt": {
      "name": "SlimPAR Q12 BT",
      "lastActionDate": "2018-08-10",
      "lastAction": "modified"
    },
    "chauvet-dj/slimpar-t12-bt": {
      "name": "SlimPAR T12 BT",
      "lastActionDate": "2018-08-10",
      "lastAction": "modified"
    },
    "chauvet-dj/washfx": {
      "name": "WashFX",
      "lastActionDate": "2018-08-10",
      "lastAction": "modified"
    },
    "chauvet-professional/colordash-batten-quad-6": {
      "name": "COLORdash Batten-Quad 6",
      "lastActionDate": "2018-09-14",
      "lastAction": "created"
    },
    "chroma-q/color-force-ii-12": {
      "name": "Color Force II 12",
      "lastActionDate": "2018-08-24",
      "lastAction": "modified"
    },
    "chroma-q/color-force-ii-48": {
      "name": "Color Force II 48",
      "lastActionDate": "2018-08-24",
      "lastAction": "modified"
    },
    "chroma-q/color-force-ii-72": {
      "name": "Color Force II 72",
      "lastActionDate": "2018-08-24",
      "lastAction": "modified"
    },
    "clay-paky/alpha-spot-qwo-800": {
      "name": "Alpha Spot QWO 800",
      "lastActionDate": "2018-10-29",
      "lastAction": "modified"
    },
    "clay-paky/sharpy": {
      "name": "Sharpy",
      "lastActionDate": "2018-09-04",
      "lastAction": "modified"
    },
    "clay-paky/show-batten-100": {
      "name": "Show-Batten 100",
      "lastActionDate": "2018-09-17",
      "lastAction": "imported"
    },
    "clay-paky/spheriscan": {
      "name": "Spheriscan",
      "lastActionDate": "2018-09-04",
      "lastAction": "modified"
    },
    "coemar/prospot-250-lx": {
      "name": "ProSpot 250 LX",
      "lastActionDate": "2018-09-04",
      "lastAction": "modified"
    },
    "contest/irledflat-5x12SIXb": {
      "name": "IrLEDFLAT 5x12SIXb",
      "lastActionDate": "2018-11-11",
      "lastAction": "created"
    },
    "dedolight/dled4-bi": {
      "name": "DLED4-BI",
      "lastActionDate": "2018-11-11",
      "lastAction": "created"
    },
    "dts/scena-led-150": {
      "name": "Scena LED 150",
      "lastActionDate": "2018-08-09",
      "lastAction": "modified"
    },
    "dts/xr1200-wash": {
      "name": "XR1200 WASH",
      "lastActionDate": "2018-09-04",
      "lastAction": "modified"
    },
    "elation/acl-360-roller": {
      "name": "ACL 360 Roller",
      "lastActionDate": "2018-09-04",
      "lastAction": "modified"
    },
    "elation/platinum-hfx": {
      "name": "Platinum HFX",
      "lastActionDate": "2018-09-04",
      "lastAction": "modified"
    },
    "elation/platinum-seven": {
      "name": "Platinum Seven",
      "lastActionDate": "2018-08-09",
      "lastAction": "modified"
    },
    "elation/platinum-spot-15r-pro": {
      "name": "Platinum Spot 15R Pro",
      "lastActionDate": "2018-09-04",
      "lastAction": "modified"
    },
    "eliminator/stealth-beam": {
      "name": "Stealth Beam",
      "lastActionDate": "2018-09-04",
      "lastAction": "modified"
    },
    "epsilon/duo-q-beam-bar": {
      "name": "Duo Q-Beam Bar",
      "lastActionDate": "2018-11-09",
      "lastAction": "created"
    },
    "equinox/gigabar": {
      "name": "Gigabar",
      "lastActionDate": "2018-08-24",
      "lastAction": "modified"
    },
    "eurolite/led-fe-1500": {
      "name": "LED FE-1500",
      "lastActionDate": "2018-08-09",
      "lastAction": "modified"
    },
    "eurolite/led-h2o": {
      "name": "LED H²O",
      "lastActionDate": "2018-11-08",
      "lastAction": "created"
    },
    "eurolite/led-kls-801": {
      "name": "LED KLS-801",
      "lastActionDate": "2018-08-24",
      "lastAction": "modified"
    },
    "eurolite/led-par-56-tcl": {
      "name": "LED PAR-56 TCL",
      "lastActionDate": "2018-08-09",
      "lastAction": "modified"
    },
    "eurolite/led-ps-4-hcl": {
      "name": "LED PS-4 HCL",
      "lastActionDate": "2018-08-09",
      "lastAction": "modified"
    },
    "eurolite/led-sls-6-uv-floor": {
      "name": "LED SLS-6 UV Floor",
      "lastActionDate": "2018-07-21",
      "lastAction": "modified"
    },
    "eurolite/led-svf-1": {
      "name": "LED SVF-1",
      "lastActionDate": "2018-08-09",
      "lastAction": "modified"
    },
    "eurolite/led-tmh-7": {
      "name": "LED TMH-7",
      "lastActionDate": "2018-09-04",
      "lastAction": "modified"
    },
    "eurolite/led-tmh-9": {
      "name": "LED TMH-9",
      "lastActionDate": "2018-09-04",
      "lastAction": "modified"
    },
    "eurolite/led-tmh-18": {
      "name": "LED TMH-18",
      "lastActionDate": "2018-08-09",
      "lastAction": "modified"
    },
    "eurolite/led-tmh-x12": {
      "name": "LED TMH-X12",
      "lastActionDate": "2018-11-23",
      "lastAction": "modified"
    },
    "eurolite/led-tmh-x25": {
      "name": "LED TMH-X25",
      "lastActionDate": "2018-09-04",
      "lastAction": "modified"
    },
    "futurelight/dmh-75-i-led-moving-head": {
      "name": "DMH-75.i LED Moving Head",
      "lastActionDate": "2018-09-04",
      "lastAction": "modified"
    },
    "futurelight/pro-slim-par-7-hcl": {
      "name": "PRO Slim PAR-7 HCL",
      "lastActionDate": "2018-08-09",
      "lastAction": "modified"
    },
    "futurelight/sc-250-scanner": {
      "name": "SC-250 Scanner",
      "lastActionDate": "2018-08-09",
      "lastAction": "modified"
    },
    "futurelight/stb-648-led-strobe-smd-5050": {
      "name": "STB-648 LED Strobe SMD 5050",
      "lastActionDate": "2018-08-09",
      "lastAction": "modified"
    },
    "generic/cmy-fader": {
      "name": "CMY Fader",
      "lastActionDate": "2018-07-21",
      "lastAction": "modified"
    },
    "generic/desk-channel": {
      "name": "Desk Channel",
      "lastActionDate": "2018-07-21",
      "lastAction": "modified"
    },
    "generic/drgb-fader": {
      "name": "DRGB Fader",
      "lastActionDate": "2018-07-21",
      "lastAction": "modified"
    },
    "generic/drgbw-fader": {
      "name": "DRGBW Fader",
      "lastActionDate": "2018-07-21",
      "lastAction": "modified"
    },
    "generic/pan-tilt": {
      "name": "Pan/Tilt Fader",
      "lastActionDate": "2018-09-04",
      "lastAction": "modified"
    },
    "generic/rgb-fader": {
      "name": "RGB Fader",
      "lastActionDate": "2018-07-21",
      "lastAction": "modified"
    },
    "generic/rgba-fader": {
      "name": "RGBA Fader",
      "lastActionDate": "2018-07-21",
      "lastAction": "modified"
    },
    "generic/rgbd-fader": {
      "name": "RGBD Fader",
      "lastActionDate": "2018-07-21",
      "lastAction": "modified"
    },
    "generic/rgbw-fader": {
      "name": "RGBW Fader",
      "lastActionDate": "2018-07-21",
      "lastAction": "modified"
    },
    "ghost/ip-spot-bat": {
      "name": "IP Spot Bat",
      "lastActionDate": "2018-08-09",
      "lastAction": "modified"
    },
    "glp/impression-fr1": {
      "name": "impression FR1",
      "lastActionDate": "2018-11-26",
      "lastAction": "created"
    },
    "glp/impression-laser": {
      "name": "impression Laser",
      "lastActionDate": "2018-08-09",
      "lastAction": "modified"
    },
    "glp/impression-spot-one": {
      "name": "impression Spot One",
      "lastActionDate": "2018-09-04",
      "lastAction": "modified"
    },
    "glp/impression-x4-bar-10": {
      "name": "Impression X4 Bar 10",
      "lastActionDate": "2018-09-04",
      "lastAction": "modified"
    },
    "glp/jdc1": {
      "name": "JDC1",
      "lastActionDate": "2018-09-04",
      "lastAction": "modified"
    },
    "gruft/pixel-tube": {
      "name": "Pixel Tube",
      "lastActionDate": "2018-11-19",
      "lastAction": "modified"
    },
    "gruft/ventilator": {
      "name": "Ventilator",
      "lastActionDate": "2018-07-21",
      "lastAction": "modified"
    },
    "ibiza-light/par-mini-rgb3": {
      "name": "LED PAR CAN 12x3W 3-in-1 RGB",
      "lastActionDate": "2018-10-06",
      "lastAction": "created"
    },
    "infinity/iw-340-rdm": {
      "name": "iW-340 RDM",
      "lastActionDate": "2018-11-23",
      "lastAction": "modified"
    },
    "jb-lighting/varyscan-p7": {
      "name": "Varyscan P7",
      "lastActionDate": "2018-08-09",
      "lastAction": "modified"
    },
    "jb-systems/twin-effect-laser": {
      "name": "Twin Effect Laser",
      "lastActionDate": "2018-08-09",
      "lastAction": "modified"
    },
    "kam/gobotracer": {
      "name": "GoboTracer",
      "lastActionDate": "2018-09-04",
      "lastAction": "modified"
    },
    "laserworld/cs-1000rgb": {
      "name": "CS-1000RGB",
      "lastActionDate": "2018-09-04",
      "lastAction": "modified"
    },
    "lightmaxx/dj-scan-led": {
      "name": "DJ Scan LED",
      "lastActionDate": "2018-08-09",
      "lastAction": "modified"
    },
    "lightmaxx/easy-wash-quad-led": {
      "name": "Easy Wash Quad LED",
      "lastActionDate": "2018-11-02",
      "lastAction": "created"
    },
    "lightmaxx/platinum-mini-tri-par": {
      "name": "Platinum Mini TRI-PAR",
      "lastActionDate": "2018-09-22",
      "lastAction": "modified"
    },
    "lightmaxx/vega-zoom-wash": {
      "name": "Vega Zoom Wash",
      "lastActionDate": "2018-09-22",
      "lastAction": "modified"
    },
    "lixada/mini-gobo-moving-head-light": {
      "name": "Mini Gobo Moving Head Light",
      "lastActionDate": "2018-10-10",
      "lastAction": "created"
    },
    "look/viper-nt": {
      "name": "Viper NT",
      "lastActionDate": "2018-08-09",
      "lastAction": "modified"
    },
    "magicfx/psyco2jet": {
      "name": "PSYCO2JET",
      "lastActionDate": "2018-08-21",
      "lastAction": "modified"
    },
    "magicfx/smokejet": {
      "name": "SMOKEJET",
      "lastActionDate": "2018-09-06",
      "lastAction": "created"
    },
    "magicfx/stage-flame": {
      "name": "Stage Flame",
      "lastActionDate": "2018-08-21",
      "lastAction": "modified"
    },
    "martin/atomic-3000": {
      "name": "Atomic 3000",
      "lastActionDate": "2018-08-09",
      "lastAction": "modified"
    },
    "martin/mac-600": {
      "name": "MAC 600",
      "lastActionDate": "2018-09-25",
      "lastAction": "created"
    },
    "martin/mac-700-wash": {
      "name": "MAC 700 Wash",
      "lastActionDate": "2018-09-04",
      "lastAction": "modified"
    },
    "martin/mac-aura": {
      "name": "MAC Aura",
      "lastActionDate": "2018-09-04",
      "lastAction": "modified"
    },
    "martin/mac-axiom-hybrid": {
      "name": "MAC Axiom Hybrid",
      "lastActionDate": "2018-08-09",
      "lastAction": "modified"
    },
    "martin/mac-viper-airfx": {
      "name": "MAC Viper AirFX",
      "lastActionDate": "2018-08-09",
      "lastAction": "modified"
    },
    "martin/mac-viper-performance": {
      "name": "MAC Viper Performance",
      "lastActionDate": "2018-08-09",
      "lastAction": "modified"
    },
    "martin/mac-viper-wash": {
      "name": "MAC Viper Wash (DX)",
      "lastActionDate": "2018-08-09",
      "lastAction": "modified"
    },
    "martin/magnum-2500-hz": {
      "name": "Magnum 2500 HZ",
      "lastActionDate": "2018-08-09",
      "lastAction": "modified"
    },
    "martin/roboscan-812": {
      "name": "RoboScan 812",
      "lastActionDate": "2018-08-09",
      "lastAction": "modified"
    },
    "martin/rush-mh-2-wash": {
      "name": "Rush MH 2 Wash",
      "lastActionDate": "2018-09-04",
      "lastAction": "modified"
    },
    "martin/rush-mh-3-beam": {
      "name": "Rush MH 3 Beam",
      "lastActionDate": "2018-09-04",
      "lastAction": "modified"
    },
    "martin/rush-mh-7-hybrid": {
      "name": "Rush MH 7 Hybrid",
      "lastActionDate": "2018-09-04",
      "lastAction": "modified"
    },
    "martin/rush-par-2-rgbw-zoom": {
      "name": "Rush PAR 2 RGBW Zoom",
      "lastActionDate": "2018-11-11",
      "lastAction": "created"
    },
    "mdg/hazer-atmosphere-aps": {
      "name": "Hazer ATMOSPHERE APS",
      "lastActionDate": "2018-08-09",
      "lastAction": "modified"
    },
    "mdg/theone-atmospheric-generator": {
      "name": "theONE Atmospheric Generator",
      "lastActionDate": "2018-08-09",
      "lastAction": "modified"
    },
    "minuit-une/ivl-carre": {
      "name": "IVL Carré",
      "lastActionDate": "2018-09-04",
      "lastAction": "modified"
    },
    "minuit-une/m-carre": {
      "name": "M-Carré",
      "redirectTo": "minuit-une/ivl-carre",
      "reason": "FixtureRenamed"
    },
    "nicols/led-bar-123-fc-ip": {
      "name": "LED BAR 123 FC IP",
      "lastActionDate": "2018-08-24",
      "lastAction": "modified"
    },
    "nicols/pat-252": {
      "name": "PAT 252",
      "lastActionDate": "2018-11-23",
      "lastAction": "created"
    },
    "orion/orcan2": {
      "name": "ORCAN2",
      "lastActionDate": "2018-07-21",
      "lastAction": "modified"
    },
    "powerlighting/wash-84w": {
      "name": "Wash 84W",
      "lastActionDate": "2018-09-04",
      "lastAction": "modified"
    },
    "prolights/diamond19": {
      "name": "DIAMOND19",
      "lastActionDate": "2018-08-09",
      "lastAction": "modified"
    },
    "prolights/pixpan16": {
      "name": "PIXPAN16",
      "lastActionDate": "2018-08-09",
      "lastAction": "modified"
    },
    "prolights/v700spot": {
      "name": "V700SPOT",
      "lastActionDate": "2018-11-01",
      "lastAction": "created"
    },
    "qtx/lux-ld30w": {
      "name": "LUX-LD30W",
      "lastActionDate": "2018-09-04",
      "lastAction": "modified"
    },
    "renkforce/gm107": {
      "name": "GM107",
      "lastActionDate": "2018-09-13",
      "lastAction": "created"
    },
    "robe/colorspot-2500e-at": {
      "name": "ColorSpot 2500E AT",
      "lastActionDate": "2018-09-04",
      "lastAction": "modified"
    },
    "robe/dj-scan-250-xt": {
      "name": "DJ Scan 250 XT",
      "lastActionDate": "2018-08-09",
      "lastAction": "modified"
    },
    "robe/robin-600e-spot": {
      "name": "Robin 600E Spot",
      "lastActionDate": "2018-09-04",
      "lastAction": "modified"
    },
    "robe/robin-ledbeam-150": {
      "name": "Robin LEDBeam 150",
      "lastActionDate": "2018-08-09",
      "lastAction": "modified"
    },
    "robe/robin-ledwash-600": {
      "name": "Robin LEDWash 600",
      "lastActionDate": "2018-08-09",
      "lastAction": "modified"
    },
    "robe/robin-viva-cmy": {
      "name": "ROBIN Viva CMY",
      "lastActionDate": "2018-10-24",
      "lastAction": "imported"
    },
    "shehds/led-flat-par-12x3w-rgbw": {
      "name": "LED Flat Par 12x3W RGBW",
      "lastActionDate": "2018-11-11",
      "lastAction": "created"
    },
    "showtec/atmos-2000": {
      "name": "Atmos 2000",
      "lastActionDate": "2018-11-24",
      "lastAction": "created"
    },
    "showtec/club-par-12-4-rgbw": {
      "name": "Club PAR 12/4 RGBW",
      "lastActionDate": "2018-11-02",
      "lastAction": "created"
    },
    "showtec/dominator": {
      "name": "Dominator",
      "lastActionDate": "2018-08-09",
      "lastAction": "modified"
    },
    "showtec/horizon-8": {
      "name": "Horizon 8",
      "lastActionDate": "2018-07-21",
      "lastAction": "modified"
    },
    "showtec/kanjo-spot-60": {
      "name": "Kanjo Spot 60",
      "lastActionDate": "2018-09-04",
      "lastAction": "modified"
    },
    "showtec/kanjo-wash-rgb": {
      "name": "Kanjo Wash RGB",
      "lastActionDate": "2018-09-04",
      "lastAction": "modified"
    },
    "showtec/led-light-bar-rgb-v3": {
      "name": "LED Light Bar RGB V3",
      "lastActionDate": "2018-08-24",
      "lastAction": "modified"
    },
    "showtec/phantom-50-led-spot": {
      "name": "Phantom 50 LED Spot",
      "lastActionDate": "2018-09-04",
      "lastAction": "modified"
    },
    "showtec/phantom-140-led-spot": {
      "name": "Phantom 140 LED Beam",
      "lastActionDate": "2018-09-04",
      "lastAction": "modified"
    },
    "showtec/pixel-bar-12-mkii": {
      "name": "Pixel Bar 12 MKII",
      "lastActionDate": "2018-08-24",
      "lastAction": "modified"
    },
    "showtec/sunraise-led": {
      "name": "Sunraise LED",
      "lastActionDate": "2018-08-09",
      "lastAction": "modified"
    },
    "showtec/sunstrip-active-mkii": {
      "name": "Sunstrip Active MKII",
      "lastActionDate": "2018-11-02",
      "lastAction": "created"
    },
    "showtec/xs-1-rgbw": {
      "name": "XS-1 RGBW",
      "lastActionDate": "2018-09-04",
      "lastAction": "modified"
    },
    "showven/sparkular": {
      "name": "Sparkular",
      "lastActionDate": "2018-08-09",
      "lastAction": "modified"
    },
    "showven/sparkular-fall": {
      "name": "Sparkular Fall",
      "lastActionDate": "2018-08-09",
      "lastAction": "modified"
    },
    "skypix/ribalta-beam": {
      "name": "Ribalta Beam",
      "lastActionDate": "2018-10-16",
      "lastAction": "created"
    },
    "solaris/smart-36": {
      "name": "SMART 36",
      "lastActionDate": "2018-10-25",
      "lastAction": "created"
    },
    "solena/max-par-20": {
      "name": "Max Par 20",
      "lastActionDate": "2018-11-02",
      "lastAction": "created"
    },
    "solena/mini-par-12": {
      "name": "Mini Par 12",
      "lastActionDate": "2018-10-12",
      "lastAction": "created"
    },
    "stairville/led-flood-panel-150": {
      "name": "LED Flood Panel 150",
      "lastActionDate": "2018-08-09",
      "lastAction": "modified"
    },
    "stairville/mh-100": {
      "name": "MH-100",
      "lastActionDate": "2018-09-04",
      "lastAction": "modified"
    },
    "stairville/mh-x25": {
      "name": "MH-X25",
      "lastActionDate": "2018-09-04",
      "lastAction": "modified"
    },
    "stairville/stage-tri-led": {
      "name": "Stage TRI LED",
      "lastActionDate": "2018-08-09",
      "lastAction": "modified"
    },
    "tmb/solaris-flare": {
      "name": "Solaris Flare",
      "lastActionDate": "2018-08-09",
      "lastAction": "modified"
    },
    "venue/thintri64": {
      "name": "ThinTri64",
      "lastActionDate": "2018-07-21",
      "lastAction": "modified"
    },
    "venue/tristrip3z": {
      "name": "TriStrip3Z",
      "lastActionDate": "2018-08-24",
      "lastAction": "modified"
    }
  },
  "manufacturers": {
    "5star-systems": [
      "spica-250m"
    ],
    "abstract": [
      "twister-4"
    ],
    "adb": [
      "alc4",
      "europe-105",
      "warp-m"
    ],
    "american-dj": [
      "auto-spot-150",
      "boom-box-fx2",
      "dotz-par",
      "flat-par-qa12xs",
      "fog-fury-jett-pro",
      "galaxian-3d",
      "inno-pocket-fusion",
      "quad-phase-hp",
      "revo-4-ir",
      "revo-burst",
      "revo-sweep",
      "saber-spot-rgbw",
      "vizi-spot-led-pro",
      "xs-400"
    ],
    "arri": [
      "skypanel-s30c"
    ],
    "ayra": [
      "tdc-triple-burst"
    ],
    "ayrton": [
      "magicblade-fx"
    ],
    "big-dipper": [
      "ls90"
    ],
    "blizzard": [
      "puck-rgbaw"
    ],
    "boomtonedj": [
      "crazy-spot-30",
      "xtrem-led"
    ],
    "cameo": [
      "flash-matrix-250",
      "flat-par-can-tri-7x-3w-ir",
      "flat-pro-18",
      "flat-pro-flood-ip65-tri",
      "gobo-scanner-80",
      "hydrabeam-100",
      "hydrabeam-300-rgbw",
      "nanospot-120",
      "outdoor-par-tri-12",
      "storm",
      "thunder-wash-100-rgb",
      "thunder-wash-100-w",
      "thunder-wash-600-rgb",
      "thunder-wash-600-w",
      "zenit-w600"
    ],
    "chauvet-dj": [
      "corepar-uv-usb",
      "eve-p-100-ww",
      "eve-p-130-rgb",
      "freedom-h1",
      "gigbar-2",
      "slimpar-pro-h-usb",
      "slimpar-pro-qz12",
      "slimpar-pro-w",
      "slimpar-q12-bt",
      "slimpar-t12-bt",
      "washfx"
    ],
    "chauvet-professional": [
      "colordash-batten-quad-6"
    ],
    "chroma-q": [
      "color-force-ii-12",
      "color-force-ii-48",
      "color-force-ii-72"
    ],
    "clay-paky": [
      "alpha-spot-qwo-800",
      "sharpy",
      "show-batten-100",
      "spheriscan"
    ],
    "coemar": [
      "prospot-250-lx"
    ],
    "contest": [
      "irledflat-5x12SIXb"
    ],
    "dedolight": [
      "dled4-bi"
    ],
    "dts": [
      "scena-led-150",
      "xr1200-wash"
    ],
    "elation": [
      "acl-360-roller",
      "platinum-hfx",
      "platinum-seven",
      "platinum-spot-15r-pro"
    ],
    "eliminator": [
      "stealth-beam"
    ],
    "epsilon": [
      "duo-q-beam-bar"
    ],
    "equinox": [
      "gigabar"
    ],
    "eurolite": [
      "led-fe-1500",
      "led-h2o",
      "led-kls-801",
      "led-par-56-tcl",
      "led-ps-4-hcl",
      "led-sls-6-uv-floor",
      "led-svf-1",
      "led-tmh-7",
      "led-tmh-9",
      "led-tmh-18",
      "led-tmh-x12",
      "led-tmh-x25"
    ],
    "futurelight": [
      "dmh-75-i-led-moving-head",
      "pro-slim-par-7-hcl",
      "sc-250-scanner",
      "stb-648-led-strobe-smd-5050"
    ],
    "generic": [
      "cmy-fader",
      "desk-channel",
      "drgb-fader",
      "drgbw-fader",
      "pan-tilt",
      "rgb-fader",
      "rgba-fader",
      "rgbd-fader",
      "rgbw-fader"
    ],
    "ghost": [
      "ip-spot-bat"
    ],
    "glp": [
      "impression-fr1",
      "impression-laser",
      "impression-spot-one",
      "impression-x4-bar-10",
      "jdc1"
    ],
    "gruft": [
      "pixel-tube",
      "ventilator"
    ],
    "ibiza-light": [
      "par-mini-rgb3"
    ],
    "infinity": [
      "iw-340-rdm"
    ],
    "jb-lighting": [
      "varyscan-p7"
    ],
    "jb-systems": [
      "twin-effect-laser"
    ],
    "kam": [
      "gobotracer"
    ],
    "laserworld": [
      "cs-1000rgb"
    ],
    "lightmaxx": [
      "dj-scan-led",
      "easy-wash-quad-led",
      "platinum-mini-tri-par",
      "vega-zoom-wash"
    ],
    "lixada": [
      "mini-gobo-moving-head-light"
    ],
    "look": [
      "viper-nt"
    ],
    "magicfx": [
      "psyco2jet",
      "smokejet",
      "stage-flame"
    ],
    "martin": [
      "atomic-3000",
      "mac-600",
      "mac-700-wash",
      "mac-aura",
      "mac-axiom-hybrid",
      "mac-viper-airfx",
      "mac-viper-performance",
      "mac-viper-wash",
      "magnum-2500-hz",
      "roboscan-812",
      "rush-mh-2-wash",
      "rush-mh-3-beam",
      "rush-mh-7-hybrid",
      "rush-par-2-rgbw-zoom"
    ],
    "mdg": [
      "hazer-atmosphere-aps",
      "theone-atmospheric-generator"
    ],
    "minuit-une": [
      "ivl-carre"
    ],
    "nicols": [
      "led-bar-123-fc-ip",
      "pat-252"
    ],
    "orion": [
      "orcan2"
    ],
    "powerlighting": [
      "wash-84w"
    ],
    "prolights": [
      "diamond19",
      "pixpan16",
      "v700spot"
    ],
    "qtx": [
      "lux-ld30w"
    ],
    "renkforce": [
      "gm107"
    ],
    "robe": [
      "colorspot-2500e-at",
      "dj-scan-250-xt",
      "robin-600e-spot",
      "robin-ledbeam-150",
      "robin-ledwash-600",
      "robin-viva-cmy"
    ],
    "shehds": [
      "led-flat-par-12x3w-rgbw"
    ],
    "showtec": [
      "atmos-2000",
      "club-par-12-4-rgbw",
      "dominator",
      "horizon-8",
      "kanjo-spot-60",
      "kanjo-wash-rgb",
      "led-light-bar-rgb-v3",
      "phantom-50-led-spot",
      "phantom-140-led-spot",
      "pixel-bar-12-mkii",
      "sunraise-led",
      "sunstrip-active-mkii",
      "xs-1-rgbw"
    ],
    "showven": [
      "sparkular",
      "sparkular-fall"
    ],
    "skypix": [
      "ribalta-beam"
    ],
    "solaris": [
      "smart-36"
    ],
    "solena": [
      "max-par-20",
      "mini-par-12"
    ],
    "stairville": [
      "led-flood-panel-150",
      "mh-100",
      "mh-x25",
      "stage-tri-led"
    ],
    "tmb": [
      "solaris-flare"
    ],
    "venue": [
      "thintri64",
      "tristrip3z"
    ]
  },
  "categories": {
    "Blinder": [
      "adb/alc4",
      "american-dj/dotz-par",
      "american-dj/flat-par-qa12xs",
      "cameo/flash-matrix-250",
      "cameo/flat-pro-flood-ip65-tri",
      "cameo/thunder-wash-100-rgb",
      "cameo/thunder-wash-100-w",
      "cameo/thunder-wash-600-rgb",
      "cameo/thunder-wash-600-w",
      "glp/jdc1",
      "showtec/horizon-8",
      "showtec/sunstrip-active-mkii",
      "stairville/led-flood-panel-150",
      "tmb/solaris-flare"
    ],
    "Color Changer": [
      "5star-systems/spica-250m",
      "abstract/twister-4",
      "adb/alc4",
      "american-dj/auto-spot-150",
      "american-dj/boom-box-fx2",
      "american-dj/dotz-par",
      "american-dj/flat-par-qa12xs",
      "american-dj/fog-fury-jett-pro",
      "american-dj/inno-pocket-fusion",
      "american-dj/quad-phase-hp",
      "american-dj/revo-4-ir",
      "american-dj/revo-sweep",
      "american-dj/saber-spot-rgbw",
      "american-dj/vizi-spot-led-pro",
      "american-dj/xs-400",
      "arri/skypanel-s30c",
      "ayra/tdc-triple-burst",
      "ayrton/magicblade-fx",
      "big-dipper/ls90",
      "blizzard/puck-rgbaw",
      "boomtonedj/crazy-spot-30",
      "boomtonedj/xtrem-led",
      "cameo/flat-par-can-tri-7x-3w-ir",
      "cameo/flat-pro-18",
      "cameo/flat-pro-flood-ip65-tri",
      "cameo/gobo-scanner-80",
      "cameo/hydrabeam-100",
      "cameo/hydrabeam-300-rgbw",
      "cameo/nanospot-120",
      "cameo/outdoor-par-tri-12",
      "cameo/storm",
      "cameo/thunder-wash-100-rgb",
      "cameo/thunder-wash-600-rgb",
      "cameo/zenit-w600",
      "chauvet-dj/eve-p-130-rgb",
      "chauvet-dj/freedom-h1",
      "chauvet-dj/gigbar-2",
      "chauvet-dj/slimpar-pro-h-usb",
      "chauvet-dj/slimpar-pro-qz12",
      "chauvet-dj/slimpar-pro-w",
      "chauvet-dj/slimpar-q12-bt",
      "chauvet-dj/slimpar-t12-bt",
      "chauvet-dj/washfx",
      "chauvet-professional/colordash-batten-quad-6",
      "chroma-q/color-force-ii-12",
      "chroma-q/color-force-ii-48",
      "chroma-q/color-force-ii-72",
      "clay-paky/alpha-spot-qwo-800",
      "clay-paky/sharpy",
      "clay-paky/show-batten-100",
      "clay-paky/spheriscan",
      "coemar/prospot-250-lx",
      "contest/irledflat-5x12SIXb",
      "dts/xr1200-wash",
      "elation/acl-360-roller",
      "elation/platinum-hfx",
      "elation/platinum-seven",
      "elation/platinum-spot-15r-pro",
      "eliminator/stealth-beam",
      "epsilon/duo-q-beam-bar",
      "equinox/gigabar",
      "eurolite/led-fe-1500",
      "eurolite/led-h2o",
      "eurolite/led-kls-801",
      "eurolite/led-par-56-tcl",
      "eurolite/led-ps-4-hcl",
      "eurolite/led-tmh-7",
      "eurolite/led-tmh-9",
      "eurolite/led-tmh-18",
      "eurolite/led-tmh-x12",
      "eurolite/led-tmh-x25",
      "futurelight/dmh-75-i-led-moving-head",
      "futurelight/pro-slim-par-7-hcl",
      "futurelight/sc-250-scanner",
      "generic/cmy-fader",
      "generic/drgb-fader",
      "generic/drgbw-fader",
      "generic/rgb-fader",
      "generic/rgba-fader",
      "generic/rgbd-fader",
      "generic/rgbw-fader",
      "ghost/ip-spot-bat",
      "glp/impression-fr1",
      "glp/impression-laser",
      "glp/impression-spot-one",
      "glp/impression-x4-bar-10",
      "glp/jdc1",
      "gruft/pixel-tube",
      "gruft/ventilator",
      "ibiza-light/par-mini-rgb3",
      "infinity/iw-340-rdm",
      "jb-lighting/varyscan-p7",
      "jb-systems/twin-effect-laser",
      "kam/gobotracer",
      "laserworld/cs-1000rgb",
      "lightmaxx/dj-scan-led",
      "lightmaxx/easy-wash-quad-led",
      "lightmaxx/platinum-mini-tri-par",
      "lightmaxx/vega-zoom-wash",
      "lixada/mini-gobo-moving-head-light",
      "magicfx/smokejet",
      "martin/mac-600",
      "martin/mac-700-wash",
      "martin/mac-aura",
      "martin/mac-axiom-hybrid",
      "martin/mac-viper-airfx",
      "martin/mac-viper-performance",
      "martin/mac-viper-wash",
      "martin/roboscan-812",
      "martin/rush-mh-2-wash",
      "martin/rush-mh-3-beam",
      "martin/rush-mh-7-hybrid",
      "martin/rush-par-2-rgbw-zoom",
      "minuit-une/ivl-carre",
      "nicols/led-bar-123-fc-ip",
      "nicols/pat-252",
      "orion/orcan2",
      "powerlighting/wash-84w",
      "prolights/diamond19",
      "prolights/pixpan16",
      "prolights/v700spot",
      "qtx/lux-ld30w",
      "renkforce/gm107",
      "robe/colorspot-2500e-at",
      "robe/dj-scan-250-xt",
      "robe/robin-600e-spot",
      "robe/robin-ledbeam-150",
      "robe/robin-ledwash-600",
      "robe/robin-viva-cmy",
      "shehds/led-flat-par-12x3w-rgbw",
      "showtec/club-par-12-4-rgbw",
      "showtec/dominator",
      "showtec/horizon-8",
      "showtec/kanjo-spot-60",
      "showtec/kanjo-wash-rgb",
      "showtec/led-light-bar-rgb-v3",
      "showtec/phantom-50-led-spot",
      "showtec/phantom-140-led-spot",
      "showtec/pixel-bar-12-mkii",
      "showtec/sunraise-led",
      "showtec/xs-1-rgbw",
      "skypix/ribalta-beam",
      "solaris/smart-36",
      "solena/max-par-20",
      "solena/mini-par-12",
      "stairville/led-flood-panel-150",
      "stairville/mh-100",
      "stairville/mh-x25",
      "stairville/stage-tri-led",
      "tmb/solaris-flare",
      "venue/thintri64",
      "venue/tristrip3z"
    ],
    "Dimmer": [
      "adb/europe-105",
      "american-dj/flat-par-qa12xs",
      "american-dj/saber-spot-rgbw",
      "arri/skypanel-s30c",
      "cameo/flat-par-can-tri-7x-3w-ir",
      "chauvet-dj/eve-p-100-ww",
      "dedolight/dled4-bi",
      "dts/scena-led-150",
      "eurolite/led-sls-6-uv-floor",
      "generic/desk-channel",
      "magicfx/smokejet",
      "showtec/club-par-12-4-rgbw",
      "showtec/sunstrip-active-mkii"
    ],
    "Effect": [
      "american-dj/revo-burst",
      "ayra/tdc-triple-burst",
      "eurolite/led-h2o",
      "magicfx/psyco2jet",
      "magicfx/stage-flame",
      "minuit-une/ivl-carre",
      "showven/sparkular",
      "showven/sparkular-fall",
      "venue/tristrip3z"
    ],
    "Fan": [
      "gruft/ventilator"
    ],
    "Flower": [
      "abstract/twister-4",
      "american-dj/inno-pocket-fusion",
      "american-dj/quad-phase-hp",
      "american-dj/revo-4-ir",
      "american-dj/revo-burst",
      "american-dj/revo-sweep",
      "boomtonedj/xtrem-led",
      "cameo/storm",
      "eurolite/led-fe-1500",
      "eurolite/led-svf-1",
      "showtec/sunraise-led"
    ],
    "Hazer": [
      "martin/magnum-2500-hz",
      "mdg/hazer-atmosphere-aps",
      "mdg/theone-atmospheric-generator"
    ],
    "Laser": [
      "american-dj/boom-box-fx2",
      "american-dj/galaxian-3d",
      "american-dj/inno-pocket-fusion",
      "cameo/storm",
      "chauvet-dj/gigbar-2",
      "eurolite/led-fe-1500",
      "glp/impression-laser",
      "jb-systems/twin-effect-laser",
      "laserworld/cs-1000rgb",
      "minuit-une/ivl-carre",
      "showtec/dominator"
    ],
    "Matrix": [
      "american-dj/revo-4-ir",
      "cameo/flash-matrix-250",
      "eurolite/led-tmh-18",
      "eurolite/led-tmh-x25",
      "glp/jdc1",
      "prolights/pixpan16"
    ],
    "Moving Head": [
      "5star-systems/spica-250m",
      "adb/warp-m",
      "american-dj/auto-spot-150",
      "american-dj/vizi-spot-led-pro",
      "american-dj/xs-400",
      "ayrton/magicblade-fx",
      "big-dipper/ls90",
      "boomtonedj/crazy-spot-30",
      "cameo/hydrabeam-100",
      "cameo/hydrabeam-300-rgbw",
      "cameo/nanospot-120",
      "clay-paky/alpha-spot-qwo-800",
      "clay-paky/sharpy",
      "clay-paky/show-batten-100",
      "coemar/prospot-250-lx",
      "dts/xr1200-wash",
      "elation/acl-360-roller",
      "elation/platinum-hfx",
      "elation/platinum-seven",
      "elation/platinum-spot-15r-pro",
      "eliminator/stealth-beam",
      "epsilon/duo-q-beam-bar",
      "eurolite/led-svf-1",
      "eurolite/led-tmh-7",
      "eurolite/led-tmh-9",
      "eurolite/led-tmh-18",
      "eurolite/led-tmh-x12",
      "eurolite/led-tmh-x25",
      "futurelight/dmh-75-i-led-moving-head",
      "generic/pan-tilt",
      "glp/impression-fr1",
      "glp/impression-laser",
      "glp/impression-spot-one",
      "glp/impression-x4-bar-10",
      "glp/jdc1",
      "infinity/iw-340-rdm",
      "jb-lighting/varyscan-p7",
      "kam/gobotracer",
      "lightmaxx/easy-wash-quad-led",
      "lightmaxx/vega-zoom-wash",
      "lixada/mini-gobo-moving-head-light",
      "martin/mac-600",
      "martin/mac-700-wash",
      "martin/mac-aura",
      "martin/mac-axiom-hybrid",
      "martin/mac-viper-airfx",
      "martin/mac-viper-performance",
      "martin/mac-viper-wash",
      "martin/rush-mh-2-wash",
      "martin/rush-mh-3-beam",
      "martin/rush-mh-7-hybrid",
      "powerlighting/wash-84w",
      "prolights/diamond19",
      "prolights/v700spot",
      "qtx/lux-ld30w",
      "renkforce/gm107",
      "robe/colorspot-2500e-at",
      "robe/robin-600e-spot",
      "robe/robin-ledbeam-150",
      "robe/robin-ledwash-600",
      "robe/robin-viva-cmy",
      "showtec/kanjo-spot-60",
      "showtec/kanjo-wash-rgb",
      "showtec/phantom-50-led-spot",
      "showtec/phantom-140-led-spot",
      "showtec/xs-1-rgbw",
      "skypix/ribalta-beam",
      "stairville/mh-100",
      "stairville/mh-x25"
    ],
    "Other": [
      "chauvet-dj/corepar-uv-usb"
    ],
    "Pixel Bar": [
      "adb/alc4",
      "ayrton/magicblade-fx",
      "chauvet-professional/colordash-batten-quad-6",
      "chroma-q/color-force-ii-12",
      "chroma-q/color-force-ii-48",
      "chroma-q/color-force-ii-72",
      "clay-paky/show-batten-100",
      "epsilon/duo-q-beam-bar",
      "glp/impression-x4-bar-10",
      "gruft/pixel-tube",
      "nicols/led-bar-123-fc-ip",
      "showtec/led-light-bar-rgb-v3",
      "showtec/pixel-bar-12-mkii",
      "showtec/sunstrip-active-mkii",
      "skypix/ribalta-beam",
      "venue/tristrip3z"
    ],
    "Scanner": [
      "cameo/gobo-scanner-80",
      "clay-paky/spheriscan",
      "futurelight/sc-250-scanner",
      "lightmaxx/dj-scan-led",
      "martin/roboscan-812",
      "nicols/pat-252",
      "robe/dj-scan-250-xt"
    ],
    "Smoke": [
      "american-dj/fog-fury-jett-pro",
      "look/viper-nt",
      "magicfx/smokejet",
      "mdg/theone-atmospheric-generator",
      "showtec/atmos-2000"
    ],
    "Stand": [
      "chauvet-dj/gigbar-2",
      "equinox/gigabar",
      "eurolite/led-kls-801"
    ],
    "Strobe": [
      "arri/skypanel-s30c",
      "cameo/flash-matrix-250",
      "cameo/flat-par-can-tri-7x-3w-ir",
      "cameo/storm",
      "cameo/thunder-wash-100-rgb",
      "cameo/thunder-wash-100-w",
      "cameo/thunder-wash-600-rgb",
      "cameo/thunder-wash-600-w",
      "eurolite/led-fe-1500",
      "futurelight/stb-648-led-strobe-smd-5050",
      "glp/impression-x4-bar-10",
      "glp/jdc1",
      "martin/atomic-3000",
      "tmb/solaris-flare"
    ]
  },
  "contributors": {
    "Flo Edelmann": [
      "5star-systems/spica-250m",
      "abstract/twister-4",
      "american-dj/flat-par-qa12xs",
      "american-dj/inno-pocket-fusion",
      "american-dj/quad-phase-hp",
      "american-dj/revo-4-ir",
      "american-dj/revo-burst",
      "american-dj/saber-spot-rgbw",
      "american-dj/xs-400",
      "ayra/tdc-triple-burst",
      "big-dipper/ls90",
      "boomtonedj/xtrem-led",
      "cameo/hydrabeam-100",
      "cameo/hydrabeam-300-rgbw",
      "cameo/outdoor-par-tri-12",
      "cameo/thunder-wash-100-rgb",
      "cameo/thunder-wash-100-w",
      "cameo/thunder-wash-600-rgb",
      "cameo/thunder-wash-600-w",
      "cameo/zenit-w600",
      "chauvet-dj/eve-p-100-ww",
      "chauvet-dj/eve-p-130-rgb",
      "chauvet-dj/gigbar-2",
      "chauvet-dj/slimpar-q12-bt",
      "chauvet-dj/slimpar-t12-bt",
      "chauvet-professional/colordash-batten-quad-6",
      "clay-paky/alpha-spot-qwo-800",
      "clay-paky/sharpy",
      "clay-paky/show-batten-100",
      "coemar/prospot-250-lx",
      "dts/scena-led-150",
      "elation/platinum-hfx",
      "epsilon/duo-q-beam-bar",
      "eurolite/led-kls-801",
      "eurolite/led-par-56-tcl",
      "eurolite/led-ps-4-hcl",
      "eurolite/led-sls-6-uv-floor",
      "eurolite/led-tmh-7",
      "eurolite/led-tmh-9",
      "eurolite/led-tmh-18",
      "eurolite/led-tmh-x12",
      "futurelight/dmh-75-i-led-moving-head",
      "futurelight/pro-slim-par-7-hcl",
      "generic/cmy-fader",
      "generic/desk-channel",
      "generic/drgb-fader",
      "generic/pan-tilt",
      "generic/rgb-fader",
      "generic/rgba-fader",
      "generic/rgbd-fader",
      "generic/rgbw-fader",
      "glp/jdc1",
      "gruft/pixel-tube",
      "gruft/ventilator",
      "ibiza-light/par-mini-rgb3",
      "infinity/iw-340-rdm",
      "jb-systems/twin-effect-laser",
      "lightmaxx/platinum-mini-tri-par",
      "lightmaxx/vega-zoom-wash",
      "look/viper-nt",
      "martin/atomic-3000",
      "martin/roboscan-812",
      "martin/rush-par-2-rgbw-zoom",
      "mdg/theone-atmospheric-generator",
      "qtx/lux-ld30w",
      "robe/dj-scan-250-xt",
      "robe/robin-600e-spot",
      "showtec/horizon-8",
      "showtec/kanjo-spot-60",
      "showtec/kanjo-wash-rgb",
      "showtec/led-light-bar-rgb-v3",
      "showtec/phantom-50-led-spot",
      "showtec/phantom-140-led-spot",
      "stairville/mh-x25",
      "stairville/stage-tri-led",
      "tmb/solaris-flare",
      "venue/tristrip3z"
    ],
    "Felix Edelmann": [
      "5star-systems/spica-250m",
      "abstract/twister-4",
      "american-dj/auto-spot-150",
      "american-dj/boom-box-fx2",
      "american-dj/dotz-par",
      "american-dj/fog-fury-jett-pro",
      "american-dj/galaxian-3d",
      "american-dj/revo-4-ir",
      "american-dj/revo-sweep",
      "ayrton/magicblade-fx",
      "cameo/flash-matrix-250",
      "cameo/flat-pro-18",
      "cameo/flat-pro-flood-ip65-tri",
      "cameo/gobo-scanner-80",
      "cameo/hydrabeam-100",
      "cameo/nanospot-120",
      "cameo/outdoor-par-tri-12",
      "cameo/storm",
      "cameo/zenit-w600",
      "chauvet-dj/corepar-uv-usb",
      "chauvet-dj/gigbar-2",
      "chauvet-dj/slimpar-pro-h-usb",
      "chauvet-dj/slimpar-pro-qz12",
      "chauvet-dj/slimpar-pro-w",
      "chauvet-dj/washfx",
      "chroma-q/color-force-ii-12",
      "chroma-q/color-force-ii-48",
      "chroma-q/color-force-ii-72",
      "clay-paky/spheriscan",
      "contest/irledflat-5x12SIXb",
      "elation/acl-360-roller",
      "elation/platinum-seven",
      "elation/platinum-spot-15r-pro",
      "equinox/gigabar",
      "eurolite/led-fe-1500",
      "eurolite/led-h2o",
      "eurolite/led-kls-801",
      "eurolite/led-par-56-tcl",
      "eurolite/led-svf-1",
      "eurolite/led-tmh-18",
      "eurolite/led-tmh-x25",
      "futurelight/pro-slim-par-7-hcl",
      "futurelight/sc-250-scanner",
      "futurelight/stb-648-led-strobe-smd-5050",
      "glp/impression-fr1",
      "glp/impression-laser",
      "glp/impression-spot-one",
      "jb-lighting/varyscan-p7",
      "lightmaxx/easy-wash-quad-led",
      "lightmaxx/platinum-mini-tri-par",
      "martin/atomic-3000",
      "orion/orcan2",
      "prolights/pixpan16",
      "robe/dj-scan-250-xt",
      "robe/robin-ledbeam-150",
      "robe/robin-ledwash-600",
      "robe/robin-viva-cmy",
      "showtec/atmos-2000",
      "showtec/dominator",
      "showtec/kanjo-wash-rgb",
      "showtec/led-light-bar-rgb-v3",
      "showtec/phantom-50-led-spot",
      "showtec/phantom-140-led-spot",
      "showtec/pixel-bar-12-mkii",
      "showtec/sunraise-led",
      "skypix/ribalta-beam",
      "solaris/smart-36",
      "solena/max-par-20",
      "solena/mini-par-12",
      "stairville/led-flood-panel-150",
      "venue/thintri64"
    ],
    "novasfronteiras.co": [
      "dts/xr1200-wash",
      "martin/mac-aura",
      "martin/mac-axiom-hybrid",
      "martin/mac-viper-airfx",
      "martin/mac-viper-performance",
      "martin/mac-viper-wash",
      "martin/magnum-2500-hz",
      "martin/rush-mh-2-wash",
      "martin/rush-mh-3-beam",
      "martin/rush-mh-7-hybrid",
      "mdg/hazer-atmosphere-aps",
      "robe/colorspot-2500e-at"
    ],
    "ameisso": [
      "adb/alc4",
      "adb/europe-105",
      "adb/warp-m",
      "generic/drgbw-fader",
      "minuit-une/ivl-carre",
      "prolights/diamond19"
    ],
    "Alejo Cervera": [
      "magicfx/stage-flame",
      "showven/sparkular",
      "showven/sparkular-fall"
    ],
    "Justin Hornsby": [
      "chauvet-dj/washfx",
      "equinox/gigabar",
      "kam/gobotracer"
    ],
    "Karl Humbug": [
      "dts/scena-led-150",
      "martin/mac-600",
      "martin/mac-700-wash"
    ],
    "Voyo": [
      "american-dj/saber-spot-rgbw",
      "showtec/club-par-12-4-rgbw",
      "showtec/sunstrip-active-mkii"
    ],
    "Jean-François Losson": [
      "arri/skypanel-s30c",
      "dedolight/dled4-bi"
    ],
    "Jo": [
      "laserworld/cs-1000rgb",
      "showtec/xs-1-rgbw"
    ],
    "MAGIC FX B.V.": [
      "magicfx/psyco2jet",
      "magicfx/smokejet"
    ],
    "Nerijus Mongirdas": [
      "jb-systems/twin-effect-laser",
      "qtx/lux-ld30w"
    ],
    "p_0g_8mm3_": [
      "stairville/mh-x25",
      "stairville/stage-tri-led"
    ],
    "TAKU": [
      "american-dj/dotz-par",
      "american-dj/flat-par-qa12xs"
    ],
    "zampano": [
      "boomtonedj/crazy-spot-30",
      "ghost/ip-spot-bat"
    ],
    "Anonymous": [
      "stairville/mh-100"
    ],
    "Bram Nauta": [
      "american-dj/vizi-spot-led-pro"
    ],
    "Edgar Aichinger": [
      "renkforce/gm107"
    ],
    "edohard": [
      "lixada/mini-gobo-moving-head-light"
    ],
    "eklynx": [
      "american-dj/galaxian-3d"
    ],
    "EXELBONSAI": [
      "american-dj/inno-pocket-fusion"
    ],
    "Fabian": [
      "cameo/flat-par-can-tri-7x-3w-ir"
    ],
    "Freasy": [
      "lixada/mini-gobo-moving-head-light"
    ],
    "fueller": [
      "prolights/diamond19"
    ],
    "George Qualley IV": [
      "eliminator/stealth-beam"
    ],
    "JD": [
      "chauvet-dj/freedom-h1"
    ],
    "Lorenzo Andreani": [
      "prolights/v700spot"
    ],
    "Massimo Callegari": [
      "clay-paky/sharpy"
    ],
    "MIE": [
      "nicols/pat-252"
    ],
    "Mikael": [
      "nicols/pat-252"
    ],
    "Millumin": [
      "powerlighting/wash-84w"
    ],
    "NiKoyes": [
      "robe/robin-600e-spot"
    ],
    "Nils Van Zuijlen": [
      "nicols/led-bar-123-fc-ip"
    ],
    "Pascal Denis": [
      "contest/irledflat-5x12SIXb"
    ],
    "Paul Maier": [
      "lightmaxx/easy-wash-quad-led"
    ],
    "pedro hugo": [
      "skypix/ribalta-beam"
    ],
    "Potatoe": [
      "shehds/led-flat-par-12x3w-rgbw"
    ],
    "Ranaivo": [
      "solena/mini-par-12"
    ],
    "RAZAKANIRINA": [
      "ibiza-light/par-mini-rgb3"
    ],
    "Rummels Bucht Berlin": [
      "glp/impression-x4-bar-10"
    ],
    "smokris": [
      "blizzard/puck-rgbaw"
    ],
    "stevebrush": [
      "martin/rush-par-2-rgbw-zoom"
    ],
    "Thilo Billerbeck": [
      "lightmaxx/dj-scan-led"
    ],
    "Tsunoo": [
      "boomtonedj/xtrem-led"
    ],
    "txukinho": [
      "skypix/ribalta-beam"
    ],
    "zhefskie": [
      "big-dipper/ls90"
    ],
    "ziopix": [
      "solaris/smart-36"
    ]
  },
  "rdm": {
    "1808": {
      "key": "dts",
      "models": {}
    },
    "5584": {
      "key": "prolights",
      "models": {}
    },
    "6906": {
      "key": "tmb",
      "models": {
        "1703": "solaris-flare"
      }
    },
    "8377": {
      "key": "arri",
      "models": {
        "514": "skypanel-s30c"
      }
    },
    "8612": {
      "key": "chauvet-dj",
      "models": {}
    },
    "8870": {
      "key": "elation",
      "models": {}
    },
    "10676": {
      "key": "showtec",
      "models": {}
    },
    "16708": {
      "key": "adb",
      "models": {}
    },
    "17229": {
      "key": "coemar",
      "models": {}
    },
    "17232": {
      "key": "clay-paky",
      "models": {}
    },
    "18008": {
      "key": "magicfx",
      "models": {
        "1": "psyco2jet"
      }
    },
    "19780": {
      "key": "mdg",
      "models": {
        "1": "theone-atmospheric-generator"
      }
    },
    "19792": {
      "key": "martin",
      "models": {
        "4": "mac-aura",
        "43": "mac-viper-wash",
        "44": "mac-viper-airfx",
        "65": "mac-viper-performance"
      }
    },
    "21075": {
      "key": "robe",
      "models": {
        "7": "colorspot-2500e-at",
        "57": "robin-600e-spot",
        "118": "robin-ledwash-600",
        "203": "robin-viva-cmy"
      }
    },
    "21360": {
      "key": "chroma-q",
      "models": {}
    },
    "26476": {
      "key": "glp",
      "models": {
        "0": "impression-spot-one"
      }
    }
  },
  "colors": {
    "5star-systems": "#a75cd6",
    "abstract": "#337acc",
    "adb": "#52e088",
    "american-dj": "#d92671",
    "arri": "#bfcc33",
    "ayra": "#33ccbf",
    "ayrton": "#a3cc66",
    "big-dipper": "#d452e0",
    "blizzard": "#d94426",
    "boomtonedj": "#c5cc66",
    "cameo": "#6679cc",
    "chauvet-dj": "#d6855c",
    "chauvet-professional": "#5265e0",
    "chroma-q": "#66cc8a",
    "clay-paky": "#77bf40",
    "coemar": "#65d926",
    "contest": "#b233cc",
    "dedolight": "#52e09e",
    "dts": "#69cc66",
    "elation": "#af66cc",
    "eliminator": "#26d9d0",
    "epsilon": "#66cc96",
    "equinox": "#bf40bb",
    "eurolite": "#d65cbc",
    "futurelight": "#d4d65c",
    "generic": "#33bacc",
    "ghost": "#52e092",
    "glp": "#d65c68",
    "gruft": "#8dd65c",
    "ibiza-light": "#d94726",
    "infinity": "#265fd9",
    "jb-lighting": "#33cc69",
    "jb-systems": "#cc6692",
    "kam": "#3385cc",
    "laserworld": "#56e052",
    "lightmaxx": "#aabf40",
    "lixada": "#4086bf",
    "look": "#d92682",
    "magicfx": "#33abcc",
    "martin": "#4088bf",
    "mdg": "#33ccb8",
    "minuit-une": "#bf40bd",
    "nicols": "#c266cc",
    "orion": "#79bf40",
    "powerlighting": "#d926cd",
    "prolights": "#bf9940",
    "qtx": "#5cd6d4",
    "renkforce": "#b3cc66",
    "robe": "#d9269d",
    "shehds": "#6c52e0",
    "showtec": "#d98b26",
    "showven": "#40bfac",
    "skypix": "#7fe052",
    "solaris": "#26acd9",
    "solena": "#65e052",
    "stairville": "#725cd6",
    "tmb": "#3357cc",
    "venue": "#78cc33"
  },
  "lastUpdated": [
<<<<<<< HEAD
    "showtec/atmos-2000",
=======
    "glp/impression-fr1",
    "american-dj/fog-fury-jett-pro",
    "nicols/pat-252",
>>>>>>> 737be717
    "eurolite/led-tmh-x12",
    "infinity/iw-340-rdm",
    "gruft/pixel-tube",
    "chauvet-dj/freedom-h1",
    "contest/irledflat-5x12SIXb",
    "dedolight/dled4-bi",
    "martin/rush-par-2-rgbw-zoom",
    "shehds/led-flat-par-12x3w-rgbw",
    "epsilon/duo-q-beam-bar",
    "eurolite/led-h2o",
    "lightmaxx/easy-wash-quad-led",
    "showtec/club-par-12-4-rgbw",
    "showtec/sunstrip-active-mkii",
    "solena/max-par-20",
    "american-dj/saber-spot-rgbw",
    "prolights/v700spot",
    "clay-paky/alpha-spot-qwo-800",
    "solaris/smart-36",
    "robe/robin-viva-cmy",
    "arri/skypanel-s30c",
    "skypix/ribalta-beam",
    "solena/mini-par-12",
    "lixada/mini-gobo-moving-head-light",
    "ibiza-light/par-mini-rgb3",
    "martin/mac-600",
    "cameo/flat-par-can-tri-7x-3w-ir",
    "lightmaxx/platinum-mini-tri-par",
    "lightmaxx/vega-zoom-wash",
    "clay-paky/show-batten-100",
    "chauvet-dj/eve-p-100-ww",
    "chauvet-dj/eve-p-130-rgb",
    "chauvet-professional/colordash-batten-quad-6",
    "renkforce/gm107",
    "big-dipper/ls90",
    "magicfx/smokejet",
    "american-dj/xs-400",
    "boomtonedj/crazy-spot-30",
    "cameo/gobo-scanner-80",
    "cameo/hydrabeam-300-rgbw",
    "clay-paky/sharpy",
    "clay-paky/spheriscan",
    "coemar/prospot-250-lx",
    "dts/xr1200-wash",
    "elation/acl-360-roller",
    "elation/platinum-hfx",
    "elation/platinum-spot-15r-pro",
    "eliminator/stealth-beam",
    "eurolite/led-tmh-7",
    "eurolite/led-tmh-9",
    "eurolite/led-tmh-x25",
    "futurelight/dmh-75-i-led-moving-head",
    "generic/pan-tilt",
    "glp/impression-spot-one",
    "glp/impression-x4-bar-10",
    "glp/jdc1",
    "kam/gobotracer",
    "laserworld/cs-1000rgb",
    "martin/mac-700-wash",
    "martin/mac-aura",
    "martin/rush-mh-2-wash",
    "martin/rush-mh-3-beam",
    "martin/rush-mh-7-hybrid",
    "minuit-une/ivl-carre",
    "powerlighting/wash-84w",
    "qtx/lux-ld30w",
    "robe/colorspot-2500e-at",
    "robe/robin-600e-spot",
    "showtec/kanjo-spot-60",
    "showtec/kanjo-wash-rgb",
    "showtec/phantom-50-led-spot",
    "showtec/phantom-140-led-spot",
    "showtec/xs-1-rgbw",
    "stairville/mh-100",
    "stairville/mh-x25",
    "adb/alc4",
    "american-dj/revo-sweep",
    "ayrton/magicblade-fx",
    "chauvet-dj/gigbar-2",
    "chroma-q/color-force-ii-12",
    "chroma-q/color-force-ii-48",
    "chroma-q/color-force-ii-72",
    "equinox/gigabar",
    "eurolite/led-kls-801",
    "nicols/led-bar-123-fc-ip",
    "showtec/led-light-bar-rgb-v3",
    "showtec/pixel-bar-12-mkii",
    "venue/tristrip3z",
    "magicfx/psyco2jet",
    "magicfx/stage-flame",
    "cameo/zenit-w600",
    "chauvet-dj/corepar-uv-usb",
    "chauvet-dj/slimpar-pro-h-usb",
    "chauvet-dj/slimpar-pro-qz12",
    "chauvet-dj/slimpar-pro-w",
    "chauvet-dj/slimpar-q12-bt",
    "chauvet-dj/slimpar-t12-bt",
    "chauvet-dj/washfx",
    "5star-systems/spica-250m",
    "american-dj/boom-box-fx2",
    "american-dj/dotz-par",
    "american-dj/flat-par-qa12xs",
    "american-dj/galaxian-3d",
    "american-dj/inno-pocket-fusion",
    "american-dj/quad-phase-hp",
    "american-dj/revo-4-ir",
    "american-dj/revo-burst",
    "american-dj/vizi-spot-led-pro",
    "ayra/tdc-triple-burst",
    "boomtonedj/xtrem-led",
    "cameo/flat-pro-18",
    "cameo/hydrabeam-100",
    "cameo/nanospot-120",
    "cameo/outdoor-par-tri-12",
    "cameo/storm",
    "cameo/thunder-wash-100-rgb",
    "cameo/thunder-wash-100-w",
    "cameo/thunder-wash-600-rgb",
    "cameo/thunder-wash-600-w",
    "dts/scena-led-150",
    "elation/platinum-seven",
    "eurolite/led-fe-1500",
    "eurolite/led-par-56-tcl",
    "eurolite/led-ps-4-hcl",
    "eurolite/led-svf-1",
    "eurolite/led-tmh-18",
    "futurelight/pro-slim-par-7-hcl",
    "futurelight/sc-250-scanner",
    "futurelight/stb-648-led-strobe-smd-5050",
    "ghost/ip-spot-bat",
    "glp/impression-laser",
    "jb-lighting/varyscan-p7",
    "jb-systems/twin-effect-laser",
    "lightmaxx/dj-scan-led",
    "look/viper-nt",
    "martin/atomic-3000",
    "martin/mac-axiom-hybrid",
    "martin/mac-viper-airfx",
    "martin/mac-viper-performance",
    "martin/mac-viper-wash",
    "martin/magnum-2500-hz",
    "martin/roboscan-812",
    "mdg/hazer-atmosphere-aps",
    "mdg/theone-atmospheric-generator",
    "prolights/diamond19",
    "prolights/pixpan16",
    "robe/dj-scan-250-xt",
    "robe/robin-ledbeam-150",
    "robe/robin-ledwash-600",
    "showtec/dominator",
    "showtec/sunraise-led",
    "showven/sparkular",
    "showven/sparkular-fall",
    "stairville/led-flood-panel-150",
    "stairville/stage-tri-led",
    "tmb/solaris-flare",
    "abstract/twister-4",
    "blizzard/puck-rgbaw",
    "adb/europe-105",
    "adb/warp-m",
    "american-dj/auto-spot-150",
    "cameo/flash-matrix-250",
    "cameo/flat-pro-flood-ip65-tri",
    "eurolite/led-sls-6-uv-floor",
    "generic/cmy-fader",
    "generic/desk-channel",
    "generic/drgb-fader",
    "generic/drgbw-fader",
    "generic/rgb-fader",
    "generic/rgba-fader",
    "generic/rgbd-fader",
    "generic/rgbw-fader",
    "gruft/ventilator",
    "orion/orcan2",
    "showtec/horizon-8",
    "venue/thintri64"
  ]
}<|MERGE_RESOLUTION|>--- conflicted
+++ resolved
@@ -772,7 +772,7 @@
     },
     "showtec/atmos-2000": {
       "name": "Atmos 2000",
-      "lastActionDate": "2018-11-24",
+      "lastActionDate": "2018-11-27",
       "lastAction": "created"
     },
     "showtec/club-par-12-4-rgbw": {
@@ -2034,13 +2034,10 @@
     "venue": "#78cc33"
   },
   "lastUpdated": [
-<<<<<<< HEAD
     "showtec/atmos-2000",
-=======
     "glp/impression-fr1",
     "american-dj/fog-fury-jett-pro",
     "nicols/pat-252",
->>>>>>> 737be717
     "eurolite/led-tmh-x12",
     "infinity/iw-340-rdm",
     "gruft/pixel-tube",
