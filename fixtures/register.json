{
  "filesystem": {
    "5star-systems/spica-250m": {
      "name": "Spica 250M"
    },
    "abstract/twister-4": {
      "name": "Twister 4"
    },
    "american-dj/fog-fury-jett-pro": {
      "name": "Fog Fury Jett Pro"
    },
    "american-dj/quad-phase-hp": {
      "name": "Quad Phase HP"
    },
    "american-dj/revo-4-ir": {
      "name": "Revo 4 IR"
    },
    "american-dj/xs-400": {
      "name": "XS 400"
    },
    "cameo/flat-pro-18": {
      "name": "Flat Pro 18"
    },
    "cameo/hydrabeam-100": {
      "name": "Hydrabeam 100"
    },
    "cameo/hydrabeam-300-rgbw": {
      "name": "Hydrabeam 300 RGBW"
    },
    "cameo/nanospot-120": {
      "name": "NanoSpot 120"
    },
    "cameo/outdoor-par-tri-12": {
      "name": "Outdoor PAR Tri 12"
    },
    "cameo/thunder-wash-100-rgb": {
      "name": "Thunder Wash 100 RGB"
    },
    "cameo/thunder-wash-100-w": {
      "name": "Thunder Wash 100 W"
    },
    "cameo/thunder-wash-600-rgb": {
      "name": "Thunder Wash 600 RGB"
    },
    "cameo/thunder-wash-600-w": {
      "name": "Thunder Wash 600 W"
    },
    "chauvet-dj/slimpar-pro-h-usb": {
      "name": "SlimPAR Pro H USB"
    },
    "dts/xr1200-wash": {
      "name": "XR1200 WASH"
    },
    "elation/platinum-hfx": {
      "name": "Platinum HFX"
    },
    "elation/platinum-spot-15r-pro": {
      "name": "Platinum Spot 15R Pro"
    },
    "eurolite/led-kls-801": {
      "name": "LED KLS-801"
    },
    "eurolite/led-par-56-tcl": {
      "name": "LED PAR-56 TCL"
    },
    "eurolite/led-ps-4-hcl": {
      "name": "LED PS-4 HCL"
    },
    "eurolite/led-sls-6-uv-floor": {
      "name": "LED SLS-6 UV Floor"
    },
    "eurolite/led-svf-1": {
      "name": "LED SVF-1"
    },
    "eurolite/led-tmh-18": {
      "name": "LED TMH-18"
    },
    "eurolite/led-tmh-7": {
      "name": "LED TMH-7"
    },
    "eurolite/led-tmh-9": {
      "name": "LED TMH-9"
    },
    "eurolite/led-tmh-x25": {
      "name": "LED TMH-X25"
    },
    "futurelight/pro-slim-par-7-hcl": {
      "name": "PRO Slim PAR-7 HCL"
    },
    "generic/desk-channel": {
      "name": "Desk Channel"
    },
    "generic/pan-tilt": {
      "name": "Pan/Tilt Fader"
    },
    "generic/rgb-fader": {
      "name": "RGB Fader"
    },
    "gruft/ventilator": {
      "name": "Ventilator"
    },
    "lightmaxx/platinum-mini-tri-par": {
      "name": "Platinum Mini TRI-PAR"
    },
    "lightmaxx/vega-zoom-wash": {
      "name": "Vega Zoom Wash"
    },
    "martin/atomic-3000": {
      "name": "Atomic 3000"
    },
    "martin/mac-aura": {
      "name": "MAC Aura"
    },
    "martin/mac-axiom-hybrid": {
      "name": "MAC Axiom Hybrid"
    },
    "martin/mac-viper-airfx": {
      "name": "MAC Viper AirFX"
    },
    "martin/magnum-2500-hz": {
      "name": "Magnum 2500 HZ"
    },
    "martin/roboscan-812": {
      "name": "RoboScan 812"
    },
    "martin/rush-mh-2-wash": {
      "name": "Rush MH 2 Wash"
    },
    "martin/rush-mh-3-beam": {
      "name": "Rush MH 3 Beam"
    },
    "mdg/hazer-atmosphere-aps": {
      "name": "Hazer ATMOSPHERE APS"
    },
    "prolights/diamond-19": {
      "name": "Diamond 19"
    },
    "robe/dj-scan-250-xt": {
      "name": "DJ Scan 250 XT"
    },
    "showtec/horizon-8": {
      "name": "Horizon 8"
    },
    "showtec/kanjo-wash-rgb": {
      "name": "Kanjo Wash RGB"
    },
    "showtec/led-light-bar-rgb-v3": {
      "name": "LED Light Bar RGB V3"
    },
    "showtec/phantom-140-led-spot": {
      "name": "Phantom 140 LED Beam"
    },
    "showtec/phantom-50-led-spot": {
      "name": "Phantom 50 LED Spot"
<<<<<<< HEAD
=======
    },
    "chauvet-dj/slimpar-pro-h-usb": {
      "name": "SlimPAR Pro H USB"
    },
    "prolights/diamond-19": {
      "name": "Diamond 19"
    },
    "cameo/hydrabeam-100": {
      "name": "Hydrabeam 100"
    },
    "american-dj/xs-400": {
      "name": "XS 400"
    },
    "eurolite/led-tmh-9": {
      "name": "LED TMH-9"
    },
    "robe/colorspot-2500e-at": {
      "name": "ColorSpot 2500E AT"
>>>>>>> 570eafe9
    }
  },
  "manufacturers": {
    "5star-systems": [
      "spica-250m"
    ],
    "abstract": [
      "twister-4"
    ],
    "american-dj": [
      "fog-fury-jett-pro",
      "quad-phase-hp",
      "revo-4-ir",
      "xs-400"
    ],
    "cameo": [
      "flat-pro-18",
      "hydrabeam-100",
      "hydrabeam-300-rgbw",
      "nanospot-120",
      "outdoor-par-tri-12",
      "thunder-wash-100-rgb",
      "thunder-wash-100-w",
      "thunder-wash-600-rgb",
      "thunder-wash-600-w"
    ],
    "chauvet-dj": [
      "slimpar-pro-h-usb"
    ],
    "dts": [
      "xr1200-wash"
    ],
    "elation": [
      "platinum-hfx",
      "platinum-spot-15r-pro"
    ],
    "eurolite": [
      "led-kls-801",
      "led-par-56-tcl",
      "led-ps-4-hcl",
      "led-sls-6-uv-floor",
      "led-svf-1",
      "led-tmh-18",
      "led-tmh-7",
      "led-tmh-9",
      "led-tmh-x25"
    ],
    "futurelight": [
      "pro-slim-par-7-hcl"
    ],
    "generic": [
      "desk-channel",
      "pan-tilt",
      "rgb-fader"
    ],
    "gruft": [
      "ventilator"
    ],
    "lightmaxx": [
      "platinum-mini-tri-par",
      "vega-zoom-wash"
    ],
    "martin": [
      "atomic-3000",
      "mac-aura",
      "mac-axiom-hybrid",
      "mac-viper-airfx",
      "magnum-2500-hz",
      "roboscan-812",
      "rush-mh-2-wash",
      "rush-mh-3-beam"
    ],
    "mdg": [
      "hazer-atmosphere-aps"
    ],
    "prolights": [
      "diamond-19"
    ],
    "robe": [
      "colorspot-2500e-at",
      "dj-scan-250-xt"
    ],
    "showtec": [
      "horizon-8",
      "kanjo-wash-rgb",
      "led-light-bar-rgb-v3",
      "phantom-140-led-spot",
      "phantom-50-led-spot"
    ]
  },
  "categories": {
    "Moving Head": [
      "5star-systems/spica-250m",
      "american-dj/xs-400",
      "cameo/hydrabeam-100",
      "cameo/hydrabeam-300-rgbw",
      "cameo/nanospot-120",
      "dts/xr1200-wash",
      "elation/platinum-hfx",
      "elation/platinum-spot-15r-pro",
      "eurolite/led-tmh-18",
      "eurolite/led-tmh-7",
      "eurolite/led-tmh-9",
      "eurolite/led-tmh-x25",
      "generic/pan-tilt",
      "lightmaxx/vega-zoom-wash",
      "martin/mac-aura",
      "martin/mac-axiom-hybrid",
      "martin/mac-viper-airfx",
      "martin/rush-mh-2-wash",
      "martin/rush-mh-3-beam",
      "prolights/diamond-19",
      "robe/colorspot-2500e-at",
      "showtec/kanjo-wash-rgb",
      "showtec/phantom-140-led-spot",
      "showtec/phantom-50-led-spot"
    ],
    "Flower": [
      "abstract/twister-4",
      "american-dj/quad-phase-hp",
      "american-dj/revo-4-ir",
      "eurolite/led-svf-1"
    ],
    "Smoke": [
      "american-dj/fog-fury-jett-pro"
    ],
    "Color Changer": [
      "american-dj/fog-fury-jett-pro",
      "cameo/flat-pro-18",
      "cameo/hydrabeam-300-rgbw",
      "cameo/outdoor-par-tri-12",
      "cameo/thunder-wash-100-rgb",
      "cameo/thunder-wash-600-rgb",
      "chauvet-dj/slimpar-pro-h-usb",
      "eurolite/led-kls-801",
      "eurolite/led-par-56-tcl",
      "eurolite/led-ps-4-hcl",
      "eurolite/led-sls-6-uv-floor",
      "futurelight/pro-slim-par-7-hcl",
      "generic/rgb-fader",
      "lightmaxx/platinum-mini-tri-par",
      "lightmaxx/vega-zoom-wash",
      "showtec/horizon-8",
      "showtec/led-light-bar-rgb-v3"
    ],
    "Strobe": [
      "cameo/thunder-wash-100-rgb",
      "cameo/thunder-wash-100-w",
      "cameo/thunder-wash-600-rgb",
      "cameo/thunder-wash-600-w",
      "martin/atomic-3000"
    ],
    "Blinder": [
      "cameo/thunder-wash-100-rgb",
      "cameo/thunder-wash-100-w",
      "cameo/thunder-wash-600-rgb",
      "cameo/thunder-wash-600-w",
      "showtec/horizon-8"
    ],
    "Dimmer": [
      "generic/desk-channel"
    ],
    "Fan": [
      "gruft/ventilator"
    ],
    "Hazer": [
      "martin/magnum-2500-hz",
      "mdg/hazer-atmosphere-aps"
    ],
    "Scanner": [
      "martin/roboscan-812",
      "robe/dj-scan-250-xt"
    ]
  }
}<|MERGE_RESOLUTION|>--- conflicted
+++ resolved
@@ -135,6 +135,9 @@
     "prolights/diamond-19": {
       "name": "Diamond 19"
     },
+    "robe/colorspot-2500e-at": {
+      "name": "ColorSpot 2500E AT"
+    },
     "robe/dj-scan-250-xt": {
       "name": "DJ Scan 250 XT"
     },
@@ -152,27 +155,6 @@
     },
     "showtec/phantom-50-led-spot": {
       "name": "Phantom 50 LED Spot"
-<<<<<<< HEAD
-=======
-    },
-    "chauvet-dj/slimpar-pro-h-usb": {
-      "name": "SlimPAR Pro H USB"
-    },
-    "prolights/diamond-19": {
-      "name": "Diamond 19"
-    },
-    "cameo/hydrabeam-100": {
-      "name": "Hydrabeam 100"
-    },
-    "american-dj/xs-400": {
-      "name": "XS 400"
-    },
-    "eurolite/led-tmh-9": {
-      "name": "LED TMH-9"
-    },
-    "robe/colorspot-2500e-at": {
-      "name": "ColorSpot 2500E AT"
->>>>>>> 570eafe9
     }
   },
   "manufacturers": {
