{
  "filesystem": {
    "5star-systems/spica-250m": {
      "name": "Spica 250M"
    },
    "abstract/twister-4": {
      "name": "Twister 4"
    },
    "american-dj/fog-fury-jett-pro": {
      "name": "Fog Fury Jett Pro"
    },
    "american-dj/quad-phase-hp": {
      "name": "Quad Phase HP"
    },
    "american-dj/revo-4-ir": {
      "name": "Revo 4 IR"
    },
    "american-dj/xs-400": {
      "name": "XS 400"
    },
    "cameo/flat-pro-18": {
      "name": "Flat Pro 18"
    },
    "cameo/hydrabeam-100": {
      "name": "Hydrabeam 100"
    },
    "cameo/hydrabeam-300-rgbw": {
      "name": "Hydrabeam 300 RGBW"
    },
    "cameo/nanospot-120": {
      "name": "NanoSpot 120"
    },
    "cameo/outdoor-par-tri-12": {
      "name": "Outdoor PAR Tri 12"
    },
    "cameo/thunder-wash-100-rgb": {
      "name": "Thunder Wash 100 RGB"
    },
    "cameo/thunder-wash-100-w": {
      "name": "Thunder Wash 100 W"
    },
    "cameo/thunder-wash-600-rgb": {
      "name": "Thunder Wash 600 RGB"
    },
    "cameo/thunder-wash-600-w": {
      "name": "Thunder Wash 600 W"
    },
    "chauvet-dj/slimpar-pro-h-usb": {
      "name": "SlimPAR Pro H USB"
    },
    "dts/xr1200-wash": {
      "name": "XR1200 WASH"
    },
    "elation/platinum-hfx": {
      "name": "Platinum HFX"
    },
    "elation/platinum-spot-15r-pro": {
      "name": "Platinum Spot 15R Pro"
    },
    "eurolite/led-kls-801": {
      "name": "LED KLS-801"
    },
    "eurolite/led-par-56-tcl": {
      "name": "LED PAR-56 TCL"
    },
    "eurolite/led-ps-4-hcl": {
      "name": "LED PS-4 HCL"
    },
    "eurolite/led-sls-6-uv-floor": {
      "name": "LED SLS-6 UV Floor"
    },
    "eurolite/led-svf-1": {
      "name": "LED SVF-1"
    },
    "eurolite/led-tmh-18": {
      "name": "LED TMH-18"
    },
<<<<<<< HEAD
=======
    "eurolite/led-tmh-7": {
      "name": "LED TMH-7"
    },
>>>>>>> ae4f9b25
    "eurolite/led-tmh-9": {
      "name": "LED TMH-9"
    },
    "eurolite/led-tmh-x25": {
      "name": "LED TMH-X25"
    },
    "futurelight/pro-slim-par-7-hcl": {
      "name": "PRO Slim PAR-7 HCL"
    },
    "generic/desk-channel": {
      "name": "Desk Channel"
    },
    "generic/pan-tilt": {
      "name": "Pan/Tilt Fader"
    },
    "generic/rgb-fader": {
      "name": "RGB Fader"
    },
    "gruft/ventilator": {
      "name": "Ventilator"
    },
    "lightmaxx/platinum-mini-tri-par": {
      "name": "Platinum Mini TRI-PAR"
    },
    "lightmaxx/vega-zoom-wash": {
      "name": "Vega Zoom Wash"
    },
    "martin/atomic-3000": {
      "name": "Atomic 3000"
    },
    "martin/mac-aura": {
      "name": "MAC Aura"
    },
    "martin/mac-axiom-hybrid": {
      "name": "MAC Axiom Hybrid"
    },
    "martin/mac-viper-airfx": {
      "name": "MAC Viper AirFX"
    },
    "martin/magnum-2500-hz": {
      "name": "Magnum 2500 HZ"
    },
    "martin/roboscan-812": {
      "name": "RoboScan 812"
    },
    "martin/rush-mh-2-wash": {
      "name": "Rush MH 2 Wash"
    },
    "martin/rush-mh-3-beam": {
      "name": "Rush MH 3 Beam"
    },
    "martin/rush-mh-7-hybrid": {
      "name": "Rush MH 7 Hybrid"
    },
    "mdg/hazer-atmosphere-aps": {
      "name": "Hazer ATMOSPHERE APS"
    },
    "prolights/diamond-19": {
      "name": "Diamond 19"
    },
    "robe/colorspot-2500e-at": {
      "name": "ColorSpot 2500E AT"
    },
    "robe/dj-scan-250-xt": {
      "name": "DJ Scan 250 XT"
    },
    "showtec/horizon-8": {
      "name": "Horizon 8"
    },
    "showtec/kanjo-wash-rgb": {
      "name": "Kanjo Wash RGB"
    },
    "showtec/led-light-bar-rgb-v3": {
      "name": "LED Light Bar RGB V3"
    },
    "showtec/phantom-140-led-spot": {
      "name": "Phantom 140 LED Beam"
    },
    "showtec/phantom-50-led-spot": {
      "name": "Phantom 50 LED Spot"
    }
  },
  "manufacturers": {
    "5star-systems": [
      "spica-250m"
    ],
    "abstract": [
      "twister-4"
    ],
    "american-dj": [
      "fog-fury-jett-pro",
      "quad-phase-hp",
      "revo-4-ir",
      "xs-400"
    ],
    "cameo": [
      "flat-pro-18",
      "hydrabeam-100",
      "hydrabeam-300-rgbw",
      "nanospot-120",
      "outdoor-par-tri-12",
      "thunder-wash-100-rgb",
      "thunder-wash-100-w",
      "thunder-wash-600-rgb",
      "thunder-wash-600-w"
    ],
    "chauvet-dj": [
      "slimpar-pro-h-usb"
    ],
    "dts": [
      "xr1200-wash"
    ],
    "elation": [
      "platinum-hfx",
      "platinum-spot-15r-pro"
    ],
    "eurolite": [
      "led-kls-801",
      "led-par-56-tcl",
      "led-ps-4-hcl",
      "led-sls-6-uv-floor",
      "led-svf-1",
      "led-tmh-18",
      "led-tmh-7",
      "led-tmh-9",
      "led-tmh-x25"
    ],
    "futurelight": [
      "pro-slim-par-7-hcl"
    ],
    "generic": [
      "desk-channel",
      "pan-tilt",
      "rgb-fader"
    ],
    "gruft": [
      "ventilator"
    ],
    "lightmaxx": [
      "platinum-mini-tri-par",
      "vega-zoom-wash"
    ],
    "martin": [
      "atomic-3000",
      "mac-aura",
      "mac-axiom-hybrid",
      "mac-viper-airfx",
      "magnum-2500-hz",
      "roboscan-812",
      "rush-mh-2-wash",
      "rush-mh-3-beam",
      "rush-mh-7-hybrid"
    ],
    "mdg": [
      "hazer-atmosphere-aps"
    ],
    "prolights": [
      "diamond-19"
    ],
    "robe": [
      "colorspot-2500e-at",
      "dj-scan-250-xt"
    ],
    "showtec": [
      "horizon-8",
      "kanjo-wash-rgb",
      "led-light-bar-rgb-v3",
      "phantom-140-led-spot",
      "phantom-50-led-spot"
    ]
  },
  "categories": {
    "Moving Head": [
      "5star-systems/spica-250m",
      "american-dj/xs-400",
      "cameo/hydrabeam-100",
      "cameo/hydrabeam-300-rgbw",
      "cameo/nanospot-120",
      "dts/xr1200-wash",
      "elation/platinum-hfx",
      "elation/platinum-spot-15r-pro",
      "eurolite/led-tmh-18",
      "eurolite/led-tmh-7",
      "eurolite/led-tmh-9",
      "eurolite/led-tmh-x25",
      "generic/pan-tilt",
      "lightmaxx/vega-zoom-wash",
      "martin/mac-aura",
      "martin/mac-axiom-hybrid",
      "martin/mac-viper-airfx",
      "martin/rush-mh-2-wash",
      "martin/rush-mh-3-beam",
      "martin/rush-mh-7-hybrid",
      "prolights/diamond-19",
      "robe/colorspot-2500e-at",
      "showtec/kanjo-wash-rgb",
      "showtec/phantom-140-led-spot",
      "showtec/phantom-50-led-spot"
    ],
    "Flower": [
      "abstract/twister-4",
      "american-dj/quad-phase-hp",
      "american-dj/revo-4-ir",
      "eurolite/led-svf-1"
    ],
    "Smoke": [
      "american-dj/fog-fury-jett-pro"
    ],
    "Color Changer": [
      "american-dj/fog-fury-jett-pro",
      "cameo/flat-pro-18",
      "cameo/hydrabeam-300-rgbw",
      "cameo/outdoor-par-tri-12",
      "cameo/thunder-wash-100-rgb",
      "cameo/thunder-wash-600-rgb",
      "chauvet-dj/slimpar-pro-h-usb",
      "eurolite/led-kls-801",
      "eurolite/led-par-56-tcl",
      "eurolite/led-ps-4-hcl",
      "eurolite/led-sls-6-uv-floor",
      "futurelight/pro-slim-par-7-hcl",
      "generic/rgb-fader",
      "lightmaxx/platinum-mini-tri-par",
      "lightmaxx/vega-zoom-wash",
      "showtec/horizon-8",
      "showtec/led-light-bar-rgb-v3"
    ],
    "Strobe": [
      "cameo/thunder-wash-100-rgb",
      "cameo/thunder-wash-100-w",
      "cameo/thunder-wash-600-rgb",
      "cameo/thunder-wash-600-w",
      "martin/atomic-3000"
    ],
    "Blinder": [
      "cameo/thunder-wash-100-rgb",
      "cameo/thunder-wash-100-w",
      "cameo/thunder-wash-600-rgb",
      "cameo/thunder-wash-600-w",
      "showtec/horizon-8"
    ],
    "Dimmer": [
      "generic/desk-channel"
    ],
    "Fan": [
      "gruft/ventilator"
    ],
    "Hazer": [
      "martin/magnum-2500-hz",
      "mdg/hazer-atmosphere-aps"
    ],
    "Scanner": [
      "martin/roboscan-812",
      "robe/dj-scan-250-xt"
    ]
  }
}<|MERGE_RESOLUTION|>--- conflicted
+++ resolved
@@ -75,12 +75,9 @@
     "eurolite/led-tmh-18": {
       "name": "LED TMH-18"
     },
-<<<<<<< HEAD
-=======
     "eurolite/led-tmh-7": {
       "name": "LED TMH-7"
     },
->>>>>>> ae4f9b25
     "eurolite/led-tmh-9": {
       "name": "LED TMH-9"
     },
