const util = require('util');

const schema = require('../fixtures/schema.js');

const Fixture = require('../lib/model/Fixture.js');
const Channel = require('../lib/model/Channel.js');
const FineChannel = require('../lib/model/FineChannel.js');
const SwitchingChannel = require('../lib/model/SwitchingChannel.js');
const MatrixChannel = require('../lib/model/MatrixChannel.js');

/**
 * @typedef ResultData
 * @type {object}
 * @property {string[]} errors
 * @property {string[]} warnings
 */
let result;
/** @type {Fixture} */
let fixture;
/** @type {Set<string>} */
let definedChannelKeys; // and aliases
/** @type {Set<string>} */
let usedChannelKeys; // and aliases
/** @type {Set<string>} */
let possibleMatrixChKeys; // and aliases
/** @type {Set<string>} */
let modeNames;
/** @type {Set<string>} */
let modeShortNames;

/**
 * Checks that a given fixture JSON object is valid.
 * @param {!string} manKey The manufacturer key.
 * @param {!string} fixKey The fixture key.
 * @param {?object} fixtureJson The fixture JSON object.
 * @param {?UniqueValues} [uniqueValues=null] Values that have to be unique are checked and all new occurences are appended.
 * @return {ResultData} The result object containing errors and warnings, if any.
 */
module.exports = function checkFixture(manKey, fixKey, fixtureJson, uniqueValues=null) {
  result = {
    errors: [],
    warnings: []
  };
  definedChannelKeys = new Set();
  usedChannelKeys = new Set();
  possibleMatrixChKeys = new Set();
  modeNames = new Set();
  modeShortNames = new Set();

  const schemaErrors = schema.Fixture.errors(fixtureJson);
  if (schemaErrors !== false) {
    result.errors.push(module.exports.getErrorString('File does not match schema.', schemaErrors));
    return result;
  }

  try {
    fixture = new Fixture(manKey, fixKey, fixtureJson);
    
    checkFixIdentifierUniqueness(uniqueValues);
    checkMeta(fixture.meta);
    checkPhysical(fixture.physical);
    checkMatrix(fixture.matrix);
    checkTemplateChannels(fixtureJson);
    checkChannels(fixtureJson);

    for (const mode of fixture.modes) {
      checkMode(mode);
    }
  
    checkUnusedChannels();
    checkCategories();
    checkRdm(manKey, uniqueValues);
  }
  catch (error) {
    result.errors.push(module.exports.getErrorString('File could not be imported into model.', error));
  }

  return result;
};

/**
 * Checks that fixture key, name and shortName are unique.
 * @param {?UniqueValues} [uniqueValues=null] Values that have to be unique are checked and all new occurences are appended.
 */
function checkFixIdentifierUniqueness(uniqueValues) {
  // test is called for a single fixture, e.g. when importing
  if (uniqueValues === null) {
    return;
  }

  const manKey = fixture.manufacturer.key;

  // fixture.key
  if (!(manKey in uniqueValues.fixKeysInMan)) {
    uniqueValues.fixKeysInMan[manKey] = new Set();
  }
  module.exports.checkUniqueness(
    uniqueValues.fixKeysInMan[manKey],
    fixture.key,
    result,
    `Fixture key '${fixture.key}' is not unique in manufacturer ${manKey} (test is not case-sensitive).`
  );

  // fixture.name
  if (!(manKey in uniqueValues.fixNamesInMan)) {
    uniqueValues.fixNamesInMan[manKey] = new Set();
  }
  module.exports.checkUniqueness(
    uniqueValues.fixNamesInMan[manKey],
    fixture.name,
    result,
    `Fixture name '${fixture.name}' is not unique in manufacturer ${manKey} (test is not case-sensitive).`
  );
  
  // fixture.shortName
  module.exports.checkUniqueness(
    uniqueValues.fixShortNames,
    fixture.shortName,
    result,
    `Fixture shortName '${fixture.shortName}' is not unique (test is not case-sensitive).`
  );
}

/**
 * Check that a fixture's meta block is valid.
 * @param {!Meta} meta The fixture's Meta object.
 */
function checkMeta(meta) {
  if (meta.lastModifyDate < meta.createDate) {
    result.errors.push('meta.lastModifyDate is earlier than meta.createDate.');
  }
}

/**
 * Checks if the given Physical object is valid.
 * @param {?Physical} physical A fixture's or a mode's physical data.
 * @param {!string} [modeDescription=''] Optional information in error messages about current mode.
 */
function checkPhysical(physical, modeDescription = '') {
  if (physical === null) {
    return;
  }

  const physicalJson = physical.jsonObject;
  if (isNotEmpty(physicalJson, `physical${modeDescription} is empty. Please remove it or add data.`)) {
    for (const property of ['bulb', 'lens', 'focus']) {
      isNotEmpty(physicalJson[property], `physical.${property}${modeDescription} is empty. Please remove it or add data.`);
    }
  
    if (physical.lensDegreesMin > physical.lensDegreesMax) {
      result.errors.push(`physical.lens.degreesMinMax${modeDescription} is an invalid range.`);
    }

    if (physical.hasMatrixPixels && fixture.matrix === null) {
      result.errors.push('physical.matrixPixels is set but fixture.matrix is missing.');
    }
  }
}

/**
 * Checks if the given Matrix object is valid.
 * @param {?Matrix} matrix A fixture's matrix data.
 */
function checkMatrix(matrix) {
  if (matrix === null) {
    return;
  }

  const matrixJson = matrix.jsonObject;
  const hasPixelCount = 'pixelCount' in matrixJson;
  const hasPixelKeys = 'pixelKeys' in matrixJson;
  
  if (!hasPixelCount && !hasPixelKeys) {
    result.errors.push('Matrix must either define \'pixelCount\' or \'pixelKeys\'.');
    return;
  }
  if (hasPixelCount && hasPixelKeys) {
    result.errors.push('Matrix can\'t define both \'pixelCount\' and \'pixelKeys\'.');
    return;
  }

  if (matrix.definedAxes.length === 0) {
    result.errors.push('Matrix may not consist of only a single pixel.');
    return;
  }

  const variesInAxisLength = matrix.pixelKeys.some(
    rows => rows.length !== matrix.pixelCountY || rows.some(
      columns => columns.length !== matrix.pixelCountX
    )
  );
  if (variesInAxisLength) {
    result.errors.push('Matrix must not vary in axis length.');
  }

  checkPixelGroups(matrix);
}

/**
 * Check if the referenced pixelKeys from the pixelGroups exist and are not referenced more than once.
 * @param {Matrix} matrix The Matrix instance
 */
function checkPixelGroups(matrix) {
  for (const pixelGroupKey of matrix.pixelGroupKeys) {
    const usedPixelKeys = new Set();

    if (pixelGroupKey in matrix.pixelKeyPositions) {
      result.errors.push(`pixelGroupKey '${pixelGroupKey}' is already used as pixelKey. Please choose a different name.`);
    }

    for (const pixelKey of matrix.pixelGroups[pixelGroupKey]) {
      if (!(pixelKey in matrix.pixelKeyPositions)) {
        result.errors.push(`pixelGroup '${pixelGroupKey}' references unknown pixelKey '${pixelKey}'.`);
      }
      if (usedPixelKeys.has(pixelKey)) {
        result.errors.push(`pixelGroup '${pixelGroupKey}' can't reference pixelKey '${pixelKey}' more than once.`);
      }
      usedPixelKeys.add(pixelKey);
    }
  }
}

/**
 * Check if templateChannels are defined correctly. Does not check the channel data itself.
 * @param {!object} fixtureJson The fixture's JSON data
 */
function checkTemplateChannels(fixtureJson) {
  if (isNotEmpty(fixtureJson.templateChannels, 'templateChannels are empty. Add a channel or remove it.')) {
    if (fixture.matrix === null) {
      result.errors.push('templateChannels are defined but matrix data is missing.');
      return;
    }

    for (const templateChannel of fixture.templateChannels) {
      checkTemplateChannel(templateChannel);
    }
  }
  else if (fixture.matrix !== null) {
    result.errors.push('Matrix is defined but templateChannels are missing.');
  }
}

/**
 * Check if the templateChannel is defined correctly. Does not check the channel data itself.
 * @param {!TemplateChannel} templateChannel The templateChannel to examine.
 */
function checkTemplateChannel(templateChannel) {
  checkTemplateVariables(templateChannel.name, ['$pixelKey']);
  
  for (const key of templateChannel.allTemplateKeys) {
    checkTemplateVariables(key, ['$pixelKey']);
    if (!(key in fixture.usedPixelKeys)) {
      result.warnings.push(`Template channel '${key}' is never used.`);
    }
  }

  for (const key of templateChannel.matrixChannelKeys.keys()) {
    module.exports.checkUniqueness(
      possibleMatrixChKeys,
      key,
      `Generated channel key ${key} can be produced by multiple template channels (test is not case-sensitive).`
    );
  }
}

/**
 * Check if availableChannels and generated matrixChannels are defined correctly.
 * @param {!object} fixtureJson The fixture's JSON data
 */
function checkChannels(fixtureJson) {
  if (isNotEmpty(fixtureJson.availableChannels, 'availableChannels are empty. Add a channel or remove it.')) {
    for (const channel of fixture.availableChannels) {
      checkChannel(channel);
    }
  }

  for (const channel of fixture.matrixChannels) {
    if (channel.wrappedChannel instanceof Channel) {
      checkChannel(channel.wrappedChannel);
    }
  }
}

/**
 * Check that an available or template channel is valid.
 * @param {!Channel} channel The channel to test.
 */
function checkChannel(channel) {
  checkTemplateVariables(channel.key);
  module.exports.checkUniqueness(
    definedChannelKeys,
    channel.key,
    result,
    `Channel key '${channel.key}' is already defined in another letter case.`
  );

  if (/\bfine\b|\d+(?:\s|-|_)*bit/i.test(channel.name)) {
    // channel name contains the word "fine" or "16bit" / "8 bit" / "32-bit" / "24_bit"
    result.errors.push(`Channel '${channel.key}' should rather be a fine channel alias of its corresponding coarse channel.`);
  }
  checkTemplateVariables(channel.name);

  // Nothing channels
  if (channel.type === 'Nothing') {
    const isNotEmpty = Object.keys(channel.jsonObject).some(
      prop => prop !== 'type' && prop !== 'name'
    );
    if (isNotEmpty) {
      result.errors.push(`Channel '${channel.name}' with type 'Nothing' can only set 'name' as additional property.`);
      return;
    }
  }

  // Fine channels
  for (const alias of channel.fineChannelAliases) {
    checkTemplateVariables(alias);
    module.exports.checkUniqueness(
      definedChannelKeys,
      alias,
      result,
      `Fine channel alias '${alias}' in channel '${channel.key}' is already defined (maybe in another letter case).`
    );
  }
  const minUsedFineness = Math.min(...fixture.modes.map(
    mode => channel.getFinenessInMode(mode)
  ));

  // Switching channels
  for (const alias of channel.switchingChannelAliases) {
    checkTemplateVariables(alias);
    module.exports.checkUniqueness(
      definedChannelKeys,
      alias,
      result,
      `Switching channel alias '${alias}' in channel '${channel.key}' is already defined (maybe in another letter case).`
    );
  }
  if (!channel.hasDefaultValue && channel.switchingChannelAliases.length > 0) {
    result.errors.push(`defaultValue is missing in channel '${channel.key}' although it defines switching channels.`);
  }
  
  if (channel.color !== null && channel.type !== 'Single Color') {
    result.warnings.push(`color in channel '${channel.key}' defined but channel type is not 'Single Color'.`);
  }
  else if (channel.color === null && channel.type === 'Single Color') {
    result.errors.push(`color in channel '${channel.key}' undefined but channel type is 'Single Color'.`);
  }

  if (channel.hasDefaultValue && channel.defaultValue > channel.maxDmxBound) {
    result.errors.push(`defaultValue must be less or equal to ${channel.maxDmxBound} in channel '${channel.key}'.`);
  }

  if (channel.hasHighlightValue && channel.highlightValue > channel.maxDmxBound) {
    result.errors.push(`highlightValue must be less or equal to ${channel.maxDmxBound} in channel '${channel.key}'.`);
  }

  checkCapabilities(channel, minUsedFineness);
}

/**
 * Checks whether the specified string contains only allowed and all required variables
 * and pushes an error on wrong variable usage.
 * @param {!string} str The string to be checked.
 * @param {!string[]} [requiredVariables=[]] Variables that must be included in the string. Specify them with leading dollar sign ($var).
 * @param {!string[]} [allowedVariables=[]] Variables that may be included in the string; requiredVariables are automatically included. Specify them with leading dollar sign ($var).
 */
function checkTemplateVariables(str, requiredVariables=[], allowedVariables=[]) {
  allowedVariables = allowedVariables.concat(requiredVariables);

  const variables = str.match(/\$\w+/g) || [];
  for (const variable of variables) {
    if (!allowedVariables.includes(variable)) {
      result.errors.push(`Variable ${variable} not allowed in '${str}'`);
    }
  }
  for (const variable of requiredVariables) {
    if (!variables.includes(variable)) {
      result.errors.push(`Variable ${variable} missing in '${str}'`);
    }
  }
}

/**
 * Check that a channel's capabilities are valid.
 * @param {!Channel} channel The channel to test.
 * @param {number} minUsedFineness The smallest fineness that the channel is used in a mode. This controls how the capability ranges have to look like.
 */
function checkCapabilities(channel, minUsedFineness) {
  if (!channel.hasCapabilities) {
    return;
  }

  let rangesInvalid = false;

  for (let i = 0; i < channel.capabilities.length; i++) {
    const cap = channel.capabilities[i];
    
    // if one of the previous capabilities had an invalid range,
    // it doesn't make sense to check later ranges
    if (!rangesInvalid) {
      rangesInvalid = !checkRange(channel, i, minUsedFineness);
    }

    if ((cap.color || cap.image) && !['Multi-Color', 'Effect', 'Gobo'].includes(channel.type)) {
      result.errors.push(`color or image present in capability '${cap.name}' (#${i+1}) but improper channel type '${channel.type}' in channel '${channel.key}'.`);
    }

    if (cap.color2 && !cap.color) {
      result.errors.push(`color2 present but color missing in capability '${cap.name}' (#${i+1}) in channel '${channel.key}'.`);
    }

    if (cap.color && cap.image) {
      result.errors.push(`color and image cannot be present at the same time in capability '${cap.name}' (#${i+1}) in channel '${channel.key}'.`);
    }

    const switchingChannelAliases = Object.keys(cap.switchChannels);
    if (!arraysEqual(switchingChannelAliases, channel.switchingChannelAliases)) {
      result.errors.push(`Capability '${cap.name}' (#${i+1}) must define the same switching channel aliases as all other capabilities in channel '${channel.key}'.`);
    }
    else {
      for (const alias of switchingChannelAliases) {
        const chKey = cap.switchChannels[alias];
        usedChannelKeys.add(chKey.toLowerCase());

        if (channel.fixture.getChannelByKey(chKey) === null) {
          result.errors.push(`Channel '${chKey}' is referenced from capability '${cap.name}' (#${i+1}) in channel '${channel.key}' but is not defined.`);
        }
      }
    }
  }
}

/**
 * Check that a capability's range is valid.
 * @param {!Channel} channel The channel the capability belongs to.
 * @param {!number} capNumber The number of the capability in the channel, starting with 0.
 * @param {number} minUsedFineness The smallest fineness that the channel is used in a mode.This controls if this range can be from 0 up to channel.maxDmxBound or less.
 */
function checkRange(channel, capNumber, minUsedFineness) {
  const cap = channel.capabilities[capNumber];
  
  // first capability
  if (capNumber === 0 && cap.range.start !== 0) {
    result.errors.push(`The first range has to start at 0 in capability '${cap.name}' (#${capNumber+1}) in channel '${channel.key}'.`);
    return false;
  }
  
  // all capabilities
  if (cap.range.start > cap.range.end) {
    result.errors.push(`range invalid in capability '${cap.name}' (#${capNumber+1}) in channel '${channel.key}'.`);
    return false;
  }
  
  // not first capability
  const prevCap = capNumber > 0 ? channel.capabilities[capNumber-1] : null;
  if (capNumber > 0 && cap.range.start !== prevCap.range.end + 1) {
    result.errors.push(`ranges must be adjacent in capabilities '${prevCap.name}' (#${capNumber}) and '${cap.name}' (#${capNumber+1}) in channel '${channel.key}'.`);
    return false;
  }

  // last capability
  if (capNumber === channel.capabilities.length - 1) {
    const rawRangeEnd = channel.jsonObject.capabilities[capNumber].range[1];
    const possibleEndValues = getPossibleEndValues(minUsedFineness);
    
    if (!possibleEndValues.includes(rawRangeEnd)) {
      result.errors.push(`The last range has to end at ${possibleEndValues.join(' or ')} in capability '${cap.name}' (#${capNumber+1}) in channel '${channel.key}'`);
      return false;
    }
  }

  return true;
}

/**
 * Get the highest possible DMX value for each fineness up to the specified one.
 * E.g. fineness=2 -> [255, 65535, 16777215]
 * @param {!number} fineness The least used fineness in a mode of a channel.
 * @return {!number[]} Possible end values, sorted ascending.
 */
function getPossibleEndValues(fineness) {
  let values = [];
  for (let i = 0; i <= fineness; i++) {
    values.push(Math.pow(256, i+1)-1);
  }
  return values;
}

/**
 * Check that a mode is valid.
 * @param {!Mode} mode The mode to check.
 */
function checkMode(mode) {
  module.exports.checkUniqueness(
    modeNames,
    mode.name,
<<<<<<< HEAD
    `Mode name '${mode.shortName}' not unique (test is not case-sensitive).`
=======
    result,
    `Mode name '${mode.name}' is not unique (test is not case-sensitive).`
>>>>>>> 5a7a87e6
  );
  module.exports.checkUniqueness(
    modeShortNames,
    mode.shortName,
<<<<<<< HEAD
    `Mode shortName '${mode.shortName}' not unique (test is not case-sensitive).`
=======
    result,
    `Mode shortName '${mode.shortName}' is not unique (test is not case-sensitive).`
>>>>>>> 5a7a87e6
  );

  if (/\bmode\b/i.test(mode.name) || /\bmode\b/i.test(mode.shortName)) {
    result.errors.push(`Mode name and shortName must not contain the word 'mode' in mode '${mode.shortName}'.`);
  }

  if (mode.name.match(/^(\d+)(?:\s+|\-)?(?:ch|channels?)$/)) {
    const intendedLength = parseInt(RegExp.$1);

    if (mode.channels.length !== intendedLength) {
      result.warnings.push(`Mode '${mode.name}' should probably have ${RegExp.$1} channels but does only have ${mode.channels.length}.`);
    }
    if (mode.shortName !== `${intendedLength}ch`) {
      result.warnings.push(`Mode '${mode.name}' should have shortName '${intendedLength}ch' instead of '${mode.shortName}'.`);
    }
  }

  checkPhysical(mode.physicalOverride, ` in mode '${mode.shortName}'`);

  const usedChannelKeysInMode = new Set();

  for (const rawReference of mode.jsonObject.channels) {
    if (rawReference !== null && typeof rawReference !== 'string') {
      checkChannelInsertBlock(rawReference, mode);
    }
  }

  for (let i = 0; i < mode.channelKeys.length; i++) {
    checkModeChannelKeys(i, mode, usedChannelKeysInMode);
  }
}

/**
 * Checks if the given complex channel insert block is valid.
 * @param {!Object} complexData The raw JSON data of the insert block.
 * @param {!Mode} mode The mode in which this insert block is used.
 */
function checkChannelInsertBlock(complexData, mode) {
  switch (complexData.insert) {
    case 'matrixChannels':
      checkMatrixInsert(complexData, mode);
      return;

    // we need no default as other values are prohibited by the schema
  }
}

/**
 * Checks the given matrix channel insert.
 * @param {!object} matrixInsert The matrix channel reference specified in the mode's json channel list.
 * @param {'matrixChannels'} matrixInsert.insert Indicates that this is a matrix insert.
 * @param {'eachPixel'|'eachPixelGroup'|string[]} matrixInsert.repeatFor The pixelKeys or pixelGroupKeys for which the specified channels should be repeated.
 * @param {'perPixel'|'perChannel'} matrixInsert.channelOrder Order the channels like RGB1/RGB2/RGB3 or R123/G123/B123.
 * @param {!Array.<string, null>} matrixInsert.templateChannels The template channel keys (and aliases) or null channels to be repeated.
 * @param {!Mode} mode The mode in which this insert block is used.
 */
function checkMatrixInsert(matrixInsert, mode) {
  // custom repeat list
  if (!['eachPixel', 'eachPixelGroup'].includes(matrixInsert.repeatFor)) {
    const usedPixelKeys = new Set();

    for (const pixelKey of matrixInsert.repeatFor) {
      if (pixelKey in fixture.matrix.pixelKeyPositions) {
        module.exports.checkUniqueness(
          usedPixelKeys,
          pixelKey,
          `PixelKey '${pixelKey}' is used more than once in repeatFor in mode '${mode.shortName}'.`
        );
      }
      else if (pixelKey in fixture.matrix.pixelGroups) {
        for (const singlePixelKey of fixture.matrix.pixelGroups[pixelKey]) {
          module.exports.checkUniqueness(
            usedPixelKeys,
            singlePixelKey,
            `PixelKey '${singlePixelKey}' in group '${pixelKey}' is used more than once in repeatFor in mode '${mode.shortName}'.`
          );
        }
      }
      else {
        result.errors.push(`Unknown pixelKey or pixelGroupKey '${pixelKey}'`);
      }
    }
  }

  for (const templateKey of matrixInsert.templateChannels) {
    const templateChannelExists = fixture.templateChannels.some(ch => ch.allTemplateKeys.includes(templateKey));
    if (!templateChannelExists) {
      result.errors.push(`Template channel '${templateKey}' doesn\'t exist.`);
    }
  }
}

/**
 * Check that a channel reference in a mode is valid.
 * @param {!number} chIndex The mode's channel index.
 * @param {!Mode} mode The mode to check.
 * @param {!Set<string>} usedChannelKeysInMode Which channels are already used in this mode.
 */
function checkModeChannelKeys(chIndex, mode, usedChannelKeysInMode) {
  const chKey = mode.channelKeys[chIndex];

  let channel = mode.fixture.getChannelByKey(chKey);
  if (channel === null) {
    result.errors.push(`Channel '${chKey}' is referenced from mode '${mode.shortName}' but is not defined.`);
    return;
  }

  if (channel instanceof MatrixChannel) {
    channel = channel.wrappedChannel;
  }

  usedChannelKeys.add(channel.key.toLowerCase());
  checkChannelUniquenessInMode(chKey, mode, usedChannelKeysInMode);

  if (channel instanceof SwitchingChannel) {
    checkSwitchingChannelReference(channel, mode, usedChannelKeysInMode);
    return;
  }

  // if earliest occurence (including switching channels) is not this one
  if (mode.getChannelIndex(channel, 'all') < chIndex) {
    result.errors.push(`Channel '${chReference}' is referenced more than once from mode '${mode.shortName}'.`);
  }

  if (channel instanceof FineChannel) {
    checkCoarserChannelsInMode(channel, mode);
    return;
  }

  checkPanTiltMaxInPhysical(channel, mode);
}

/**
 * Check that a switching channel reference in a mode is valid.
 * @param {!SwitchingChannel} channel The channel that should be checked.
 * @param {!Mode} mode The mode in which the channel is used.
 * @param {!Set<string>} usedChannelKeysInMode Which channels are already used in this mode.
 */
function checkSwitchingChannelReference(channel, mode, usedChannelKeysInMode) {
  // the mode must also contain the trigger channel
  if (mode.getChannelIndex(channel.triggerChannel) === -1) {
    result.errors.push(`mode '${mode.shortName}' uses switching channel '${channel.key}' but is missing its trigger channel '${channel.triggerChannel.key}'`);
  }

  for (const switchToChannel of channel.switchToChannels) {
    if (switchToChannel === null) {
      // channel doesn't exist, but we already added an error when the switching channel was defined
      continue;
    }

    // if the channel can be switched to a fine channel, the mode must also contain coarser channels
    if (switchToChannel instanceof FineChannel) {
      checkCoarserChannelsInMode(switchToChannel, mode);
      continue;
    }

    checkPanTiltMaxInPhysical(switchToChannel, mode);
  }

  for (let j = 0; j < mode.getChannelIndex(channel); j++) {
    const otherChannel = mode.channels[j];
    checkSwitchingChannelReferenceDuplicate(channel, otherChannel, mode);
  }
}

/**
 * Check all switched channels in the switching channels against another channel
 * for duplicate channel usage (either directly or in another switching channel).
 * @param {!SwitchingChannel} channel The channel that should be checked.
 * @param {!AbstractChannel} otherChannel The channel that should be checked against.
 * @param {!Mode} mode The mode in which to check.
 */
function checkSwitchingChannelReferenceDuplicate(channel, otherChannel, mode) {
  if (channel.switchToChannels.includes(otherChannel)) {
    result.errors.push(`Channel '${otherChannel.key}' is referenced more than once from mode '${mode.shortName}' through switching channel '${channel.key}'.`);
    return;
  }

  if (!(otherChannel instanceof SwitchingChannel)) {
    return;
  }

  if (otherChannel.triggerChannel === channel.triggerChannel) {
    // compare ranges
    for (const switchToChannelKey of channel.switchToChannelKeys) {
      if (!otherChannel.switchToChannelKeys.includes(switchToChannelKey)) {
        return;
      }

      const overlap = channel.triggerRanges[switchToChannelKey].some(
        range => range.overlapsWithOneOf(otherChannel.triggerRanges[switchToChannelKey])
      );
      if (overlap) {
        result.errors.push(`Channel '${switchToChannelKey}' is referenced more than once from mode '${mode.shortName}' through switching channels '${otherChannel.key}' and ${channel.key}'.`);
      }
    }
  }
  else {
    // fail if one of this channel's switchToChannels appears anywhere
    const firstDuplicate = channel.switchToChannels.find(
      ch => otherChannel.usesChannelKey(ch.key, 'all')
    );
    if (firstDuplicate !== undefined) {
      result.errors.push(`Channel '${firstDuplicate.key}' is referenced more than once from mode '${mode.shortName}' through switching channels '${otherChannel.key}' and ${channel.key}'.`);
    }
  }
}

function checkCoarserChannelsInMode(channel, mode) {
  const coarseChannel = channel.coarseChannel;
  const coarserChannelKeys = coarseChannel.fineChannelAliases.filter(
    (alias, index) => index < channel.fineness - 1
  ).concat(coarseChannel.key);

  const notInMode = coarserChannelKeys.filter(
    chKey => mode.getChannelIndex(chKey) === -1
  );

  if (notInMode.length > 0) {
    result.errors.push(`Mode '${mode.shortName}' contains the fine channel '${channel.key}' but is missing its coarser channels ${notInMode}.`);
  }
}

/**
 * A mode must not use the same channel (key) more than once.
 * @param {!string} channelKey The channel to test if it was already used in the mode.
 * @param {!Mode} mode The respective Mode object.
 * @param {!Set<string>} usedChannelKeysInMode Which channels are already used in this mode. Also counts switched to channels.
 */
function checkChannelUniquenessInMode(channelKey, mode, usedChannelKeysInMode) {
  module.exports.checkUniqueness(usedChannelKeysInMode, channelKey, `Channel '${channelKey}' is used more than once in ${mode.shortName}`);
}

function checkPanTiltMaxInPhysical(channel, mode) {
  if (channel.type !== 'Pan' && channel.type !== 'Tilt') {
    return;
  }

  const maxProp = channel.type === 'Pan' ? 'focusPanMax' : 'focusTiltMax';
  const maxPropDisplay = channel.type === 'Pan' ? 'panMax' : 'tiltMax';

  if (mode.physical[maxProp] === null) {
    result.warnings.push(`physical.${maxPropDisplay} is not defined although there's a ${channel.type} channel '${channel.key}' in mode '${mode.shortName}'.`);
  }
  else if (mode.physical[maxProp] === 0) {
    result.warnings.push(`physical.${maxPropDisplay} is 0 although there's a ${channel.type} channel '${channel.key}' in mode '${mode.shortName}'.`);
  }
}

function checkUnusedChannels() {
  const unused = [...definedChannelKeys].filter(
    chKey => !usedChannelKeys.has(chKey)
  );

  if (unused.length > 0) {
    result.warnings.push('Unused channel(s): ' + unused.join(', '));
  }
}

/**
 * Checks if the used channels fits to the fixture's categories and raise warnings suggesting to add/remove a category.
 */
function checkCategories() {
  const hasMultiColorChannel = fixture.availableChannels.some(channel => channel.type === 'Multi-Color');
  const hasMultipleSingleColorChannels = fixture.availableChannels.filter(channel => channel.type === 'Single Color').length > 1;
  const hasColorChangerCategory = fixture.categories.includes('Color Changer');
  if (!hasColorChangerCategory && hasMultiColorChannel) {
    result.warnings.push('Category \'Color Changer\' suggested since there is a \'Multi-Color\' channel.');
  }
  else if (!hasColorChangerCategory && hasMultipleSingleColorChannels) {
    result.warnings.push('Category \'Color Changer\' suggested since there are multiple \'Single Color\' channels.');
  }
  else if (hasColorChangerCategory && !hasMultiColorChannel && !hasMultipleSingleColorChannels) {
    result.warnings.push('Category \'Color Changer\' invalid since there is no \'Multi-Color\' and less than 2 \'Single Color\' channels.');
  }

  const hasFocusTypeHead = fixture.physical !== null && fixture.physical.focusType === 'Head';
  const hasMovingHeadCategory = fixture.categories.includes('Moving Head');
  if (!hasMovingHeadCategory && hasFocusTypeHead) {
    result.warnings.push('Category \'Moving Head\' suggested since focus.type is \'Head\'.');
  }
  else if (hasMovingHeadCategory && !hasFocusTypeHead) {
    result.warnings.push('Category \'Moving Head\' invalid since focus.type is not \'Head\'.');
  }

  const hasFogChannel = fixture.availableChannels.some(channel => channel.type === 'Fog');
  const hasSmokeCategory = fixture.categories.includes('Smoke');
  const hasHazerCategory = fixture.categories.includes('Hazer');
  if (!(hasSmokeCategory || hasHazerCategory) && hasFogChannel) {
    result.warnings.push('Categories \'Smoke\' and/or \'Hazer\' suggested since there is a \'Fog\' channel.');
  }
  else if (hasSmokeCategory && !hasFogChannel) {
    result.warnings.push('Category \'Smoke\' invalid since there is no \'Fog\' channel.');
  }
  else if (hasHazerCategory && !hasFogChannel) {
    result.warnings.push('Category \'Hazer\' invalid since there is no \'Fog\' channel.');
  }
}

/**
 * Checks if everything regarding this fixture's RDM data is correct.
 * @param {!string} manKey The manufacturer key.
 * @param {?UniqueValues} [uniqueValues=null] Values that have to be unique are checked and all new occurences are appended.
 */
function checkRdm(manKey, uniqueValues) {
  if (fixture.rdm === null) {
    // modes may not have a rdmPersonalityIndex property
    for (const mode of fixture.modes) {
      if (mode.rdmPersonalityIndex !== null) {
        result.errors.push(`Mode '${mode.shortName}' has RDM data, but fixture has not.`);
      }
    }
    return;
  }

  // fixture.rdm.modelId must be unique per manufacturer
  if (!(manKey in uniqueValues.fixRdmIdsInMan)) {
    uniqueValues.fixRdmIdsInMan[manKey] = new Set();
  }
  module.exports.checkUniqueness(
    uniqueValues.fixRdmIdsInMan[manKey],
    '' + fixture.rdm.modelId,
    result,
    `Fixture RDM model ID '${fixture.rdm.modelId}' is not unique in manufacturer ${manKey}.`
  );

  if (fixture.manufacturer.rdmId === null) {
    result.errors.push(`Fixture has RDM data, but manufacturer '${fixture.manufacturer.shortName}' has not.`);
  }

  let rdmPersonalityIndices = new Set();
  for (const mode of fixture.modes) {
    if (mode.rdmPersonalityIndex !== null) {
      module.exports.checkUniqueness(
        rdmPersonalityIndices,
        '' + mode.rdmPersonalityIndex,
        result,
        `RDM personality index '${mode.rdmPersonalityIndex}' in mode '${mode.shortName}' is not unique in the fixture.`
      );
    }
  }
}

// returns whether the object contains data
function isNotEmpty(obj, messageIfEmpty) {
  if (obj !== undefined) {
    if (Object.keys(obj).length === 0) {
      result.errors.push(messageIfEmpty);
    }
    else {
      return true;
    }
  }
  return false;
}

/**
 * If the Set already contains the given value, add an error. Test is not case-sensitive.
 * @param {!Set<string>} set The Set in which all unique values are stored.
 * @param {!string} value The string value to examine.
 * @param {!ResultData} result The object to add the error message to (if any).
 * @param {!string} messageIfNotUnique If the value is not unique, add this message to errors.
 */
module.exports.checkUniqueness = function checkUniqueness(set, value, result, messageIfNotUnique) {
  if (set.has(value.toLowerCase())) {
    result.errors.push(messageIfNotUnique);
  }
  set.add(value.toLowerCase());
}


module.exports.getErrorString = function getErrorString(description, error) {
  return description + ' ' + util.inspect(error, false, null);
}

function arraysEqual(a, b) {
  if (a === b) {
    return true;
  }

  if (a == null || b == null || a.length !== b.length) {
    return false;
  }

  return a.every((val, index) => val === b[index]);
}<|MERGE_RESOLUTION|>--- conflicted
+++ resolved
@@ -55,7 +55,7 @@
 
   try {
     fixture = new Fixture(manKey, fixKey, fixtureJson);
-    
+
     checkFixIdentifierUniqueness(uniqueValues);
     checkMeta(fixture.meta);
     checkPhysical(fixture.physical);
@@ -66,7 +66,7 @@
     for (const mode of fixture.modes) {
       checkMode(mode);
     }
-  
+
     checkUnusedChannels();
     checkCategories();
     checkRdm(manKey, uniqueValues);
@@ -111,7 +111,7 @@
     result,
     `Fixture name '${fixture.name}' is not unique in manufacturer ${manKey} (test is not case-sensitive).`
   );
-  
+
   // fixture.shortName
   module.exports.checkUniqueness(
     uniqueValues.fixShortNames,
@@ -146,7 +146,7 @@
     for (const property of ['bulb', 'lens', 'focus']) {
       isNotEmpty(physicalJson[property], `physical.${property}${modeDescription} is empty. Please remove it or add data.`);
     }
-  
+
     if (physical.lensDegreesMin > physical.lensDegreesMax) {
       result.errors.push(`physical.lens.degreesMinMax${modeDescription} is an invalid range.`);
     }
@@ -169,7 +169,7 @@
   const matrixJson = matrix.jsonObject;
   const hasPixelCount = 'pixelCount' in matrixJson;
   const hasPixelKeys = 'pixelKeys' in matrixJson;
-  
+
   if (!hasPixelCount && !hasPixelKeys) {
     result.errors.push('Matrix must either define \'pixelCount\' or \'pixelKeys\'.');
     return;
@@ -246,7 +246,7 @@
  */
 function checkTemplateChannel(templateChannel) {
   checkTemplateVariables(templateChannel.name, ['$pixelKey']);
-  
+
   for (const key of templateChannel.allTemplateKeys) {
     checkTemplateVariables(key, ['$pixelKey']);
     if (!(key in fixture.usedPixelKeys)) {
@@ -258,6 +258,7 @@
     module.exports.checkUniqueness(
       possibleMatrixChKeys,
       key,
+      result,
       `Generated channel key ${key} can be produced by multiple template channels (test is not case-sensitive).`
     );
   }
@@ -338,7 +339,7 @@
   if (!channel.hasDefaultValue && channel.switchingChannelAliases.length > 0) {
     result.errors.push(`defaultValue is missing in channel '${channel.key}' although it defines switching channels.`);
   }
-  
+
   if (channel.color !== null && channel.type !== 'Single Color') {
     result.warnings.push(`color in channel '${channel.key}' defined but channel type is not 'Single Color'.`);
   }
@@ -394,7 +395,7 @@
 
   for (let i = 0; i < channel.capabilities.length; i++) {
     const cap = channel.capabilities[i];
-    
+
     // if one of the previous capabilities had an invalid range,
     // it doesn't make sense to check later ranges
     if (!rangesInvalid) {
@@ -438,19 +439,19 @@
  */
 function checkRange(channel, capNumber, minUsedFineness) {
   const cap = channel.capabilities[capNumber];
-  
+
   // first capability
   if (capNumber === 0 && cap.range.start !== 0) {
     result.errors.push(`The first range has to start at 0 in capability '${cap.name}' (#${capNumber+1}) in channel '${channel.key}'.`);
     return false;
   }
-  
+
   // all capabilities
   if (cap.range.start > cap.range.end) {
     result.errors.push(`range invalid in capability '${cap.name}' (#${capNumber+1}) in channel '${channel.key}'.`);
     return false;
   }
-  
+
   // not first capability
   const prevCap = capNumber > 0 ? channel.capabilities[capNumber-1] : null;
   if (capNumber > 0 && cap.range.start !== prevCap.range.end + 1) {
@@ -462,7 +463,7 @@
   if (capNumber === channel.capabilities.length - 1) {
     const rawRangeEnd = channel.jsonObject.capabilities[capNumber].range[1];
     const possibleEndValues = getPossibleEndValues(minUsedFineness);
-    
+
     if (!possibleEndValues.includes(rawRangeEnd)) {
       result.errors.push(`The last range has to end at ${possibleEndValues.join(' or ')} in capability '${cap.name}' (#${capNumber+1}) in channel '${channel.key}'`);
       return false;
@@ -494,22 +495,14 @@
   module.exports.checkUniqueness(
     modeNames,
     mode.name,
-<<<<<<< HEAD
-    `Mode name '${mode.shortName}' not unique (test is not case-sensitive).`
-=======
     result,
     `Mode name '${mode.name}' is not unique (test is not case-sensitive).`
->>>>>>> 5a7a87e6
   );
   module.exports.checkUniqueness(
     modeShortNames,
     mode.shortName,
-<<<<<<< HEAD
-    `Mode shortName '${mode.shortName}' not unique (test is not case-sensitive).`
-=======
     result,
     `Mode shortName '${mode.shortName}' is not unique (test is not case-sensitive).`
->>>>>>> 5a7a87e6
   );
 
   if (/\bmode\b/i.test(mode.name) || /\bmode\b/i.test(mode.shortName)) {
@@ -740,7 +733,7 @@
  * @param {!Set<string>} usedChannelKeysInMode Which channels are already used in this mode. Also counts switched to channels.
  */
 function checkChannelUniquenessInMode(channelKey, mode, usedChannelKeysInMode) {
-  module.exports.checkUniqueness(usedChannelKeysInMode, channelKey, `Channel '${channelKey}' is used more than once in ${mode.shortName}`);
+  module.exports.checkUniqueness(usedChannelKeysInMode, channelKey, result, `Channel '${channelKey}' is used more than once in ${mode.shortName}`);
 }
 
 function checkPanTiltMaxInPhysical(channel, mode) {
@@ -878,12 +871,12 @@
     result.errors.push(messageIfNotUnique);
   }
   set.add(value.toLowerCase());
-}
+};
 
 
 module.exports.getErrorString = function getErrorString(description, error) {
   return description + ' ' + util.inspect(error, false, null);
-}
+};
 
 function arraysEqual(a, b) {
   if (a === b) {
