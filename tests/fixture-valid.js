const util = require(`util`);
const Ajv = require(`ajv`);

const register = require(`../fixtures/register.json`);
const fixtureSchema = require(`../schemas/dereferenced/fixture.json`);
const fixtureRedirectSchema = require(`../schemas/dereferenced/fixture-redirect.json`);
const schemaProperties = require(`../lib/schema-properties.js`);

const {
  Capability,
  Channel,
  FineChannel,
  Fixture,
  MatrixChannel,
  SwitchingChannel
} = require(`../lib/model.js`);

const ajv = new Ajv();
ajv.addFormat(`color-hex`, ``); // do not crash when `format: color-hex` is used; actual validation is done with an additional pattern, the format is only added for VSCode's color preview
const schemaValidate = ajv.compile(fixtureSchema);
const redirectSchemaValidate = ajv.compile(fixtureRedirectSchema);

/**
 * Checks that a given fixture JSON object is valid.
 * @param {!string} manKey The manufacturer key.
 * @param {!string} fixKey The fixture key.
 * @param {?object} fixtureJson The fixture JSON object.
 * @param {?UniqueValues} [uniqueValues=null] Values that have to be unique are checked and all new occurences are appended.
 * @returns {ResultData} The result object containing errors and warnings, if any.
 */
function checkFixture(manKey, fixKey, fixtureJson, uniqueValues = null) {
  /**
   * @typedef ResultData
   * @type {object}
   * @property {string[]} errors
   * @property {string[]} warnings
   */

  /** @type ResultData */
  const result = {
    errors: [],
    warnings: []
  };

  /** @type {Fixture} */
  let fixture;

  /** @type {Set<string>} */
  const definedChannelKeys = new Set(); // and aliases
  /** @type {Set<string>} */
  const usedChannelKeys = new Set(); // and aliases
  /** @type {Set<string>} */
  const possibleMatrixChKeys = new Set(); // and aliases
  /** @type {Set<string>} */
  const modeNames = new Set();
  /** @type {Set<string>} */
  const modeShortNames = new Set();

  if (!(`$schema` in fixtureJson)) {
    result.errors.push(getErrorString(`File does not contain '$schema' property.`));
    return result;
  }

  if (fixtureJson.$schema.endsWith(`/fixture-redirect.json`)) {
    checkFixtureRedirect();
    return result;
  }


  const schemaValid = schemaValidate(fixtureJson);
  if (!schemaValid) {
    result.errors.push(getErrorString(`File does not match schema.`, schemaValidate.errors));
    return result;
  }

  try {
    /** @type {Fixture} */
    fixture = new Fixture(manKey, fixKey, fixtureJson);

    checkFixIdentifierUniqueness(uniqueValues);
    checkMeta(fixture.meta);
    checkPhysical(fixture.physical);
    checkMatrix(fixture.matrix);
    checkTemplateChannels(fixtureJson);
    checkChannels(fixtureJson);

    for (const mode of fixture.modes) {
      checkMode(mode);
    }

    checkUnusedChannels();
    checkCategories();
    checkRdm(manKey, uniqueValues);
  }
  catch (error) {
    result.errors.push(getErrorString(`File could not be imported into model.`, error));
  }

  return result;



  /**
   * Checks that a fixture redirect file is valid and redirecting to a fixture correctly.
   */
  function checkFixtureRedirect() {
    const schemaValid = redirectSchemaValidate(fixtureJson);

    if (!schemaValid) {
      result.errors.push(getErrorString(`File does not match schema.`, redirectSchemaValidate.errors));
    }

    if (!(fixtureJson.redirectTo in register.filesystem) || `redirectTo` in register.filesystem[fixtureJson.redirectTo]) {
      result.errors.push(`'redirectTo' is not a valid fixture.`);
    }

    result.name = `${manKey}/${fixKey}.json (redirect)`;
  }

  /**
   * Checks that fixture key, name and shortName are unique.
   * @param {?UniqueValues} [uniqueValues=null] Values that have to be unique are checked and all new occurences are appended.
   */
  function checkFixIdentifierUniqueness(uniqueValues) {
    // test is called for a single fixture, e.g. when importing
    if (uniqueValues === null) {
      return;
    }

    const manKey = fixture.manufacturer.key;

    // fixture.key
    if (!(manKey in uniqueValues.fixKeysInMan)) {
      uniqueValues.fixKeysInMan[manKey] = new Set();
    }
    checkUniqueness(
      uniqueValues.fixKeysInMan[manKey],
      fixture.key,
      result,
      `Fixture key '${fixture.key}' is not unique in manufacturer ${manKey} (test is not case-sensitive).`
    );

    // fixture.name
    if (!(manKey in uniqueValues.fixNamesInMan)) {
      uniqueValues.fixNamesInMan[manKey] = new Set();
    }
    checkUniqueness(
      uniqueValues.fixNamesInMan[manKey],
      fixture.name,
      result,
      `Fixture name '${fixture.name}' is not unique in manufacturer ${manKey} (test is not case-sensitive).`
    );

    // fixture.shortName
    checkUniqueness(
      uniqueValues.fixShortNames,
      fixture.shortName,
      result,
      `Fixture shortName '${fixture.shortName}' is not unique (test is not case-sensitive).`
    );
  }

  /**
   * Check that a fixture's meta block is valid.
   * @param {!Meta} meta The fixture's Meta object.
   */
  function checkMeta(meta) {
    if (meta.lastModifyDate < meta.createDate) {
      result.errors.push(`meta.lastModifyDate is earlier than meta.createDate.`);
    }
  }

  /**
   * Checks if the given Physical object is valid.
   * @param {?Physical} physical A fixture's or a mode's physical data.
   * @param {!string} [modeDescription=''] Optional information in error messages about current mode.
   */
  function checkPhysical(physical, modeDescription = ``) {
    if (physical === null) {
      return;
    }

    if (physical.lensDegreesMin > physical.lensDegreesMax) {
      result.errors.push(`physical.lens.degreesMinMax${modeDescription} is an invalid range.`);
    }

    if (physical.hasMatrixPixels && fixture.matrix === null) {
      result.errors.push(`physical.matrixPixels is set but fixture.matrix is missing.`);
    }
  }

  /**
   * Checks if the given Matrix object is valid.
   * @param {?Matrix} matrix A fixture's matrix data.
   */
  function checkMatrix(matrix) {
    if (matrix === null) {
      return;
    }

    if (matrix.definedAxes.length === 0) {
      result.errors.push(`Matrix may not consist of only a single pixel.`);
      return;
    }

    const variesInAxisLength = matrix.pixelKeyStructure.some(
      rows => rows.length !== matrix.pixelCountY || rows.some(
        columns => columns.length !== matrix.pixelCountX
      )
    );
    if (variesInAxisLength) {
      result.errors.push(`Matrix must not vary in axis length.`);
    }

    checkPixelGroups();

    /**
     * Check if the referenced pixelKeys from the pixelGroups exist and are not referenced more than once.
     */
    function checkPixelGroups() {
      for (const pixelGroupKey of matrix.pixelGroupKeys) {
        const usedMatrixChannels = new Set();

        if (matrix.pixelKeys.includes(pixelGroupKey)) {
          result.errors.push(`pixelGroupKey '${pixelGroupKey}' is already used as pixelKey. Please choose a different name.`);
        }

        for (const pixelKey of matrix.pixelGroups[pixelGroupKey]) {
          if (!matrix.pixelKeys.includes(pixelKey)) {
            result.errors.push(`pixelGroup '${pixelGroupKey}' references unknown pixelKey '${pixelKey}'.`);
          }
          if (usedMatrixChannels.has(pixelKey)) {
            result.errors.push(`pixelGroup '${pixelGroupKey}' can't reference pixelKey '${pixelKey}' more than once.`);
          }
          usedMatrixChannels.add(pixelKey);
        }
      }
    }
  }

  /**
   * Check if templateChannels are defined correctly. Does not check the channel data itself.
   * @param {!object} fixtureJson The fixture's JSON data
   */
  function checkTemplateChannels(fixtureJson) {
    if (fixtureJson.templateChannels) {
      for (const templateChannel of fixture.templateChannels) {
        checkTemplateChannel(templateChannel);
      }
    }
  }

  /**
   * Check if the templateChannel is defined correctly. Does not check the channel data itself.
   * @param {!TemplateChannel} templateChannel The templateChannel to examine.
   */
  function checkTemplateChannel(templateChannel) {
    checkTemplateVariables(templateChannel.name, [`$pixelKey`]);

    for (const key of templateChannel.allTemplateKeys) {
      checkTemplateVariables(key, [`$pixelKey`]);

      const templateChannelUsed = fixture.matrixChannelReferences.some(
        ref => ref.templateKey === key
      );
      if (!templateChannelUsed) {
        result.warnings.push(`Template channel '${key}' is never used.`);
      }
    }

    for (const key of templateChannel.possibleResolvedChannelKeys.keys()) {
      checkUniqueness(
        possibleMatrixChKeys,
        key,
        result,
        `Generated channel key ${key} can be produced by multiple template channels (test is not case-sensitive).`
      );
    }
  }

  /**
   * Check if availableChannels and generated matrixChannels are defined correctly.
   * @param {!object} fixtureJson The fixture's JSON data
   */
  function checkChannels(fixtureJson) {
    for (const channel of fixture.availableChannels) {
      // forbid coexistance of channels 'Red' and 'red'
      // for template channels, this is checked by possibleMatrixChKeys
      checkUniqueness(
        definedChannelKeys,
        channel.key,
        result,
        `Channel key '${channel.key}' is already defined (maybe in another letter case).`
      );
      checkChannel(channel);
    }

    for (const channel of fixture.matrixChannels) {
      if (channel.wrappedChannel instanceof Channel) {
        checkChannel(channel.wrappedChannel);
      }
    }
  }

  /**
   * Check that an available or template channel is valid.
   * @param {!Channel} channel The channel to test.
   */
  function checkChannel(channel) {
    checkTemplateVariables(channel.key, []);

    if (/\bfine\b|\d+(?:\s|-|_)*bit/i.test(channel.name)) {
      // channel name contains the word "fine" or "16bit" / "8 bit" / "32-bit" / "24_bit"
      result.errors.push(`Channel '${channel.key}' should rather be a fine channel alias of its corresponding coarse channel.`);
    }
    checkTemplateVariables(channel.name, []);

    if (channel.type === `Unknown`) {
      result.errors.push(`Channel '${channel.key}' has an unknown type.`);
    }

    // Fine channels
    channel.fineChannelAliases.forEach(alias => {
      checkTemplateVariables(alias, []);
      checkUniqueness(
        definedChannelKeys,
        alias,
        result,
        `Fine channel alias '${alias}' in channel '${channel.key}' is already defined (maybe in another letter case).`
      );
    });

    // Switching channels
    channel.switchingChannelAliases.forEach(alias => {
      checkTemplateVariables(alias, []);
      checkUniqueness(
        definedChannelKeys,
        alias,
        result,
        `Switching channel alias '${alias}' in channel '${channel.key}' is already defined (maybe in another letter case).`
      );
    });

    if (channel.hasDefaultValue && channel.defaultValue > channel.maxDmxBound) {
      result.errors.push(`defaultValue must be less or equal to ${channel.maxDmxBound} in channel '${channel.key}'.`);
    }

    if (channel.hasHighlightValue && channel.highlightValue > channel.maxDmxBound) {
      result.errors.push(`highlightValue must be less or equal to ${channel.maxDmxBound} in channel '${channel.key}'.`);
    }

    checkCapabilities(channel);

    /**
     * Check that the channel's capabilities are valid.
    */
    function checkCapabilities() {
      let dmxRangesInvalid = false;
      const possibleEndValues = getPossibleEndValues();

      for (let i = 0; i < channel.capabilities.length; i++) {
        const cap = channel.capabilities[i];

        // if one of the previous capabilities had an invalid range,
        // it doesn't make sense to check later ranges
<<<<<<< HEAD
        if (!dmxRangesInvalid) {
          dmxRangesInvalid = !checkDmxRange(i);
=======
        if (!rangesInvalid) {
          rangesInvalid = !checkRange(i);
>>>>>>> ac4e260c
        }

        checkCapability(cap, `Capability '${cap.name}' (${cap.rawDmxRange}) in channel '${channel.key}'`);
      }

      /**
       * Check that a capability's range is valid.
       * @param {!number} capNumber The number of the capability in the channel, starting with 0.
       * @param {number} minUsedFineness The smallest fineness that the channel is used in a mode.This controls if this range can be from 0 up to channel.maxDmxBound or less.
       * @returns {boolean} true if the range is valid, false otherwise. The global `result` object is updated then.
       */
      function checkDmxRange(capNumber) {
        const cap = channel.capabilities[capNumber];

        // first capability
        if (capNumber === 0 && cap.dmxRange.start !== 0) {
          result.errors.push(`The first dmxRange has to start at 0 in capability '${cap.name}' (#${capNumber + 1}) in channel '${channel.key}'.`);
          return false;
        }

        // all capabilities
        if (cap.dmxRange.start > cap.dmxRange.end) {
          result.errors.push(`dmxRange invalid in capability '${cap.name}' (#${capNumber + 1}) in channel '${channel.key}'.`);
          return false;
        }

        // not first capability
        const prevCap = capNumber > 0 ? channel.capabilities[capNumber - 1] : null;
        if (capNumber > 0 && cap.dmxRange.start !== prevCap.dmxRange.end + 1) {
          result.errors.push(`dmxRanges must be adjacent in capabilities '${prevCap.name}' (#${capNumber}) and '${cap.name}' (#${capNumber + 1}) in channel '${channel.key}'.`);
          return false;
        }

        // last capability
        if (capNumber === channel.capabilities.length - 1) {
          const rawDmxRangeEnd = channel.capabilities[capNumber].jsonObject.dmxRange[1];

          if (!possibleEndValues.includes(rawDmxRangeEnd)) {
            result.errors.push(`The last dmxRange has to end at ${possibleEndValues.join(` or `)} in capability '${cap.name}' (#${capNumber + 1}) in channel '${channel.key}'`);
            return false;
          }
        }

        return true;
      }

      /**
       * @returns {!Array.<number>} All DMX values that would be valid maximum DMX bounds, sorted ascending.
       * Depends on the lowest fineness with which the channel is used in any mode.
       */
      function getPossibleEndValues() {
        const minUsedFineness = Math.min(...fixture.modes.map(
          mode => channel.getFinenessInMode(mode)
        ));

        const values = [];
        for (let i = 0; i <= minUsedFineness; i++) {
          values.push(Math.pow(256, i + 1) - 1);
        }

        return values;
      }

      /**
       * Check that a capability is valid (except its DMX range).
       * @param {!Capability} cap The capability to check.
       * @param {!string} errorPrefix An identifier for the capability to use in errors and warnings.
       */
      function checkCapability(cap, errorPrefix) {
        const switchingChannelAliases = Object.keys(cap.switchChannels);
        if (!arraysEqual(switchingChannelAliases, channel.switchingChannelAliases)) {
          result.errors.push(`${errorPrefix} must define the same switching channel aliases as all other capabilities.`);
        }
        else {
          switchingChannelAliases.forEach(alias => {
            const chKey = cap.switchChannels[alias];
            usedChannelKeys.add(chKey.toLowerCase());

            if (channel.fixture.getChannelByKey(chKey) === null) {
              result.errors.push(`${errorPrefix} references unknown channel '${chKey}'.`);
            }
          });
        }
<<<<<<< HEAD

        const startEndEntities = Capability.START_END_PROPERTIES.map(
          prop => [prop, cap[prop]]
        ).filter(
          ([prop, value]) => value !== null
        );

        for (const [prop, [startValue, endValue]] of startEndEntities) {
          if ((startValue.keyword === null) !== (endValue.keyword === null)) {
            result.errors.push(`${errorPrefix} must use keywords for start and end value or for none of them in ${prop}.`);
          }
          else if (startValue.unit !== endValue.unit) {
            result.errors.push(`${errorPrefix} uses different units for ${prop}.`);
          }
        }

        const capabilityTypeChecks = {
          ShutterStrobe: checkShutterStrobeCapability,
          Pan: checkPanTiltCapability,
          Tilt: checkPanTiltCapability,
          PanContinuous: checkPanTiltContinuousCapability,
          TiltContinuous: checkPanTiltContinuousCapability,
          Effect: checkEffectCapability
        };

        if (Object.keys(capabilityTypeChecks).includes(cap.type)) {
          capabilityTypeChecks[cap.type]();
        }


        /**
         * Type-specific checks for ShutterStrobe capabilities.
         */
        function checkShutterStrobeCapability() {
          const hasSpeed = cap.speed !== null;
          const hasDuration = cap.duration !== null;

          if ([`Closed`, `Open`].includes(cap.shutterEffect) && (hasSpeed || hasDuration)) {
            result.errors.push(`${errorPrefix}: Shutter open/closed can't define speed or duration.`);
          }
        }

        /**
         * Type-specific checks for Pan and Tilt capabilities.
         */
        function checkPanTiltCapability() {
          const max = fixture.physical === null ? null : fixture.physical[`focus${cap.type}Max`];
          const usesPercentageAngle = cap.angle[0].unit === `%`;

          const panOrTilt = cap.type.toLowerCase();

          if (!usesPercentageAngle) {
            const range = Math.abs(cap.angle[1] - cap.angle[0]);

            if (!max) {
              result.warnings.push(`${errorPrefix} defines an exact ${panOrTilt} angle. Setting focus.${panOrTilt}Max in the fixture's physical data is recommended.`);
            }
            else if (range > max) {
              result.errors.push(`${errorPrefix} uses an angle range that is greater than focus.${panOrTilt}Max in the fixture's physical data.`);
            }
          }
          else if (max) {
            result.warnings.push(`${errorPrefix} defines an unprecise percentaged ${panOrTilt} angle. Using the exact value from focus.${panOrTilt}Max in the fixture's physical data is recommended.`);
          }
        }

        /**
         * Type-specific checks for PanContinuous and TiltContinuous capabilities.
         */
        function checkPanTiltContinuousCapability() {
          const panOrTilt = cap.type === `PanContinuous` ? `Pan` : `Tilt`;

          const max = fixture.physical === null ? null : fixture.physical[`focus${panOrTilt}Max`];

          if (max !== Number.POSITIVE_INFINITY) {
            result.errors.push(`${errorPrefix} defines continuous ${panOrTilt.toLowerCase()} but focus.${panOrTilt.toLowerCase()}Max in the fixture's physical data is not "infinite".`);
          }
        }

        /**
         * Type-specific checks for Effect capabilities.
         */
        function checkEffectCapability() {
          if (cap.effectPreset === null && schemaProperties.definitions.effectPreset.enum.includes(cap.effectName)) {
            result.errors.push(`${errorPrefix} must use effectPreset instead of effectName with '${cap.effectName}'.`);
          }
        }
=======
>>>>>>> ac4e260c
      }
    }
  }

  /**
   * Check that a mode is valid.
   * @param {!Mode} mode The mode to check.
   */
  function checkMode(mode) {
    checkUniqueness(
      modeNames,
      mode.name,
      result,
      `Mode name '${mode.name}' is not unique (test is not case-sensitive).`
    );
    checkUniqueness(
      modeShortNames,
      mode.shortName,
      result,
      `Mode shortName '${mode.shortName}' is not unique (test is not case-sensitive).`
    );

    // "6ch" / "8-Channel" / "9 channels" mode names
    if (mode.name.toLowerCase().match(/^(\d+)(?:\s+|-)?(?:ch|channels?)$/)) {
      const intendedLength = parseInt(RegExp.$1);

      if (mode.channels.length !== intendedLength) {
        result.warnings.push(`Mode '${mode.name}' should probably have ${RegExp.$1} channels but actually has ${mode.channels.length}.`);
      }
      if (mode.shortName !== `${intendedLength}ch`) {
        result.warnings.push(`Mode '${mode.name}' should have shortName '${intendedLength}ch'.`);
      }
    }

    checkPhysical(mode.physicalOverride, ` in mode '${mode.shortName}'`);

    for (const rawReference of mode.jsonObject.channels) {
      if (rawReference !== null && typeof rawReference !== `string`) {
        checkChannelInsertBlock(rawReference, mode);
      }
    }

    for (let i = 0; i < mode.channelKeys.length; i++) {
      checkModeChannelKey(i);
    }

    /**
     * Checks if the given complex channel insert block is valid.
     * @param {!object} insertBlock The raw JSON data of the insert block.
     */
    function checkChannelInsertBlock(insertBlock) {
      if (insertBlock.insert === `matrixChannels`) {
        checkMatrixInsertBlock(insertBlock);
      }
      // open for future extensions (invalid values are prohibited by the schema)

      /**
       * Checks the given matrix channel insert.
       * @param {!object} matrixInsertBlock The matrix channel reference specified in the mode's json channel list.
       * @param {'matrixChannels'} matrixInsertBlock.insert Indicates that this is a matrix insert.
       * @param {'eachPixel'|'eachPixelGroup'|string[]} matrixInsertBlock.repeatFor The pixelKeys or pixelGroupKeys for which the specified channels should be repeated.
       * @param {'perPixel'|'perChannel'} matrixInsertBlock.channelOrder Order the channels like RGB1/RGB2/RGB3 or R123/G123/B123.
       * @param {!Array.<string, null>} matrixInsertBlock.templateChannels The template channel keys (and aliases) or null channels to be repeated.
       */
      function checkMatrixInsertBlock(matrixInsertBlock) {
        checkMatrixInsertBlockRepeatFor();

        for (const templateKey of matrixInsertBlock.templateChannels) {
          const templateChannelExists = fixture.templateChannels.some(ch => ch.allTemplateKeys.includes(templateKey));
          if (!templateChannelExists) {
            result.errors.push(`Template channel '${templateKey}' doesn't exist.`);
          }
        }

        /**
         * Checks the used pixel (group) keys for existance and duplicates. Also respects pixel keys included in a pixel group.
         */
        function checkMatrixInsertBlockRepeatFor() {
          if (typeof matrixInsertBlock.repeatFor === `string`) {
            // no custom pixel key list, keywords are already tested by schema
            return;
          }

          const usedPixelKeys = new Set();

          // simple uniqueness is already checked by schema, but this test also checks for pixelKeys in pixelGroups
          for (const pixelKey of matrixInsertBlock.repeatFor) {
            if (fixture.matrix.pixelKeys.includes(pixelKey)) {
              checkUniqueness(
                usedPixelKeys,
                pixelKey,
                `PixelKey '${pixelKey}' is used more than once in repeatFor in mode '${mode.shortName}'.`
              );
            }
            else if (pixelKey in fixture.matrix.pixelGroups) {
              checkUniqueness(
                usedPixelKeys,
                pixelKey,
                `PixelGroupKey '${pixelKey}' is used more than once in repeatFor in mode '${mode.shortName}'.`
              );

              for (const singlePixelKey of fixture.matrix.pixelGroups[pixelKey]) {
                checkUniqueness(
                  usedPixelKeys,
                  singlePixelKey,
                  `PixelKey '${singlePixelKey}' in group '${pixelKey}' is used more than once in repeatFor in mode '${mode.shortName}'.`
                );
              }
            }
            else {
              result.errors.push(`Unknown pixelKey or pixelGroupKey '${pixelKey}'`);
            }
          }
        }
      }
    }

    /**
     * Check that a channel reference in a mode is valid.
     * @param {!number} chIndex The mode's channel index.
     */
    function checkModeChannelKey(chIndex) {
      const chKey = mode.channelKeys[chIndex];

      if (chKey === null) {
        return;
      }

      usedChannelKeys.add(chKey.toLowerCase());

      let channel = mode.fixture.getChannelByKey(chKey);
      if (channel === null) {
        result.errors.push(`Channel '${chKey}' is referenced from mode '${mode.shortName}' but is not defined.`);
        return;
      }

      // if earliest occurence (including switching channels) is not this one
      if (mode.getChannelIndex(channel, `all`) < chIndex) {
        result.errors.push(`Channel '${channel.key}' is referenced more than once from mode '${mode.shortName}' (maybe through switching channels).`);
      }

      if (channel instanceof MatrixChannel) {
        channel = channel.wrappedChannel;
      }

      if (channel instanceof SwitchingChannel) {
        checkSwitchingChannelReference();
      }
      else if (channel instanceof FineChannel) {
        checkCoarserChannelsInMode(channel);
      }
      else {
        // that's already checked for switched channels and we don't need to check it for fine channels
        checkPanTiltMaxInPhysical();
      }

      /**
       * Check that a switching channel reference in a mode is valid.
       */
      function checkSwitchingChannelReference() {
        // the mode must also contain the trigger channel
        if (mode.getChannelIndex(channel.triggerChannel) === -1) {
          result.errors.push(`mode '${mode.shortName}' uses switching channel '${channel.key}' but is missing its trigger channel '${channel.triggerChannel.key}'`);
        }

        for (const switchToChannel of channel.switchToChannels) {
          if (switchToChannel === null) {
            // channel doesn't exist, but we already added an error when the switching channel was defined
            continue;
          }

          // if the channel can be switched to a fine channel, the mode must also contain coarser channels
          if (switchToChannel instanceof FineChannel) {
            checkCoarserChannelsInMode(switchToChannel);
            continue;
          }

          checkPanTiltMaxInPhysical(switchToChannel, mode);
        }

        for (let j = 0; j < mode.getChannelIndex(channel); j++) {
          const otherChannel = mode.channels[j];
          checkSwitchingChannelReferenceDuplicate(otherChannel);
        }

        /**
         * Check all switched channels in the switching channels against another channel
         * for duplicate channel usage (either directly or in another switching channel).
         * @param {!AbstractChannel} otherChannel The channel that should be checked against.
         */
        function checkSwitchingChannelReferenceDuplicate(otherChannel) {
          if (channel.switchToChannels.includes(otherChannel)) {
            result.errors.push(`Channel '${otherChannel.key}' is referenced more than once from mode '${mode.shortName}' through switching channel '${channel.key}'.`);
            return;
          }

          if (!(otherChannel instanceof SwitchingChannel)) {
            return;
          }

          if (otherChannel.triggerChannel === channel.triggerChannel) {
            // compare ranges
            for (const switchToChannelKey of channel.switchToChannelKeys) {
              if (!otherChannel.switchToChannelKeys.includes(switchToChannelKey)) {
                return;
              }

              const overlap = channel.triggerRanges[switchToChannelKey].some(
                range => range.overlapsWithOneOf(otherChannel.triggerRanges[switchToChannelKey])
              );
              if (overlap) {
                result.errors.push(`Channel '${switchToChannelKey}' is referenced more than once from mode '${mode.shortName}' through switching channels '${otherChannel.key}' and ${channel.key}'.`);
              }
            }
          }
          else {
            // fail if one of this channel's switchToChannels appears anywhere
            const firstDuplicate = channel.switchToChannels.find(
              ch => otherChannel.usesChannelKey(ch.key, `all`)
            );
            if (firstDuplicate !== undefined) {
              result.errors.push(`Channel '${firstDuplicate.key}' is referenced more than once from mode '${mode.shortName}' through switching channels '${otherChannel.key}' and ${channel.key}'.`);
            }
          }
        }
      }

      function checkCoarserChannelsInMode(fineChannel) {
        const coarseChannel = fineChannel.coarseChannel;
        const coarserChannelKeys = coarseChannel.fineChannelAliases.filter(
          (alias, index) => index < fineChannel.fineness - 1
        ).concat(coarseChannel.key);

        const notInMode = coarserChannelKeys.filter(
          chKey => mode.getChannelIndex(chKey) === -1
        );

        if (notInMode.length > 0) {
          result.errors.push(`Mode '${mode.shortName}' contains the fine channel '${fineChannel.key}' but is missing its coarser channels ${notInMode}.`);
        }
      }

      function checkPanTiltMaxInPhysical() {
        if (channel.type !== `Pan` && channel.type !== `Tilt`) {
          return;
        }

        const maxProp = channel.type === `Pan` ? `focusPanMax` : `focusTiltMax`;
        const maxPropDisplay = channel.type === `Pan` ? `panMax` : `tiltMax`;

        if (mode.physical[maxProp] === null) {
          result.warnings.push(`physical.${maxPropDisplay} is not defined although there's a ${channel.type} channel '${channel.key}' in mode '${mode.shortName}'.`);
        }
        else if (mode.physical[maxProp] === 0) {
          result.warnings.push(`physical.${maxPropDisplay} is 0 although there's a ${channel.type} channel '${channel.key}' in mode '${mode.shortName}'.`);
        }
      }
    }
  }

  function checkUnusedChannels() {
    const unused = [...definedChannelKeys].filter(
      chKey => !usedChannelKeys.has(chKey)
    );

    if (unused.length > 0) {
      result.warnings.push(`Unused channel(s): ${unused.join(`, `)}`);
    }
  }

  /**
   * Checks if the used channels fits to the fixture's categories and raise warnings suggesting to add/remove a category.
   */
  function checkCategories() {
    const categories = {
      'Color Changer': {
        isSuggested: isColorChanger(),
<<<<<<< HEAD
        suggestedPhrase: `there are at least one ColorPreset, ColorWheelIndex or two ColorIntensity capabilities`,
        invalidPhrase: `there are no ColorPreset, ColorWheelIndex and less than two ColorIntensity capabilities`
=======
        suggestedPhrase: `there are at least one 'Multi-Color' or two 'Single Color' channels`,
        invalidPhrase: `there is no 'Multi-Color' and less than two 'Single Color' channels`
>>>>>>> ac4e260c
      },
      'Moving Head': {
        isSuggested: isMovingHead(),
        isInvalid: isNotMovingHead(),
<<<<<<< HEAD
        suggestedPhrase: `focus.type is 'Head' or there's a Pan(Continuous) and a Tilt(Continuous) capability`,
=======
        suggestedPhrase: `focus.type is 'Head' or there's a 'Pan' and a 'Tilt' capability`,
>>>>>>> ac4e260c
        invalidPhrase: `focus.type is not 'Head'`
      },
      'Scanner': {
        isSuggested: isScanner(),
        isInvalid: isNotScanner(),
<<<<<<< HEAD
        suggestedPhrase: `focus.type is 'Mirror' or there's a Pan(Continuous) and a Tilt(Continuous) capability`,
        invalidPhrase: `focus.type is not 'Mirror'`
      },
      'Smoke': {
        isSuggested: hasCapabilityPropertyValue(`fogType`, `Fog`),
        suggestedPhrase: `a FogOn or FogType capability has fogType 'Fog'`,
        invalidPhrase: `no FogOn or FogType capability has fogType 'Fog'`
      },
      'Hazer': {
        isSuggested: hasCapabilityPropertyValue(`fogType`, `Haze`),
        suggestedPhrase: `a FogOn or FogType capability has fogType 'Haze'`,
        invalidPhrase: `no FogOn or FogType capability has fogType 'Haze'`
=======
        suggestedPhrase: `focus.type is 'Mirror' or there's a 'Pan' and a 'Tilt' capability`,
        invalidPhrase: `focus.type is not 'Mirror'`
      },
      'Smoke': {
        isInvalid: !hasChannelOfType(`Fog`),
        invalidPhrase: `there is not 'Fog' channel.`
      },
      'Hazer': {
        isInvalid: !hasChannelOfType(`Fog`),
        invalidPhrase: `there is not 'Fog' channel.`
>>>>>>> ac4e260c
      }
    };

    for (const categoryName of Object.keys(categories)) {
      const categoryUsed = fixture.categories.includes(categoryName);
      const category = categories[categoryName];
<<<<<<< HEAD

      if (!(`isInvalid` in category)) {
        category.isInvalid = !category.isSuggested;
      }

=======

      if (!(`isInvalid` in category)) {
        category.isInvalid = !category.isSuggested;
      }

>>>>>>> ac4e260c
      if (!categoryUsed && category.isSuggested) {
        result.warnings.push(`Category '${categoryName}' suggested since ${category.suggestedPhrase}.`);
      }
      else if (categoryUsed && category.isInvalid) {
        result.errors.push(`Category '${categoryName}' invalid since ${category.invalidPhrase}.`);
      }
    }

    /**
     * @returns {!boolean} Whether the 'Color Changer' category is suggested.
    */
    function isColorChanger() {
<<<<<<< HEAD
      return hasCapabilityOfType(`ColorPreset`) || hasCapabilityOfType(`ColorWheelIndex`) || hasCapabilityOfType(`ColorIntensity`, 2);
=======
      return hasChannelOfType(`Multi-Color`) || hasChannelOfType(`Single Color`, 2);
>>>>>>> ac4e260c
    }

    /**
     * @returns {!boolean} Whether the 'Moving Head' category is suggested.
    */
    function isMovingHead() {
      const hasFocusTypeHead = fixture.physical !== null && fixture.physical.focusType === `Head`;
      const hasOtherFocusType = fixture.physical !== null && fixture.physical.focusType !== null;

      return hasFocusTypeHead || (hasPanTiltChannels() && !hasOtherFocusType);
    }

    /**
     * @returns {!boolean} Whether the 'Moving Head' category is invalid.
    */
    function isNotMovingHead() {
      return fixture.physical === null || fixture.physical.focusType !== `Head`;
    }

    /**
     * @returns {!boolean} Whether the 'Scanner' category is suggested.
    */
    function isScanner() {
      const hasFocusTypeMirror = fixture.physical !== null && fixture.physical.focusType === `Mirror`;
      const hasOtherFocusType = fixture.physical !== null && fixture.physical.focusType !== null;

      return hasFocusTypeMirror || (hasPanTiltChannels() && !hasOtherFocusType);
    }

    /**
     * @returns {!boolean} Whether the 'Scanner' category is invalid.
    */
    function isNotScanner() {
      return fixture.physical === null || fixture.physical.focusType !== `Mirror`;
    }

    /**
<<<<<<< HEAD
     * @returns {!boolean} Whether the fixture has both a Pan / PanContinuous and a Tilt / TiltContinuous channel.
     */
    function hasPanTiltChannels() {
      const hasPan = hasCapabilityOfType(`Pan`) || hasCapabilityOfType(`PanContinuous`);
      const hasTilt = hasCapabilityOfType(`Tilt`) || hasCapabilityOfType(`TiltContinuous`);
      return hasPan && hasTilt;
    }

    /**
     * @param {!string} type What capability type to search for.
     * @param {!number} [minimum=1] How many occurences are needed to succeed.
     * @returns {!boolean} Whether the given capability type occurs at least at the given minimum times in the fixture.
     */
    function hasCapabilityOfType(type, minimum = 1) {
      return fixture.capabilities.filter(
        cap => cap.type === type
      ).length >= minimum;
    }

    /**
     * @param {!string} property The property name of the capability's json data.
     * @param {!string} value The property value to search for.
     * @returns {!boolean} Whether the given capability property/value pair occurs in the fixture.
     */
    function hasCapabilityPropertyValue(property, value) {
      return fixture.capabilities.some(
        cap => cap[property] === value
      );
=======
     * @returns {!boolean} Whether the fixture has both a Pan and a Tilt channel.
     */
    function hasPanTiltChannels() {
      return hasChannelOfType(`Pan`) && hasChannelOfType(`Tilt`);
    }

    /**
     * @param {!string} type What channel type to search for.
     * @param {!number} [minimum=1] How many occurences are needed to succeed.
     * @returns {!boolean} Whether the given channel type occurs at least at the given minimum times in the fixture.
     */
    function hasChannelOfType(type, minimum = 1) {
      return fixture.normalizedChannels.filter(
        ch => ch.type === type
      ).length >= minimum;
>>>>>>> ac4e260c
    }
  }

  /**
   * Checks if everything regarding this fixture's RDM data is correct.
   * @param {!string} manKey The manufacturer key.
   * @param {?UniqueValues} [uniqueValues=null] Values that have to be unique are checked and all new occurences are appended.
   */
  function checkRdm(manKey, uniqueValues) {
    if (fixture.rdm === null) {
      return;
    }

    // fixture.rdm.modelId must be unique per manufacturer
    if (!(manKey in uniqueValues.fixRdmIdsInMan)) {
      uniqueValues.fixRdmIdsInMan[manKey] = new Set();
    }
    checkUniqueness(
      uniqueValues.fixRdmIdsInMan[manKey],
      `${fixture.rdm.modelId}`,
      result,
      `Fixture RDM model ID '${fixture.rdm.modelId}' is not unique in manufacturer ${manKey}.`
    );

    if (fixture.manufacturer.rdmId === null) {
      result.errors.push(`Fixture has RDM data, but manufacturer '${fixture.manufacturer.shortName}' has not.`);
    }

    const rdmPersonalityIndices = new Set();
    for (const mode of fixture.modes) {
      if (mode.rdmPersonalityIndex !== null) {
        checkUniqueness(
          rdmPersonalityIndices,
          `${mode.rdmPersonalityIndex}`,
          result,
          `RDM personality index '${mode.rdmPersonalityIndex}' in mode '${mode.shortName}' is not unique in the fixture.`
        );
      }
    }
  }

  /**
   * Checks whether the specified string contains all allowed and no disallowed variables and pushes an error on wrong variable usage.
   * @param {!string} str The string to be checked.
   * @param {!Array.<string>} allowedVariables Variables that must be included in the string; all other variables are forbidden. Specify them with leading dollar sign ($var).
   */
  function checkTemplateVariables(str, allowedVariables) {
    const usedVariables = str.match(/\$\w+/g) || [];
    for (const usedVariable of usedVariables) {
      if (!allowedVariables.includes(usedVariable)) {
        result.errors.push(`Variable ${usedVariable} not allowed in '${str}'`);
      }
    }
    for (const allowedVariable of allowedVariables) {
      if (!usedVariables.includes(allowedVariable)) {
        result.errors.push(`Variable ${allowedVariable} missing in '${str}'`);
      }
    }
  }
}

/**
 * If the Set already contains the given value, add an error. Test is not case-sensitive.
 * @param {!Set<string>} set The Set in which all unique values are stored.
 * @param {!string} value The string value to examine.
 * @param {!ResultData} result The object to add the error message to (if any).
 * @param {!string} messageIfNotUnique If the value is not unique, add this message to errors.
 */
function checkUniqueness(set, value, result, messageIfNotUnique) {
  if (set.has(value.toLowerCase())) {
    result.errors.push(messageIfNotUnique);
  }
  set.add(value.toLowerCase());
}


function getErrorString(description, error) {
  return `${description} ${util.inspect(error, false, null)}`;
}

function arraysEqual(a, b) {
  if (a === b) {
    return true;
  }

  if (a == null || b == null || a.length !== b.length) {
    return false;
  }

  return a.every((val, index) => val === b[index]);
}


module.exports = {
  checkFixture,
  checkUniqueness,
  getErrorString
};<|MERGE_RESOLUTION|>--- conflicted
+++ resolved
@@ -363,13 +363,8 @@
 
         // if one of the previous capabilities had an invalid range,
         // it doesn't make sense to check later ranges
-<<<<<<< HEAD
         if (!dmxRangesInvalid) {
           dmxRangesInvalid = !checkDmxRange(i);
-=======
-        if (!rangesInvalid) {
-          rangesInvalid = !checkRange(i);
->>>>>>> ac4e260c
         }
 
         checkCapability(cap, `Capability '${cap.name}' (${cap.rawDmxRange}) in channel '${channel.key}'`);
@@ -453,7 +448,6 @@
             }
           });
         }
-<<<<<<< HEAD
 
         const startEndEntities = Capability.START_END_PROPERTIES.map(
           prop => [prop, cap[prop]]
@@ -541,8 +535,6 @@
             result.errors.push(`${errorPrefix} must use effectPreset instead of effectName with '${cap.effectName}'.`);
           }
         }
-=======
->>>>>>> ac4e260c
       }
     }
   }
@@ -820,71 +812,43 @@
     const categories = {
       'Color Changer': {
         isSuggested: isColorChanger(),
-<<<<<<< HEAD
         suggestedPhrase: `there are at least one ColorPreset, ColorWheelIndex or two ColorIntensity capabilities`,
         invalidPhrase: `there are no ColorPreset, ColorWheelIndex and less than two ColorIntensity capabilities`
-=======
-        suggestedPhrase: `there are at least one 'Multi-Color' or two 'Single Color' channels`,
-        invalidPhrase: `there is no 'Multi-Color' and less than two 'Single Color' channels`
->>>>>>> ac4e260c
       },
       'Moving Head': {
         isSuggested: isMovingHead(),
         isInvalid: isNotMovingHead(),
-<<<<<<< HEAD
         suggestedPhrase: `focus.type is 'Head' or there's a Pan(Continuous) and a Tilt(Continuous) capability`,
-=======
-        suggestedPhrase: `focus.type is 'Head' or there's a 'Pan' and a 'Tilt' capability`,
->>>>>>> ac4e260c
         invalidPhrase: `focus.type is not 'Head'`
       },
       'Scanner': {
         isSuggested: isScanner(),
         isInvalid: isNotScanner(),
-<<<<<<< HEAD
         suggestedPhrase: `focus.type is 'Mirror' or there's a Pan(Continuous) and a Tilt(Continuous) capability`,
         invalidPhrase: `focus.type is not 'Mirror'`
       },
       'Smoke': {
         isSuggested: hasCapabilityPropertyValue(`fogType`, `Fog`),
-        suggestedPhrase: `a FogOn or FogType capability has fogType 'Fog'`,
-        invalidPhrase: `no FogOn or FogType capability has fogType 'Fog'`
+        isInvalid: !hasCapabilityOfType(`FogOn`),
+        suggestedPhrase: `a FogOn/FogType capability has fogType 'Fog'`,
+        invalidPhrase: `there is no 'FogOn' capability or no FogOn/FogType capability has fogType 'Fog'`
       },
       'Hazer': {
         isSuggested: hasCapabilityPropertyValue(`fogType`, `Haze`),
-        suggestedPhrase: `a FogOn or FogType capability has fogType 'Haze'`,
-        invalidPhrase: `no FogOn or FogType capability has fogType 'Haze'`
-=======
-        suggestedPhrase: `focus.type is 'Mirror' or there's a 'Pan' and a 'Tilt' capability`,
-        invalidPhrase: `focus.type is not 'Mirror'`
-      },
-      'Smoke': {
-        isInvalid: !hasChannelOfType(`Fog`),
-        invalidPhrase: `there is not 'Fog' channel.`
-      },
-      'Hazer': {
-        isInvalid: !hasChannelOfType(`Fog`),
-        invalidPhrase: `there is not 'Fog' channel.`
->>>>>>> ac4e260c
+        isInvalid: !hasCapabilityOfType(`FogOn`),
+        suggestedPhrase: `a FogOn/FogType capability has fogType 'Haze'`,
+        invalidPhrase: `there is no 'FogOn' capability or no FogOn/FogType capability has fogType 'Haze'`
       }
     };
 
     for (const categoryName of Object.keys(categories)) {
       const categoryUsed = fixture.categories.includes(categoryName);
       const category = categories[categoryName];
-<<<<<<< HEAD
 
       if (!(`isInvalid` in category)) {
         category.isInvalid = !category.isSuggested;
       }
 
-=======
-
-      if (!(`isInvalid` in category)) {
-        category.isInvalid = !category.isSuggested;
-      }
-
->>>>>>> ac4e260c
       if (!categoryUsed && category.isSuggested) {
         result.warnings.push(`Category '${categoryName}' suggested since ${category.suggestedPhrase}.`);
       }
@@ -897,11 +861,7 @@
      * @returns {!boolean} Whether the 'Color Changer' category is suggested.
     */
     function isColorChanger() {
-<<<<<<< HEAD
       return hasCapabilityOfType(`ColorPreset`) || hasCapabilityOfType(`ColorWheelIndex`) || hasCapabilityOfType(`ColorIntensity`, 2);
-=======
-      return hasChannelOfType(`Multi-Color`) || hasChannelOfType(`Single Color`, 2);
->>>>>>> ac4e260c
     }
 
     /**
@@ -939,7 +899,6 @@
     }
 
     /**
-<<<<<<< HEAD
      * @returns {!boolean} Whether the fixture has both a Pan / PanContinuous and a Tilt / TiltContinuous channel.
      */
     function hasPanTiltChannels() {
@@ -968,23 +927,6 @@
       return fixture.capabilities.some(
         cap => cap[property] === value
       );
-=======
-     * @returns {!boolean} Whether the fixture has both a Pan and a Tilt channel.
-     */
-    function hasPanTiltChannels() {
-      return hasChannelOfType(`Pan`) && hasChannelOfType(`Tilt`);
-    }
-
-    /**
-     * @param {!string} type What channel type to search for.
-     * @param {!number} [minimum=1] How many occurences are needed to succeed.
-     * @returns {!boolean} Whether the given channel type occurs at least at the given minimum times in the fixture.
-     */
-    function hasChannelOfType(type, minimum = 1) {
-      return fixture.normalizedChannels.filter(
-        ch => ch.type === type
-      ).length >= minimum;
->>>>>>> ac4e260c
     }
   }
 
