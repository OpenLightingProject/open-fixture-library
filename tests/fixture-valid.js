const util = require('util');

const schema = require('../fixtures/schema.js');

const Fixture = require('../lib/model/Fixture.js');
<<<<<<< HEAD
const Channel = require('../lib/model/Channel.js');
=======
>>>>>>> 37923e3b
const FineChannel = require('../lib/model/FineChannel.js');
const SwitchingChannel = require('../lib/model/SwitchingChannel.js');

/**
 * @typedef ResultData
 * @type {object}
 * @property {string[]} errors
 * @property {string[]} warnings
 */
let result;
/** @type {Fixture} */
let fixture;
/** @type {Set<string>} */
let definedChannelKeys; // and aliases
/** @type {Set<string>} */
let usedChannelKeys; // and aliases
/** @type {Set<string>} */
<<<<<<< HEAD
let possibleMatrixChKeys; // and aliases
/** @type {Set<string>} */
=======
>>>>>>> 37923e3b
let modeNames;
/** @type {Set<string>} */
let modeShortNames;

/**
 * Checks that a given fixture JSON object is valid.
 * @param {!string} manKey The manufacturer key.
 * @param {!string} fixKey The fixture key.
 * @param {?object} fixtureJson The fixture JSON object.
 * @param {?UniqueValues} [uniqueValues=null] Values that have to be unique are checked and all new occurences are appended.
 * @return {ResultData} The result object containing errors and warnings, if any.
 */
module.exports = function checkFixture(manKey, fixKey, fixtureJson, uniqueValues=null) {
  result = {
    errors: [],
    warnings: []
  };
  definedChannelKeys = new Set();
  usedChannelKeys = new Set();
<<<<<<< HEAD
  possibleMatrixChKeys = new Set();
=======
>>>>>>> 37923e3b
  modeNames = new Set();
  modeShortNames = new Set();

  const schemaErrors = schema.Fixture.errors(fixtureJson);
  if (schemaErrors !== false) {
    result.errors.push(module.exports.getErrorString('File does not match schema.', schemaErrors));
    return result;
  }

  try {
    fixture = new Fixture(manKey, fixKey, fixtureJson);
    
    checkFixIdentifierUniqueness(uniqueValues);
    checkMeta(fixture.meta);
    checkPhysical(fixture.physical);
<<<<<<< HEAD
    checkMatrix(fixture.matrix);
    checkTemplateChannels(fixtureJson);
=======
>>>>>>> 37923e3b
    checkChannels(fixtureJson);

    for (const mode of fixture.modes) {
      checkMode(mode);
<<<<<<< HEAD
    }
  
    checkUnusedChannels();
  }
  catch (error) {
    result.errors.push(getErrorString('File could not be imported into model.', error));
  }

  return result;
};

/**
 * Checks that fixture key, name and shortName are unique.
 * @param {?UniqueValues} [uniqueValues=null] Values that have to be unique are checked and all new occurences are appended.
 */
function checkFixIdentifierUniqueness(uniqueValues) {
  // test is called for a single fixture, e.g. when importing
  if (uniqueValues === null) {
    return;
  }

  const manKey = fixture.manufacturer.key;

  // fixture.key
  if (!(manKey in uniqueValues.fixKeysInMan)) {
    uniqueValues.fixKeysInMan[manKey] = new Set();
  }
  checkUniqueness(
    uniqueValues.fixKeysInMan[manKey],
    fixture.key,
    `Fixture key '${fixture.key}' is not unique in manufacturer ${manKey} (test is not case-sensitive).`
  );

  // fixture.name
  if (!(manKey in uniqueValues.fixNamesInMan)) {
    uniqueValues.fixNamesInMan[manKey] = new Set();
  }
  checkUniqueness(
    uniqueValues.fixNamesInMan[manKey],
    fixture.name,
    `Fixture name '${fixture.name}' is not unique in manufacturer ${manKey} (test is not case-sensitive).`
  );
  
  // fixture.shortName
  checkUniqueness(
    uniqueValues.fixShortNames,
    fixture.shortName,
    `Fixture shortName '${fixture.shortName}' is not unique (test is not case-sensitive).`
  );
}

/**
 * Check that a fixture's meta block is valid.
 * @param {!Meta} meta The fixture's Meta object.
 */
function checkMeta(meta) {
  if (meta.lastModifyDate < meta.createDate) {
    result.errors.push('meta.lastModifyDate is earlier than meta.createDate.');
  }
}

/**
 * Checks if the given Physical object is valid.
 * @param {?Physical} physical A fixture's or a mode's physical data.
 * @param {!string} [modeDescription=''] Optional information in error messages about current mode.
 */
function checkPhysical(physical, modeDescription = '') {
  if (physical === null) {
    return;
  }

  const physicalJson = physical.jsonObject;
  if (isNotEmpty(physicalJson, `physical${modeDescription} is empty. Please remove it or add data.`)) {
    for (const property of ['bulb', 'lens', 'focus']) {
      isNotEmpty(physicalJson[property], `physical.${property}${modeDescription} is empty. Please remove it or add data.`);
    }
  
    if (physical.lensDegreesMin > physical.lensDegreesMax) {
      result.errors.push(`physical.lens.degreesMinMax${modeDescription} is an invalid range.`);
    }

    if (physical.hasMatrixPixels && fixture.matrix === null) {
      result.errors.push('physical.matrixPixels is set but fixture.matrix is missing.');
    }
  }
}

/**
 * Checks if the given Matrix object is valid.
 * @param {?Matrix} matrix A fixture's matrix data.
 */
function checkMatrix(matrix) {
  if (matrix === null) {
    return;
  }

  const matrixJson = matrix.jsonObject;
  const hasPixelCount = 'pixelCount' in matrixJson;
  const hasPixelKeys = 'pixelKeys' in matrixJson;
  
  if (!hasPixelCount && !hasPixelKeys) {
    result.errors.push('Matrix must either define \'pixelCount\' or \'pixelKeys\'.');
    return;
  }
  if (hasPixelCount && hasPixelKeys) {
    result.errors.push('Matrix can\'t define both \'pixelCount\' and \'pixelKeys\'.');
    return;
  }

  if (matrix.definedAxes.length === 0) {
    result.errors.push('Matrix may not consist of only a single pixel.');
    return;
  }

  const variesInAxisLength = matrix.pixelKeys.some(
    rows => rows.length !== matrix.pixelCountY || rows.some(
      columns => columns.length !== matrix.pixelCountX
    )
  );
  if (variesInAxisLength) {
    result.errors.push('Matrix must not vary in axis length.');
  }

  checkPixelGroups(matrix);
}

/**
 * Check if the referenced pixelKeys from the pixelGroups exist and are not referenced more than once.
 * @param {Matrix} matrix The Matrix instance
 */
function checkPixelGroups(matrix) {
  for (const pixelGroupKey of matrix.pixelGroupKeys) {
    const usedPixelKeys = new Set();

    if (pixelGroupKey in matrix.pixelKeyPositions) {
      result.errors.push(`pixelGroupKey '${pixelGroupKey}' is already used as pixelKey. Please choose a different name.`);
    }

    for (const pixelKey of matrix.pixelGroups[pixelGroupKey]) {
      if (!(pixelKey in matrix.pixelKeyPositions)) {
        result.errors.push(`pixelGroup '${pixelGroupKey}' references unknown pixelKey '${pixelKey}'.`);
      }
      if (usedPixelKeys.has(pixelKey)) {
        result.errors.push(`pixelGroup '${pixelGroupKey}' can't reference pixelKey '${pixelKey}' more than once.`);
      }
      usedPixelKeys.add(pixelKey);
=======
    }
  
    checkUnusedChannels();
  }
  catch (error) {
    result.errors.push(module.exports.getErrorString('File could not be imported into model.', error));
  }

  return result;
};

/**
 * Checks that fixture key, name and shortName are unique.
 * @param {?UniqueValues} [uniqueValues=null] Values that have to be unique are checked and all new occurences are appended.
 */
function checkFixIdentifierUniqueness(uniqueValues) {
  // test is called for a single fixture, e.g. when importing
  if (uniqueValues === null) {
    return;
  }

  const manKey = fixture.manufacturer.key;

  // fixture.key
  if (!(manKey in uniqueValues.fixKeysInMan)) {
    uniqueValues.fixKeysInMan[manKey] = new Set();
  }
  module.exports.checkUniqueness(
    uniqueValues.fixKeysInMan[manKey],
    fixture.key,
    `Fixture key '${fixture.key}' is not unique in manufacturer ${manKey} (test is not case-sensitive).`
  );

  // fixture.name
  if (!(manKey in uniqueValues.fixNamesInMan)) {
    uniqueValues.fixNamesInMan[manKey] = new Set();
  }
  module.exports.checkUniqueness(
    uniqueValues.fixNamesInMan[manKey],
    fixture.name,
    `Fixture name '${fixture.name}' is not unique in manufacturer ${manKey} (test is not case-sensitive).`
  );
  
  // fixture.shortName
  module.exports.checkUniqueness(
    uniqueValues.fixShortNames,
    fixture.shortName,
    `Fixture shortName '${fixture.shortName}' is not unique (test is not case-sensitive).`
  );
}

/**
 * Check that a fixture's meta block is valid.
 * @param {!Meta} meta The fixture's Meta object.
 */
function checkMeta(meta) {
  if (meta.lastModifyDate < meta.createDate) {
    result.errors.push('meta.lastModifyDate is earlier than meta.createDate.');
  }
}

/**
 * Checks if the given Physical object is valid.
 * @param {?Physical} physical A fixture's or a mode's physical data.
 * @param {!string} [modeDescription=''] Optional information in error messages about current mode.
 */
function checkPhysical(physical, modeDescription = '') {
  if (physical === null) {
    return;
  }

  const physicalJson = physical.jsonObject;
  if (isNotEmpty(physicalJson, `physical${modeDescription} is empty. Please remove it or add data.`)) {
    for (const property of ['bulb', 'lens', 'focus']) {
      isNotEmpty(physicalJson[property], `physical.${property}${modeDescription} is empty. Please remove it or add data.`);
    }
  
    if (physical.lensDegreesMin > physical.lensDegreesMax) {
      result.errors.push(`physical.lens.degreesMinMax${modeDescription} is an invalid range.`);
    }

    if (physical.hasMatrixPixels && fixture.matrix === null) {
      result.errors.push('physical.matrixPixels is set but fixture.matrix is missing.');
    }
  }
}

/**
 * Check if availableChannels and generated matrixChannels are defined correctly.
 * @param {!object} fixtureJson The fixture's JSON data
 */
function checkChannels(fixtureJson) {
  if (isNotEmpty(fixtureJson.availableChannels, 'availableChannels are empty. Add a channel or remove it.')) {
    for (const channel of fixture.availableChannels) {
      checkChannel(channel);
    }
  }
}

/**
 * Check that an available or template channel is valid.
 * @param {!Channel} channel The channel to test.
 */
function checkChannel(channel) {
  module.exports.checkUniqueness(
    definedChannelKeys,
    channel.key,
    `Channel key '${channel.key}' is already defined in another letter case.`
  );

  if (/\bfine\b|\d+(?:\s|-|_)*bit/i.test(channel.name)) {
    // channel name contains the word "fine" or "16bit" / "8 bit" / "32-bit" / "24_bit"
    result.errors.push(`Channel '${channel.key}' should rather be a fine channel alias of its corresponding coarse channel.`);
  }

  // Nothing channels
  if (channel.type === 'Nothing') {
    const isNotEmpty = Object.keys(channel.jsonObject).some(
      prop => prop !== 'type' && prop !== 'name'
    );
    if (isNotEmpty) {
      result.errors.push(`Channel '${channel.name}' with type 'Nothing' can only set 'name' as additional property.`);
      return;
    }
  }

  // Fine channels
  for (const alias of channel.fineChannelAliases) {
    module.exports.checkUniqueness(
      definedChannelKeys,
      alias,
      `Fine channel alias '${alias}' in channel '${channel.key}' is already defined (maybe in another letter case).`
    );
  }
  const minUsedFineness = Math.min(...fixture.modes.map(
    mode => channel.getFinenessInMode(mode)
  ));

  // Switching channels
  for (const alias of channel.switchingChannelAliases) {
    module.exports.checkUniqueness(
      definedChannelKeys,
      alias,
      `Switching channel alias '${alias}' in channel '${channel.key}' is already defined (maybe in another letter case).`
    );
  }
  if (!channel.hasDefaultValue && channel.switchingChannelAliases.length > 0) {
    result.errors.push(`defaultValue is missing in channel '${channel.key}' although it defines switching channels.`);
  }
  
  if (channel.color !== null && channel.type !== 'Single Color') {
    result.warnings.push(`color in channel '${channel.key}' defined but channel type is not 'Single Color'.`);
  }
  else if (channel.color === null && channel.type === 'Single Color') {
    result.errors.push(`color in channel '${channel.key}' undefined but channel type is 'Single Color'.`);
  }

  if (channel.hasDefaultValue && channel.defaultValue > channel.maxDmxBound) {
    result.errors.push(`defaultValue must be less or equal to ${channel.maxDmxBound} in channel '${channel.key}'.`);
  }

  if (channel.hasHighlightValue && channel.highlightValue > channel.maxDmxBound) {
    result.errors.push(`highlightValue must be less or equal to ${channel.maxDmxBound} in channel '${channel.key}'.`);
  }

  checkCapabilities(channel, minUsedFineness);
}

/**
 * Check that a channel's capabilities are valid.
 * @param {!Channel} channel The channel to test.
 * @param {number} minUsedFineness The smallest fineness that the channel is used in a mode. This controls how the capability ranges have to look like.
 */
function checkCapabilities(channel, minUsedFineness) {
  if (!channel.hasCapabilities) {
    return;
  }

  let rangesInvalid = false;

  for (let i = 0; i < channel.capabilities.length; i++) {
    const cap = channel.capabilities[i];
    
    // if one of the previous capabilities had an invalid range,
    // it doesn't make sense to check later ranges
    if (!rangesInvalid) {
      rangesInvalid = !checkRange(channel, i, minUsedFineness);
    }

    if ((cap.color || cap.image) && !['Multi-Color', 'Effect', 'Gobo'].includes(channel.type)) {
      result.errors.push(`color or image present in capability '${cap.name}' (#${i+1}) but improper channel type '${channel.type}' in channel '${channel.key}'.`);
    }

    if (cap.color2 && !cap.color) {
      result.errors.push(`color2 present but color missing in capability '${cap.name}' (#${i+1}) in channel '${channel.key}'.`);
>>>>>>> 37923e3b
    }
  }
}

<<<<<<< HEAD
/**
 * Check if templateChannels are defined correctly. Does not check the channel data itself.
 * @param {!object} fixtureJson The fixture's JSON data
 */
function checkTemplateChannels(fixtureJson) {
  if (isNotEmpty(fixtureJson.templateChannels, 'templateChannels are empty. Add a channel or remove it.')) {
    if (fixture.matrix === null) {
      result.errors.push('templateChannels are defined but matrix data is missing.');
      return;
    }

    for (const templateChannel of fixture.templateChannels) {
      checkTemplateChannel(templateChannel);
    }
  }
  else if (fixture.matrix !== null) {
    result.errors.push('Matrix is defined but templateChannels are missing.');
  }
}

/**
 * Check if the templateChannel is defined correctly. Does not check the channel data itself.
 * @param {!TemplateChannel} templateChannel The templateChannel to examine.
 */
function checkTemplateChannel(templateChannel) {
  checkTemplateVariables(templateChannel.name, ['$pixelKey']);
  
  for (const key of templateChannel.allTemplateKeys) {
    checkTemplateVariables(key, ['$pixelKey']);
    if (!(key in fixture.usedPixelKeys)) {
      result.errors.push(`Template channel '${key}' is never used.`);
    }
  }

  for (const key of templateChannel.matrixChannelKeys.keys()) {
    checkUniqueness(
      possibleMatrixChKeys,
      key,
      `Generated channel key ${key} can be produced by multiple template channels (test is not case-sensitive).`
    );
  }
}

/**
 * Check if availableChannels and generated matrixChannels are defined correctly.
 * @param {!object} fixtureJson The fixture's JSON data
 */
function checkChannels(fixtureJson) {
  if (isNotEmpty(fixtureJson.availableChannels, 'availableChannels are empty. Add a channel or remove it.')) {
    for (const channel of fixture.availableChannels) {
      checkChannel(channel);
    }
  }

  for (const channel of fixture.matrixChannels) {
    if (channel.wrappedChannel instanceof Channel) {
      checkChannel(channel.wrappedChannel);
    }
  }
}

/**
 * Check that an available or template channel is valid.
 * @param {!Channel} channel The channel to test.
 */
function checkChannel(channel) {
  checkTemplateVariables(channel.key);
  checkUniqueness(
    definedChannelKeys,
    channel.key,
    `Channel key '${channel.key}' is already defined in another letter case.`
  );

  if (/\bfine\b|\d+(?:\s|-|_)*bit/i.test(channel.name)) {
    // channel name contains the word "fine" or "16bit" / "8 bit" / "32-bit" / "24_bit"
    result.errors.push(`Channel '${channel.key}' should rather be a fine channel alias of its corresponding coarse channel.`);
  }
  checkTemplateVariables(channel.name);

  // Nothing channels
  if (channel.type === 'Nothing') {
    const isNotEmpty = Object.keys(channel.jsonObject).some(
      prop => prop !== 'type' && prop !== 'name'
    );
    if (isNotEmpty) {
      result.errors.push(`Channel '${channel.name}' with type 'Nothing' can only set 'name' as additional property.`);
      return;
    }
  }

  // Fine channels
  for (const alias of channel.fineChannelAliases) {
    checkTemplateVariables(alias);
    checkUniqueness(
      definedChannelKeys,
      alias,
      `Fine channel alias '${alias}' in channel '${channel.key}' is already defined (maybe in another letter case).`
    );
  }
  const minUsedFineness = Math.min(...fixture.modes.map(
    mode => channel.getFinenessInMode(mode)
  ));

  // Switching channels
  for (const alias of channel.switchingChannelAliases) {
    checkTemplateVariables(alias);
    checkUniqueness(
      definedChannelKeys,
      alias,
      `Switching channel alias '${alias}' in channel '${channel.key}' is already defined (maybe in another letter case).`
    );
  }
  if (!channel.hasDefaultValue && channel.switchingChannelAliases.length > 0) {
    result.errors.push(`defaultValue is missing in channel '${channel.key}' although it defines switching channels.`);
  }
  
  if (channel.color !== null && channel.type !== 'Single Color') {
    result.warnings.push(`color in channel '${channel.key}' defined but channel type is not 'Single Color'.`);
  }
  else if (channel.color === null && channel.type === 'Single Color') {
    result.errors.push(`color in channel '${channel.key}' undefined but channel type is 'Single Color'.`);
  }

  if (channel.hasDefaultValue && channel.defaultValue > channel.maxDmxBound) {
    result.errors.push(`defaultValue must be less or equal to ${channel.maxDmxBound} in channel '${channel.key}'.`);
  }

  if (channel.hasHighlightValue && channel.highlightValue > channel.maxDmxBound) {
    result.errors.push(`highlightValue must be less or equal to ${channel.maxDmxBound} in channel '${channel.key}'.`);
  }

  checkCapabilities(channel, minUsedFineness);
}

/**
 * Checks whether the specified string contains only allowed and all required variables
 * and pushes an error on wrong variable usage.
 * @param {!string} str The string to be checked.
 * @param {!string[]} [requiredVariables=[]] Variables that must be included in the string. Specify them with leading dollar sign ($var).
 * @param {!string[]} [allowedVariables=[]] Variables that may be included in the string; requiredVariables are automatically included. Specify them with leading dollar sign ($var).
 */
function checkTemplateVariables(str, requiredVariables=[], allowedVariables=[]) {
  allowedVariables = allowedVariables.concat(requiredVariables);

  const variables = str.match(/\$\w+/g) || [];
  for (const variable of variables) {
    if (!allowedVariables.includes(variable)) {
      result.errors.push(`Variable ${variable} not allowed in '${str}'`);
    }
  }
  for (const variable of requiredVariables) {
    if (!variables.includes(variable)) {
      result.errors.push(`Variable ${variable} missing in '${str}'`);
    }
  }
}

/**
 * Check that a channel's capabilities are valid.
 * @param {!Channel} channel The channel to test.
 * @param {number} minUsedFineness The smallest fineness that the channel is used in a mode. This controls how the capability ranges have to look like.
 */
function checkCapabilities(channel, minUsedFineness) {
  if (!channel.hasCapabilities) {
    return;
  }

  let rangesInvalid = false;

  for (let i = 0; i < channel.capabilities.length; i++) {
    const cap = channel.capabilities[i];
    
    // if one of the previous capabilities had an invalid range,
    // it doesn't make sense to check later ranges
    if (!rangesInvalid) {
      rangesInvalid = !checkRange(channel, i, minUsedFineness);
    }

    if ((cap.color || cap.image) && !['Multi-Color', 'Effect', 'Gobo'].includes(channel.type)) {
      result.errors.push(`color or image present in capability '${cap.name}' (#${i+1}) but improper channel type '${channel.type}' in channel '${channel.key}'.`);
    }

    if (cap.color2 && !cap.color) {
      result.errors.push(`color2 present but color missing in capability '${cap.name}' (#${i+1}) in channel '${channel.key}'.`);
    }

    if (cap.color && cap.image) {
      result.errors.push(`color and image cannot be present at the same time in capability '${cap.name}' (#${i+1}) in channel '${channel.key}'.`);
    }

    const switchingChannelAliases = Object.keys(cap.switchChannels);
    if (!arraysEqual(switchingChannelAliases, channel.switchingChannelAliases)) {
      result.errors.push(`Capability '${cap.name}' (#${i+1}) must define the same switching channel aliases as all other capabilities in channel '${channel.key}'.`);
    }
    else {
      for (const alias of switchingChannelAliases) {
        const chKey = cap.switchChannels[alias];
        usedChannelKeys.add(chKey.toLowerCase());

        if (channel.fixture.getChannelByKey(chKey) === null) {
          result.errors.push(`Channel '${chKey}' is referenced from capability '${cap.name}' (#${i+1}) in channel '${channel.key}' but is not defined.`);
        }
      }
    }
  }
}

/**
 * Check that a capability's range is valid.
 * @param {!Channel} channel The channel the capability belongs to.
 * @param {!number} capNumber The number of the capability in the channel, starting with 0.
 * @param {number} minUsedFineness The smallest fineness that the channel is used in a mode.This controls if this range can be from 0 up to channel.maxDmxBound or less.
 */
function checkRange(channel, capNumber, minUsedFineness) {
  const cap = channel.capabilities[capNumber];
  
  // first capability
  if (capNumber === 0 && cap.range.start !== 0) {
    result.errors.push(`The first range has to start at 0 in capability '${cap.name}' (#${capNumber+1}) in channel '${channel.key}'.`);
    return false;
  }
  
  // all capabilities
  if (cap.range.start > cap.range.end) {
    result.errors.push(`range invalid in capability '${cap.name}' (#${capNumber+1}) in channel '${channel.key}'.`);
    return false;
  }
  
  // not first capability
  const prevCap = capNumber > 0 ? channel.capabilities[capNumber-1] : null;
  if (capNumber > 0 && cap.range.start !== prevCap.range.end + 1) {
    result.errors.push(`ranges must be adjacent in capabilities '${prevCap.name}' (#${capNumber}) and '${cap.name}' (#${capNumber+1}) in channel '${channel.key}'.`);
    return false;
  }

  // last capability
  if (capNumber === channel.capabilities.length - 1) {
    const rawRangeEnd = channel.jsonObject.capabilities[capNumber].range[1];
    const possibleEndValues = getPossibleEndValues(minUsedFineness);
    
    if (!possibleEndValues.includes(rawRangeEnd)) {
      result.errors.push(`The last range has to end at ${possibleEndValues.join(' or ')} in capability '${cap.name}' (#${capNumber+1}) in channel '${channel.key}'`);
      return false;
    }
  }

  return true;
}

/**
 * Get the highest possible DMX value for each fineness up to the specified one.
 * E.g. fineness=2 -> [255, 65535, 16777215]
 * @param {!number} fineness The least used fineness in a mode of a channel.
 * @return {!number[]} Possible end values, sorted ascending.
 */
function getPossibleEndValues(fineness) {
  let values = [];
  for (let i = 0; i <= fineness; i++) {
    values.push(Math.pow(256, i+1)-1);
  }
  return values;
}

/**
 * Check that a mode is valid.
 * @param {!Mode} mode The mode to check.
 */
function checkMode(mode) {
  checkUniqueness(
    modeNames,
    mode.name,
    `Mode name '${mode.shortName}' not unique (test is not case-sensitive).`
  );
  checkUniqueness(
    modeShortNames,
    mode.shortName,
    `Mode shortName '${mode.shortName}' not unique (test is not case-sensitive).`
  );

  if (/\bmode\b/i.test(mode.name) || /\bmode\b/i.test(mode.shortName)) {
    result.errors.push(`Mode name and shortName must not contain the word 'mode' in mode '${mode.shortName}'.`);
  }

  checkPhysical(mode.physicalOverride, ` in mode '${mode.shortName}'`);

  let modeChannelKeyCount = {};

  for (let i = 0; i < mode.jsonObject.channels.length; i++) {
    checkModeChannelReference(i, mode, modeChannelKeyCount);
  }

  const duplicateChannelReferences = Object.keys(modeChannelKeyCount).filter(
    chKey => modeChannelKeyCount[chKey] > 1
  );
  if (duplicateChannelReferences.length > 0) {
    result.errors.push(`Channels ${duplicateChannelReferences} are used more than once in mode '${mode.shortName}'.`);
  }
}

/**
 * Check that a channel reference in a mode is valid.
 * @param {!number} chNumber The mode's channel index.
 * @param {!Mode} mode The mode to check.
 * @param {Object.<string, number>} modeChKeyCount An object to count the occurences of all used channel keys.
 */
function checkModeChannelReference(chNumber, mode, modeChKeyCount) {
  const chReference = mode.jsonObject.channels[chNumber];

  // this is a null channel 
  if (chReference === null) {
    return;
  }

  // this is a complex channel insert block (e.g. matrices)
  if (typeof chReference !== 'string') {
    checkChannelInsertBlock(chReference, modeChKeyCount);
    return;
=======
    if (cap.color && cap.image) {
      result.errors.push(`color and image cannot be present at the same time in capability '${cap.name}' (#${i+1}) in channel '${channel.key}'.`);
    }

    const switchingChannelAliases = Object.keys(cap.switchChannels);
    if (!arraysEqual(switchingChannelAliases, channel.switchingChannelAliases)) {
      result.errors.push(`Capability '${cap.name}' (#${i+1}) must define the same switching channel aliases as all other capabilities in channel '${channel.key}'.`);
    }
    else {
      for (const alias of switchingChannelAliases) {
        const chKey = cap.switchChannels[alias];
        usedChannelKeys.add(chKey.toLowerCase());

        if (channel.fixture.getChannelByKey(chKey) === null) {
          result.errors.push(`Channel '${chKey}' is referenced from capability '${cap.name}' (#${i+1}) in channel '${channel.key}' but is not defined.`);
        }
      }
    }
  }
}

/**
 * Check that a capability's range is valid.
 * @param {!Channel} channel The channel the capability belongs to.
 * @param {!number} capNumber The number of the capability in the channel, starting with 0.
 * @param {number} minUsedFineness The smallest fineness that the channel is used in a mode.This controls if this range can be from 0 up to channel.maxDmxBound or less.
 */
function checkRange(channel, capNumber, minUsedFineness) {
  const cap = channel.capabilities[capNumber];
  
  // first capability
  if (capNumber === 0 && cap.range.start !== 0) {
    result.errors.push(`The first range has to start at 0 in capability '${cap.name}' in channel '${channel.key}'.`);
    return false;
  }
  
  // all capabilities
  if (cap.range.start > cap.range.end) {
    result.errors.push(`range ${cap.range.start}-${cap.range.end} invalid in capability '${cap.name}' in channel '${channel.key}'.`);
    return false;
  }
  
  // not first capability
  const prevCap = capNumber > 0 ? channel.capabilities[capNumber-1] : null;
  if (capNumber > 0 && cap.range.start !== prevCap.range.end + 1) {
    result.errors.push(`ranges must be adjacent in capabilities '${prevCap.name}' (#${capNumber}) and '${cap.name}' (#${capNumber+1}) in channel '${channel.key}'.`);
    return false;
  }

  // last capability
  if (capNumber === channel.capabilities.length - 1) {
    const rawRangeEnd = channel.jsonObject.capabilities[capNumber].range[1];
    const possibleEndValues = getPossibleEndValues(minUsedFineness);
    
    if (!possibleEndValues.includes(rawRangeEnd)) {
      result.errors.push(`The last range has to end at ${possibleEndValues.join(' or ')} in capability '${cap.name}' (#${capNumber+1}) in channel '${channel.key}'`);
      return false;
    }
  }

  return true;
}

/**
 * Get the highest possible DMX value for each fineness up to the specified one.
 * E.g. fineness=2 -> [255, 65535, 16777215]
 * @param {!number} fineness The least used fineness in a mode of a channel.
 * @return {!number[]} Possible end values, sorted ascending.
 */
function getPossibleEndValues(fineness) {
  let values = [];
  for (let i = 0; i <= fineness; i++) {
    values.push(Math.pow(256, i+1)-1);
  }
  return values;
}

/**
 * Check that a mode is valid.
 * @param {!Mode} mode The mode to check.
 */
function checkMode(mode) {
  module.exports.checkUniqueness(
    modeNames,
    mode.name,
    `Mode name '${mode.name}' is not unique (test is not case-sensitive).`
  );
  module.exports.checkUniqueness(
    modeShortNames,
    mode.shortName,
    `Mode shortName '${mode.shortName}' is not unique (test is not case-sensitive).`
  );

  if (/\bmode\b/i.test(mode.name) || /\bmode\b/i.test(mode.shortName)) {
    result.errors.push(`Mode name and shortName must not contain the word 'mode' in mode '${mode.shortName}'.`);
  }

  checkPhysical(mode.physicalOverride, ` in mode '${mode.shortName}'`);

  let modeChannelKeyCount = {};
  let usedNonNullChannel = false;

  for (let i = 0; i < mode.jsonObject.channels.length; i++) {
    usedNonNullChannel = usedNonNullChannel || mode.jsonObject.channels[i] !== null;
    checkModeChannelReference(i, mode, modeChannelKeyCount);
  }

  if (!usedNonNullChannel) {
    result.errors.push(`Mode '${mode.shortName}' must not only use null channels.`);
  }

  const duplicateChannelReferences = Object.keys(modeChannelKeyCount).filter(
    chKey => modeChannelKeyCount[chKey] > 1
  );
  if (duplicateChannelReferences.length > 0) {
    result.errors.push(`Channels ${duplicateChannelReferences} are used more than once in mode '${mode.shortName}'.`);
  }
}

/**
 * Check that a channel reference in a mode is valid.
 * @param {!number} chNumber The mode's channel index.
 * @param {!Mode} mode The mode to check.
 * @param {Object.<string, number>} modeChKeyCount An object to count the occurences of all used channel keys.
 */
function checkModeChannelReference(chNumber, mode, modeChKeyCount) {
  const chReference = mode.jsonObject.channels[chNumber];

  // this is a null channel 
  if (chReference === null) {
    return;
  }

  const channel = mode.fixture.getChannelByKey(chReference);
  if (channel === null) {
    result.errors.push(`Channel '${chReference}' is referenced from mode '${mode.shortName}' but is not defined.`);
    return;
  }

  usedChannelKeys.add(channel.key.toLowerCase());
  modeChKeyCount[channel.key] = (modeChKeyCount[channel.key] || 0) + 1;

  if (channel instanceof SwitchingChannel) {
    checkSwitchingChannelReference(channel, mode, modeChKeyCount);
    return;
  }

  if (channel instanceof FineChannel) {
    checkCoarserChannelsInMode(channel, mode);
    return;
  }

  if (channel.type === 'Pan' || channel.type === 'Tilt') {
    checkPanTiltMaxInPhysical(channel, mode);
  }
}

function checkSwitchingChannelReference(channel, mode, modeChKeyCount) {
  // the mode must also contain the trigger channel
  if (mode.getChannelIndex(channel.triggerChannel) === -1) {
    result.errors.push(`mode '${mode.shortName}' uses switching channel '${channel.key}' but is missing its trigger channel '${channel.triggerChannel.key}'`);
  }

  // if the channel can be switched to a fine channel, the mode must also contain coarser channels
  for (const switchToChannel of channel.switchToChannels) {
    if (switchToChannel === null) {
      // already raised an issue when switching channel was defined
      continue;
    }

    modeChKeyCount[switchToChannel.key] = (modeChKeyCount[switchToChannel.key] || 0) + 1;

    if (switchToChannel instanceof FineChannel) {
      checkCoarserChannelsInMode(switchToChannel, mode);
    }
  }
}

function checkCoarserChannelsInMode(channel, mode) {
  const coarseChannel = channel.coarseChannel;
  const coarserChannelKeys = coarseChannel.fineChannelAliases.filter(
    (alias, index) => index < channel.fineness - 1
  ).concat(coarseChannel.key);

  const notInMode = coarserChannelKeys.filter(
    chKey => mode.getChannelIndex(chKey) === -1
  );

  if (notInMode.length > 0) {
    result.errors.push(`Mode '${mode.shortName}' contains the fine channel '${channel.key}' but is missing its coarser channels ${notInMode}.`);
>>>>>>> 37923e3b
  }
}

<<<<<<< HEAD
  const channel = mode.fixture.getChannelByKey(chReference);
  if (channel === null) {
    result.errors.push(`Channel '${chReference}' is referenced from mode '${mode.shortName}' but is not defined.`);
    return;
  }

  usedChannelKeys.add(channel.key.toLowerCase());
  modeChKeyCount[channel.key] = (modeChKeyCount[channel.key] || 0) + 1;

  if (channel instanceof SwitchingChannel) {
    checkSwitchingChannelReference(channel, mode, modeChKeyCount);
    return;
=======
function checkPanTiltMaxInPhysical(channel, mode) {
  const maxProp = channel.type === 'Pan' ? 'focusPanMax' : 'focusTiltMax';
  const maxPropDisplay = channel.type === 'Pan' ? 'panMax' : 'tiltMax';

  if (mode.physical[maxProp] === null) {
    result.warnings.push(`physical.${maxPropDisplay} is not defined although there's a ${channel.type} channel '${channel.key}' in mode '${mode.shortName}'.`);
  }
  else if (mode.physical[maxProp] === 0) {
    result.warnings.push(`physical.${maxPropDisplay} is 0 although there's a ${channel.type} channel '${channel.key}' in mode '${mode.shortName}'.`);
>>>>>>> 37923e3b
  }

<<<<<<< HEAD
  if (channel instanceof FineChannel) {
    checkCoarserChannelsInMode(channel, mode);
    return;
=======
function checkUnusedChannels() {
  const unused = [...definedChannelKeys].filter(
    chKey => !usedChannelKeys.has(chKey)
  );

  if (unused.length > 0) {
    result.warnings.push('Unused channel(s): ' + unused.join(', '));
>>>>>>> 37923e3b
  }
}

<<<<<<< HEAD
  if (channel.type === 'Pan' || channel.type === 'Tilt') {
    checkPanTiltMaxInPhysical(channel, mode);
  }
}

function checkChannelInsertBlock(complexData, modeChKeyCount) {
  switch (complexData.insert) {
    case 'matrixChannels':
      checkMatrixReference(complexData, modeChKeyCount);
      return;

    // we need no default as other values are prohibited by the schema
  }
}

function checkMatrixReference(reference, modeChKeyCount) {
  // TODO
}

function checkSwitchingChannelReference(channel, mode, modeChKeyCount) {
  // the mode must also contain the trigger channel
  if (mode.getChannelIndex(channel.triggerChannel) === -1) {
    result.errors.push(`mode '${mode.shortName}' uses switching channel '${channel.key}' but is missing its trigger channel '${channel.triggerChannel.key}'`);
  }

  // if the channel can be switched to a fine channel, the mode must also contain coarser channels
  for (const switchToChannel of channel.switchToChannels) {
    if (switchToChannel === null) {
      // already raised an issue when switching channel was defined
      continue;
    }

    modeChKeyCount[switchToChannel.key] = (modeChKeyCount[switchToChannel.key] || 0) + 1;

    if (switchToChannel instanceof FineChannel) {
      checkCoarserChannelsInMode(switchToChannel, mode);
    }
  }
}

function checkCoarserChannelsInMode(channel, mode) {
  const coarseChannel = channel.coarseChannel;
  const coarserChannelKeys = coarseChannel.fineChannelAliases.filter(
    (alias, index) => index < channel.fineness - 1
  ).concat(coarseChannel.key);

  const notInMode = coarserChannelKeys.filter(
    chKey => mode.getChannelIndex(chKey) === -1
  );

  if (notInMode.length > 0) {
    result.errors.push(`Mode '${mode.shortName}' contains the fine channel '${channel.key}' but is missing its coarser channels ${notInMode}.`);
=======
// returns whether the object contains data
function isNotEmpty(obj, messageIfEmpty) {
  if (obj !== undefined) {
    if (Object.keys(obj).length === 0) {
      result.errors.push(messageIfEmpty);
    }
    else {
      return true;
    }
  }
  return false;
}

/**
 * If the Set already contains the given value, add an error. Test is not case-sensitive.
 * @param {!Set<string>} set The Set in which all unique values are stored.
 * @param {!string} value The string value to examine.
 * @param {!string} messageIfNotUnique If the value is not unique, add this message to errors.
 */
module.exports.checkUniqueness = function checkUniqueness(set, value, messageIfNotUnique) {
  if (set.has(value.toLowerCase())) {
    result.errors.push(messageIfNotUnique);
>>>>>>> 37923e3b
  }
  set.add(value.toLowerCase());
};


<<<<<<< HEAD
function checkPanTiltMaxInPhysical(channel, mode) {
  const maxProp = channel.type === 'Pan' ? 'focusPanMax' : 'focusTiltMax';
  const maxPropDisplay = channel.type === 'Pan' ? 'panMax' : 'tiltMax';

  if (mode.physical[maxProp] === null) {
    result.warnings.push(`physical.${maxPropDisplay} is not defined although there's a ${channel.type} channel '${channel.key}' in mode '${mode.shortName}'.`);
  }
  else if (mode.physical[maxProp] === 0) {
    result.warnings.push(`physical.${maxPropDisplay} is 0 although there's a ${channel.type} channel '${channel.key}' in mode '${mode.shortName}'.`);
  }
}

function checkUnusedChannels() {
  const unused = [...definedChannelKeys].filter(
    chKey => !usedChannelKeys.has(chKey)
  );

  if (unused.length > 0) {
    result.warnings.push('Unused channel(s): ' + unused.join(', '));
  }
}

// returns whether the object contains data
function isNotEmpty(obj, messageIfEmpty) {
  if (obj !== undefined) {
    if (Object.keys(obj).length === 0) {
      result.errors.push(messageIfEmpty);
    }
    else {
      return true;
    }
  }
  return false;
}

/**
 * If the Set already contains the given value, add an error. Test is not case-sensitive.
 * @param {!Set<string>} set The Set in which all unique values are stored.
 * @param {!string} value The string value to examine.
 * @param {!string} messageIfNotUnique If the value is not unique, add this message to errors.
 */
function checkUniqueness(set, value, messageIfNotUnique) {
  if (set.has(value.toLowerCase())) {
    result.errors.push(messageIfNotUnique);
  }
  set.add(value.toLowerCase());
}


function getErrorString(description, error) {
  return description + ' ' + util.inspect(error, false, null);
}
=======
module.exports.getErrorString = function getErrorString(description, error) {
  return description + ' ' + util.inspect(error, false, null);
};
>>>>>>> 37923e3b

function arraysEqual(a, b) {
  if (a === b) {
    return true;
  }

  if (a == null || b == null || a.length !== b.length) {
    return false;
  }

  return a.every((val, index) => val === b[index]);
}<|MERGE_RESOLUTION|>--- conflicted
+++ resolved
@@ -3,10 +3,7 @@
 const schema = require('../fixtures/schema.js');
 
 const Fixture = require('../lib/model/Fixture.js');
-<<<<<<< HEAD
 const Channel = require('../lib/model/Channel.js');
-=======
->>>>>>> 37923e3b
 const FineChannel = require('../lib/model/FineChannel.js');
 const SwitchingChannel = require('../lib/model/SwitchingChannel.js');
 
@@ -24,11 +21,8 @@
 /** @type {Set<string>} */
 let usedChannelKeys; // and aliases
 /** @type {Set<string>} */
-<<<<<<< HEAD
 let possibleMatrixChKeys; // and aliases
 /** @type {Set<string>} */
-=======
->>>>>>> 37923e3b
 let modeNames;
 /** @type {Set<string>} */
 let modeShortNames;
@@ -48,10 +42,7 @@
   };
   definedChannelKeys = new Set();
   usedChannelKeys = new Set();
-<<<<<<< HEAD
   possibleMatrixChKeys = new Set();
-=======
->>>>>>> 37923e3b
   modeNames = new Set();
   modeShortNames = new Set();
 
@@ -67,22 +58,18 @@
     checkFixIdentifierUniqueness(uniqueValues);
     checkMeta(fixture.meta);
     checkPhysical(fixture.physical);
-<<<<<<< HEAD
     checkMatrix(fixture.matrix);
     checkTemplateChannels(fixtureJson);
-=======
->>>>>>> 37923e3b
     checkChannels(fixtureJson);
 
     for (const mode of fixture.modes) {
       checkMode(mode);
-<<<<<<< HEAD
     }
   
     checkUnusedChannels();
   }
   catch (error) {
-    result.errors.push(getErrorString('File could not be imported into model.', error));
+    result.errors.push(module.exports.getErrorString('File could not be imported into model.', error));
   }
 
   return result;
@@ -104,7 +91,7 @@
   if (!(manKey in uniqueValues.fixKeysInMan)) {
     uniqueValues.fixKeysInMan[manKey] = new Set();
   }
-  checkUniqueness(
+  module.exports.checkUniqueness(
     uniqueValues.fixKeysInMan[manKey],
     fixture.key,
     `Fixture key '${fixture.key}' is not unique in manufacturer ${manKey} (test is not case-sensitive).`
@@ -114,14 +101,14 @@
   if (!(manKey in uniqueValues.fixNamesInMan)) {
     uniqueValues.fixNamesInMan[manKey] = new Set();
   }
-  checkUniqueness(
+  module.exports.checkUniqueness(
     uniqueValues.fixNamesInMan[manKey],
     fixture.name,
     `Fixture name '${fixture.name}' is not unique in manufacturer ${manKey} (test is not case-sensitive).`
   );
   
   // fixture.shortName
-  checkUniqueness(
+  module.exports.checkUniqueness(
     uniqueValues.fixShortNames,
     fixture.shortName,
     `Fixture shortName '${fixture.shortName}' is not unique (test is not case-sensitive).`
@@ -223,91 +210,50 @@
         result.errors.push(`pixelGroup '${pixelGroupKey}' can't reference pixelKey '${pixelKey}' more than once.`);
       }
       usedPixelKeys.add(pixelKey);
-=======
-    }
-  
-    checkUnusedChannels();
-  }
-  catch (error) {
-    result.errors.push(module.exports.getErrorString('File could not be imported into model.', error));
-  }
-
-  return result;
-};
-
-/**
- * Checks that fixture key, name and shortName are unique.
- * @param {?UniqueValues} [uniqueValues=null] Values that have to be unique are checked and all new occurences are appended.
- */
-function checkFixIdentifierUniqueness(uniqueValues) {
-  // test is called for a single fixture, e.g. when importing
-  if (uniqueValues === null) {
-    return;
-  }
-
-  const manKey = fixture.manufacturer.key;
-
-  // fixture.key
-  if (!(manKey in uniqueValues.fixKeysInMan)) {
-    uniqueValues.fixKeysInMan[manKey] = new Set();
-  }
-  module.exports.checkUniqueness(
-    uniqueValues.fixKeysInMan[manKey],
-    fixture.key,
-    `Fixture key '${fixture.key}' is not unique in manufacturer ${manKey} (test is not case-sensitive).`
-  );
-
-  // fixture.name
-  if (!(manKey in uniqueValues.fixNamesInMan)) {
-    uniqueValues.fixNamesInMan[manKey] = new Set();
-  }
-  module.exports.checkUniqueness(
-    uniqueValues.fixNamesInMan[manKey],
-    fixture.name,
-    `Fixture name '${fixture.name}' is not unique in manufacturer ${manKey} (test is not case-sensitive).`
-  );
-  
-  // fixture.shortName
-  module.exports.checkUniqueness(
-    uniqueValues.fixShortNames,
-    fixture.shortName,
-    `Fixture shortName '${fixture.shortName}' is not unique (test is not case-sensitive).`
-  );
-}
-
-/**
- * Check that a fixture's meta block is valid.
- * @param {!Meta} meta The fixture's Meta object.
- */
-function checkMeta(meta) {
-  if (meta.lastModifyDate < meta.createDate) {
-    result.errors.push('meta.lastModifyDate is earlier than meta.createDate.');
-  }
-}
-
-/**
- * Checks if the given Physical object is valid.
- * @param {?Physical} physical A fixture's or a mode's physical data.
- * @param {!string} [modeDescription=''] Optional information in error messages about current mode.
- */
-function checkPhysical(physical, modeDescription = '') {
-  if (physical === null) {
-    return;
-  }
-
-  const physicalJson = physical.jsonObject;
-  if (isNotEmpty(physicalJson, `physical${modeDescription} is empty. Please remove it or add data.`)) {
-    for (const property of ['bulb', 'lens', 'focus']) {
-      isNotEmpty(physicalJson[property], `physical.${property}${modeDescription} is empty. Please remove it or add data.`);
-    }
-  
-    if (physical.lensDegreesMin > physical.lensDegreesMax) {
-      result.errors.push(`physical.lens.degreesMinMax${modeDescription} is an invalid range.`);
-    }
-
-    if (physical.hasMatrixPixels && fixture.matrix === null) {
-      result.errors.push('physical.matrixPixels is set but fixture.matrix is missing.');
-    }
+    }
+  }
+}
+
+/**
+ * Check if templateChannels are defined correctly. Does not check the channel data itself.
+ * @param {!object} fixtureJson The fixture's JSON data
+ */
+function checkTemplateChannels(fixtureJson) {
+  if (isNotEmpty(fixtureJson.templateChannels, 'templateChannels are empty. Add a channel or remove it.')) {
+    if (fixture.matrix === null) {
+      result.errors.push('templateChannels are defined but matrix data is missing.');
+      return;
+    }
+
+    for (const templateChannel of fixture.templateChannels) {
+      checkTemplateChannel(templateChannel);
+    }
+  }
+  else if (fixture.matrix !== null) {
+    result.errors.push('Matrix is defined but templateChannels are missing.');
+  }
+}
+
+/**
+ * Check if the templateChannel is defined correctly. Does not check the channel data itself.
+ * @param {!TemplateChannel} templateChannel The templateChannel to examine.
+ */
+function checkTemplateChannel(templateChannel) {
+  checkTemplateVariables(templateChannel.name, ['$pixelKey']);
+  
+  for (const key of templateChannel.allTemplateKeys) {
+    checkTemplateVariables(key, ['$pixelKey']);
+    if (!(key in fixture.usedPixelKeys)) {
+      result.errors.push(`Template channel '${key}' is never used.`);
+    }
+  }
+
+  for (const key of templateChannel.matrixChannelKeys.keys()) {
+    module.exports.checkUniqueness(
+      possibleMatrixChKeys,
+      key,
+      `Generated channel key ${key} can be produced by multiple template channels (test is not case-sensitive).`
+    );
   }
 }
 
@@ -321,6 +267,12 @@
       checkChannel(channel);
     }
   }
+
+  for (const channel of fixture.matrixChannels) {
+    if (channel.wrappedChannel instanceof Channel) {
+      checkChannel(channel.wrappedChannel);
+    }
+  }
 }
 
 /**
@@ -328,6 +280,7 @@
  * @param {!Channel} channel The channel to test.
  */
 function checkChannel(channel) {
+  checkTemplateVariables(channel.key);
   module.exports.checkUniqueness(
     definedChannelKeys,
     channel.key,
@@ -338,6 +291,7 @@
     // channel name contains the word "fine" or "16bit" / "8 bit" / "32-bit" / "24_bit"
     result.errors.push(`Channel '${channel.key}' should rather be a fine channel alias of its corresponding coarse channel.`);
   }
+  checkTemplateVariables(channel.name);
 
   // Nothing channels
   if (channel.type === 'Nothing') {
@@ -352,6 +306,7 @@
 
   // Fine channels
   for (const alias of channel.fineChannelAliases) {
+    checkTemplateVariables(alias);
     module.exports.checkUniqueness(
       definedChannelKeys,
       alias,
@@ -364,174 +319,8 @@
 
   // Switching channels
   for (const alias of channel.switchingChannelAliases) {
+    checkTemplateVariables(alias);
     module.exports.checkUniqueness(
-      definedChannelKeys,
-      alias,
-      `Switching channel alias '${alias}' in channel '${channel.key}' is already defined (maybe in another letter case).`
-    );
-  }
-  if (!channel.hasDefaultValue && channel.switchingChannelAliases.length > 0) {
-    result.errors.push(`defaultValue is missing in channel '${channel.key}' although it defines switching channels.`);
-  }
-  
-  if (channel.color !== null && channel.type !== 'Single Color') {
-    result.warnings.push(`color in channel '${channel.key}' defined but channel type is not 'Single Color'.`);
-  }
-  else if (channel.color === null && channel.type === 'Single Color') {
-    result.errors.push(`color in channel '${channel.key}' undefined but channel type is 'Single Color'.`);
-  }
-
-  if (channel.hasDefaultValue && channel.defaultValue > channel.maxDmxBound) {
-    result.errors.push(`defaultValue must be less or equal to ${channel.maxDmxBound} in channel '${channel.key}'.`);
-  }
-
-  if (channel.hasHighlightValue && channel.highlightValue > channel.maxDmxBound) {
-    result.errors.push(`highlightValue must be less or equal to ${channel.maxDmxBound} in channel '${channel.key}'.`);
-  }
-
-  checkCapabilities(channel, minUsedFineness);
-}
-
-/**
- * Check that a channel's capabilities are valid.
- * @param {!Channel} channel The channel to test.
- * @param {number} minUsedFineness The smallest fineness that the channel is used in a mode. This controls how the capability ranges have to look like.
- */
-function checkCapabilities(channel, minUsedFineness) {
-  if (!channel.hasCapabilities) {
-    return;
-  }
-
-  let rangesInvalid = false;
-
-  for (let i = 0; i < channel.capabilities.length; i++) {
-    const cap = channel.capabilities[i];
-    
-    // if one of the previous capabilities had an invalid range,
-    // it doesn't make sense to check later ranges
-    if (!rangesInvalid) {
-      rangesInvalid = !checkRange(channel, i, minUsedFineness);
-    }
-
-    if ((cap.color || cap.image) && !['Multi-Color', 'Effect', 'Gobo'].includes(channel.type)) {
-      result.errors.push(`color or image present in capability '${cap.name}' (#${i+1}) but improper channel type '${channel.type}' in channel '${channel.key}'.`);
-    }
-
-    if (cap.color2 && !cap.color) {
-      result.errors.push(`color2 present but color missing in capability '${cap.name}' (#${i+1}) in channel '${channel.key}'.`);
->>>>>>> 37923e3b
-    }
-  }
-}
-
-<<<<<<< HEAD
-/**
- * Check if templateChannels are defined correctly. Does not check the channel data itself.
- * @param {!object} fixtureJson The fixture's JSON data
- */
-function checkTemplateChannels(fixtureJson) {
-  if (isNotEmpty(fixtureJson.templateChannels, 'templateChannels are empty. Add a channel or remove it.')) {
-    if (fixture.matrix === null) {
-      result.errors.push('templateChannels are defined but matrix data is missing.');
-      return;
-    }
-
-    for (const templateChannel of fixture.templateChannels) {
-      checkTemplateChannel(templateChannel);
-    }
-  }
-  else if (fixture.matrix !== null) {
-    result.errors.push('Matrix is defined but templateChannels are missing.');
-  }
-}
-
-/**
- * Check if the templateChannel is defined correctly. Does not check the channel data itself.
- * @param {!TemplateChannel} templateChannel The templateChannel to examine.
- */
-function checkTemplateChannel(templateChannel) {
-  checkTemplateVariables(templateChannel.name, ['$pixelKey']);
-  
-  for (const key of templateChannel.allTemplateKeys) {
-    checkTemplateVariables(key, ['$pixelKey']);
-    if (!(key in fixture.usedPixelKeys)) {
-      result.errors.push(`Template channel '${key}' is never used.`);
-    }
-  }
-
-  for (const key of templateChannel.matrixChannelKeys.keys()) {
-    checkUniqueness(
-      possibleMatrixChKeys,
-      key,
-      `Generated channel key ${key} can be produced by multiple template channels (test is not case-sensitive).`
-    );
-  }
-}
-
-/**
- * Check if availableChannels and generated matrixChannels are defined correctly.
- * @param {!object} fixtureJson The fixture's JSON data
- */
-function checkChannels(fixtureJson) {
-  if (isNotEmpty(fixtureJson.availableChannels, 'availableChannels are empty. Add a channel or remove it.')) {
-    for (const channel of fixture.availableChannels) {
-      checkChannel(channel);
-    }
-  }
-
-  for (const channel of fixture.matrixChannels) {
-    if (channel.wrappedChannel instanceof Channel) {
-      checkChannel(channel.wrappedChannel);
-    }
-  }
-}
-
-/**
- * Check that an available or template channel is valid.
- * @param {!Channel} channel The channel to test.
- */
-function checkChannel(channel) {
-  checkTemplateVariables(channel.key);
-  checkUniqueness(
-    definedChannelKeys,
-    channel.key,
-    `Channel key '${channel.key}' is already defined in another letter case.`
-  );
-
-  if (/\bfine\b|\d+(?:\s|-|_)*bit/i.test(channel.name)) {
-    // channel name contains the word "fine" or "16bit" / "8 bit" / "32-bit" / "24_bit"
-    result.errors.push(`Channel '${channel.key}' should rather be a fine channel alias of its corresponding coarse channel.`);
-  }
-  checkTemplateVariables(channel.name);
-
-  // Nothing channels
-  if (channel.type === 'Nothing') {
-    const isNotEmpty = Object.keys(channel.jsonObject).some(
-      prop => prop !== 'type' && prop !== 'name'
-    );
-    if (isNotEmpty) {
-      result.errors.push(`Channel '${channel.name}' with type 'Nothing' can only set 'name' as additional property.`);
-      return;
-    }
-  }
-
-  // Fine channels
-  for (const alias of channel.fineChannelAliases) {
-    checkTemplateVariables(alias);
-    checkUniqueness(
-      definedChannelKeys,
-      alias,
-      `Fine channel alias '${alias}' in channel '${channel.key}' is already defined (maybe in another letter case).`
-    );
-  }
-  const minUsedFineness = Math.min(...fixture.modes.map(
-    mode => channel.getFinenessInMode(mode)
-  ));
-
-  // Switching channels
-  for (const alias of channel.switchingChannelAliases) {
-    checkTemplateVariables(alias);
-    checkUniqueness(
       definedChannelKeys,
       alias,
       `Switching channel alias '${alias}' in channel '${channel.key}' is already defined (maybe in another letter case).`
@@ -693,12 +482,12 @@
  * @param {!Mode} mode The mode to check.
  */
 function checkMode(mode) {
-  checkUniqueness(
+  module.exports.checkUniqueness(
     modeNames,
     mode.name,
     `Mode name '${mode.shortName}' not unique (test is not case-sensitive).`
   );
-  checkUniqueness(
+  module.exports.checkUniqueness(
     modeShortNames,
     mode.shortName,
     `Mode shortName '${mode.shortName}' not unique (test is not case-sensitive).`
@@ -742,138 +531,6 @@
   if (typeof chReference !== 'string') {
     checkChannelInsertBlock(chReference, modeChKeyCount);
     return;
-=======
-    if (cap.color && cap.image) {
-      result.errors.push(`color and image cannot be present at the same time in capability '${cap.name}' (#${i+1}) in channel '${channel.key}'.`);
-    }
-
-    const switchingChannelAliases = Object.keys(cap.switchChannels);
-    if (!arraysEqual(switchingChannelAliases, channel.switchingChannelAliases)) {
-      result.errors.push(`Capability '${cap.name}' (#${i+1}) must define the same switching channel aliases as all other capabilities in channel '${channel.key}'.`);
-    }
-    else {
-      for (const alias of switchingChannelAliases) {
-        const chKey = cap.switchChannels[alias];
-        usedChannelKeys.add(chKey.toLowerCase());
-
-        if (channel.fixture.getChannelByKey(chKey) === null) {
-          result.errors.push(`Channel '${chKey}' is referenced from capability '${cap.name}' (#${i+1}) in channel '${channel.key}' but is not defined.`);
-        }
-      }
-    }
-  }
-}
-
-/**
- * Check that a capability's range is valid.
- * @param {!Channel} channel The channel the capability belongs to.
- * @param {!number} capNumber The number of the capability in the channel, starting with 0.
- * @param {number} minUsedFineness The smallest fineness that the channel is used in a mode.This controls if this range can be from 0 up to channel.maxDmxBound or less.
- */
-function checkRange(channel, capNumber, minUsedFineness) {
-  const cap = channel.capabilities[capNumber];
-  
-  // first capability
-  if (capNumber === 0 && cap.range.start !== 0) {
-    result.errors.push(`The first range has to start at 0 in capability '${cap.name}' in channel '${channel.key}'.`);
-    return false;
-  }
-  
-  // all capabilities
-  if (cap.range.start > cap.range.end) {
-    result.errors.push(`range ${cap.range.start}-${cap.range.end} invalid in capability '${cap.name}' in channel '${channel.key}'.`);
-    return false;
-  }
-  
-  // not first capability
-  const prevCap = capNumber > 0 ? channel.capabilities[capNumber-1] : null;
-  if (capNumber > 0 && cap.range.start !== prevCap.range.end + 1) {
-    result.errors.push(`ranges must be adjacent in capabilities '${prevCap.name}' (#${capNumber}) and '${cap.name}' (#${capNumber+1}) in channel '${channel.key}'.`);
-    return false;
-  }
-
-  // last capability
-  if (capNumber === channel.capabilities.length - 1) {
-    const rawRangeEnd = channel.jsonObject.capabilities[capNumber].range[1];
-    const possibleEndValues = getPossibleEndValues(minUsedFineness);
-    
-    if (!possibleEndValues.includes(rawRangeEnd)) {
-      result.errors.push(`The last range has to end at ${possibleEndValues.join(' or ')} in capability '${cap.name}' (#${capNumber+1}) in channel '${channel.key}'`);
-      return false;
-    }
-  }
-
-  return true;
-}
-
-/**
- * Get the highest possible DMX value for each fineness up to the specified one.
- * E.g. fineness=2 -> [255, 65535, 16777215]
- * @param {!number} fineness The least used fineness in a mode of a channel.
- * @return {!number[]} Possible end values, sorted ascending.
- */
-function getPossibleEndValues(fineness) {
-  let values = [];
-  for (let i = 0; i <= fineness; i++) {
-    values.push(Math.pow(256, i+1)-1);
-  }
-  return values;
-}
-
-/**
- * Check that a mode is valid.
- * @param {!Mode} mode The mode to check.
- */
-function checkMode(mode) {
-  module.exports.checkUniqueness(
-    modeNames,
-    mode.name,
-    `Mode name '${mode.name}' is not unique (test is not case-sensitive).`
-  );
-  module.exports.checkUniqueness(
-    modeShortNames,
-    mode.shortName,
-    `Mode shortName '${mode.shortName}' is not unique (test is not case-sensitive).`
-  );
-
-  if (/\bmode\b/i.test(mode.name) || /\bmode\b/i.test(mode.shortName)) {
-    result.errors.push(`Mode name and shortName must not contain the word 'mode' in mode '${mode.shortName}'.`);
-  }
-
-  checkPhysical(mode.physicalOverride, ` in mode '${mode.shortName}'`);
-
-  let modeChannelKeyCount = {};
-  let usedNonNullChannel = false;
-
-  for (let i = 0; i < mode.jsonObject.channels.length; i++) {
-    usedNonNullChannel = usedNonNullChannel || mode.jsonObject.channels[i] !== null;
-    checkModeChannelReference(i, mode, modeChannelKeyCount);
-  }
-
-  if (!usedNonNullChannel) {
-    result.errors.push(`Mode '${mode.shortName}' must not only use null channels.`);
-  }
-
-  const duplicateChannelReferences = Object.keys(modeChannelKeyCount).filter(
-    chKey => modeChannelKeyCount[chKey] > 1
-  );
-  if (duplicateChannelReferences.length > 0) {
-    result.errors.push(`Channels ${duplicateChannelReferences} are used more than once in mode '${mode.shortName}'.`);
-  }
-}
-
-/**
- * Check that a channel reference in a mode is valid.
- * @param {!number} chNumber The mode's channel index.
- * @param {!Mode} mode The mode to check.
- * @param {Object.<string, number>} modeChKeyCount An object to count the occurences of all used channel keys.
- */
-function checkModeChannelReference(chNumber, mode, modeChKeyCount) {
-  const chReference = mode.jsonObject.channels[chNumber];
-
-  // this is a null channel 
-  if (chReference === null) {
-    return;
   }
 
   const channel = mode.fixture.getChannelByKey(chReference);
@@ -898,6 +555,20 @@
   if (channel.type === 'Pan' || channel.type === 'Tilt') {
     checkPanTiltMaxInPhysical(channel, mode);
   }
+}
+
+function checkChannelInsertBlock(complexData, modeChKeyCount) {
+  switch (complexData.insert) {
+    case 'matrixChannels':
+      checkMatrixReference(complexData, modeChKeyCount);
+      return;
+
+    // we need no default as other values are prohibited by the schema
+  }
+}
+
+function checkMatrixReference(reference, modeChKeyCount) {
+  // TODO
 }
 
 function checkSwitchingChannelReference(channel, mode, modeChKeyCount) {
@@ -933,24 +604,9 @@
 
   if (notInMode.length > 0) {
     result.errors.push(`Mode '${mode.shortName}' contains the fine channel '${channel.key}' but is missing its coarser channels ${notInMode}.`);
->>>>>>> 37923e3b
-  }
-}
-
-<<<<<<< HEAD
-  const channel = mode.fixture.getChannelByKey(chReference);
-  if (channel === null) {
-    result.errors.push(`Channel '${chReference}' is referenced from mode '${mode.shortName}' but is not defined.`);
-    return;
-  }
-
-  usedChannelKeys.add(channel.key.toLowerCase());
-  modeChKeyCount[channel.key] = (modeChKeyCount[channel.key] || 0) + 1;
-
-  if (channel instanceof SwitchingChannel) {
-    checkSwitchingChannelReference(channel, mode, modeChKeyCount);
-    return;
-=======
+  }
+}
+
 function checkPanTiltMaxInPhysical(channel, mode) {
   const maxProp = channel.type === 'Pan' ? 'focusPanMax' : 'focusTiltMax';
   const maxPropDisplay = channel.type === 'Pan' ? 'panMax' : 'tiltMax';
@@ -960,14 +616,9 @@
   }
   else if (mode.physical[maxProp] === 0) {
     result.warnings.push(`physical.${maxPropDisplay} is 0 although there's a ${channel.type} channel '${channel.key}' in mode '${mode.shortName}'.`);
->>>>>>> 37923e3b
-  }
-
-<<<<<<< HEAD
-  if (channel instanceof FineChannel) {
-    checkCoarserChannelsInMode(channel, mode);
-    return;
-=======
+  }
+}
+
 function checkUnusedChannels() {
   const unused = [...definedChannelKeys].filter(
     chKey => !usedChannelKeys.has(chKey)
@@ -975,64 +626,9 @@
 
   if (unused.length > 0) {
     result.warnings.push('Unused channel(s): ' + unused.join(', '));
->>>>>>> 37923e3b
-  }
-}
-
-<<<<<<< HEAD
-  if (channel.type === 'Pan' || channel.type === 'Tilt') {
-    checkPanTiltMaxInPhysical(channel, mode);
-  }
-}
-
-function checkChannelInsertBlock(complexData, modeChKeyCount) {
-  switch (complexData.insert) {
-    case 'matrixChannels':
-      checkMatrixReference(complexData, modeChKeyCount);
-      return;
-
-    // we need no default as other values are prohibited by the schema
-  }
-}
-
-function checkMatrixReference(reference, modeChKeyCount) {
-  // TODO
-}
-
-function checkSwitchingChannelReference(channel, mode, modeChKeyCount) {
-  // the mode must also contain the trigger channel
-  if (mode.getChannelIndex(channel.triggerChannel) === -1) {
-    result.errors.push(`mode '${mode.shortName}' uses switching channel '${channel.key}' but is missing its trigger channel '${channel.triggerChannel.key}'`);
-  }
-
-  // if the channel can be switched to a fine channel, the mode must also contain coarser channels
-  for (const switchToChannel of channel.switchToChannels) {
-    if (switchToChannel === null) {
-      // already raised an issue when switching channel was defined
-      continue;
-    }
-
-    modeChKeyCount[switchToChannel.key] = (modeChKeyCount[switchToChannel.key] || 0) + 1;
-
-    if (switchToChannel instanceof FineChannel) {
-      checkCoarserChannelsInMode(switchToChannel, mode);
-    }
-  }
-}
-
-function checkCoarserChannelsInMode(channel, mode) {
-  const coarseChannel = channel.coarseChannel;
-  const coarserChannelKeys = coarseChannel.fineChannelAliases.filter(
-    (alias, index) => index < channel.fineness - 1
-  ).concat(coarseChannel.key);
-
-  const notInMode = coarserChannelKeys.filter(
-    chKey => mode.getChannelIndex(chKey) === -1
-  );
-
-  if (notInMode.length > 0) {
-    result.errors.push(`Mode '${mode.shortName}' contains the fine channel '${channel.key}' but is missing its coarser channels ${notInMode}.`);
-=======
+  }
+}
+
 // returns whether the object contains data
 function isNotEmpty(obj, messageIfEmpty) {
   if (obj !== undefined) {
@@ -1055,70 +651,14 @@
 module.exports.checkUniqueness = function checkUniqueness(set, value, messageIfNotUnique) {
   if (set.has(value.toLowerCase())) {
     result.errors.push(messageIfNotUnique);
->>>>>>> 37923e3b
   }
   set.add(value.toLowerCase());
-};
-
-
-<<<<<<< HEAD
-function checkPanTiltMaxInPhysical(channel, mode) {
-  const maxProp = channel.type === 'Pan' ? 'focusPanMax' : 'focusTiltMax';
-  const maxPropDisplay = channel.type === 'Pan' ? 'panMax' : 'tiltMax';
-
-  if (mode.physical[maxProp] === null) {
-    result.warnings.push(`physical.${maxPropDisplay} is not defined although there's a ${channel.type} channel '${channel.key}' in mode '${mode.shortName}'.`);
-  }
-  else if (mode.physical[maxProp] === 0) {
-    result.warnings.push(`physical.${maxPropDisplay} is 0 although there's a ${channel.type} channel '${channel.key}' in mode '${mode.shortName}'.`);
-  }
-}
-
-function checkUnusedChannels() {
-  const unused = [...definedChannelKeys].filter(
-    chKey => !usedChannelKeys.has(chKey)
-  );
-
-  if (unused.length > 0) {
-    result.warnings.push('Unused channel(s): ' + unused.join(', '));
-  }
-}
-
-// returns whether the object contains data
-function isNotEmpty(obj, messageIfEmpty) {
-  if (obj !== undefined) {
-    if (Object.keys(obj).length === 0) {
-      result.errors.push(messageIfEmpty);
-    }
-    else {
-      return true;
-    }
-  }
-  return false;
-}
-
-/**
- * If the Set already contains the given value, add an error. Test is not case-sensitive.
- * @param {!Set<string>} set The Set in which all unique values are stored.
- * @param {!string} value The string value to examine.
- * @param {!string} messageIfNotUnique If the value is not unique, add this message to errors.
- */
-function checkUniqueness(set, value, messageIfNotUnique) {
-  if (set.has(value.toLowerCase())) {
-    result.errors.push(messageIfNotUnique);
-  }
-  set.add(value.toLowerCase());
-}
-
-
-function getErrorString(description, error) {
-  return description + ' ' + util.inspect(error, false, null);
-}
-=======
+}
+
+
 module.exports.getErrorString = function getErrorString(description, error) {
   return description + ' ' + util.inspect(error, false, null);
-};
->>>>>>> 37923e3b
+}
 
 function arraysEqual(a, b) {
   if (a === b) {
