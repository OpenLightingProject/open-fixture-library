const util = require('util');

const schema = require('../fixtures/schema.js');

const Fixture = require('../lib/model/Fixture.js');
const FineChannel = require('../lib/model/FineChannel.js');
const SwitchingChannel = require('../lib/model/SwitchingChannel.js');

let result;
let fixture;
let definedChannelKeys; // and aliases
let usedChannelKeys; // and aliases
let modeNames;
let modeShortNames;

module.exports = function checkFixture(manKey, fixKey, fixtureJson, uniqueValues=null) {
  result = {
    errors: [],
    warnings: []
  };
  definedChannelKeys = new Set();
  usedChannelKeys = new Set();
  modeNames = new Set();
  modeShortNames = new Set();

  const schemaErrors = schema.Fixture.errors(fixtureJson);
  if (schemaErrors !== false) {
    result.errors.push(getErrorString('File does not match schema.', schemaErrors));
    return result;
  }

  try {
    fixture = new Fixture(manKey, fixKey, fixtureJson);
  }
  catch (error) {
    result.errors.push(getErrorString('File could not be imported into model.', error));
    return result;
  }

  checkFixIdentifierUniqueness(uniqueValues);
  checkMeta(fixture.meta);
  checkPhysical(fixture.physical);

  if (isNotEmpty(fixtureJson.availableChannels, 'availableChannels is empty. Add a channel or remove it.')) {
    for (const channel of fixture.availableChannels) {
      checkChannel(channel);
    }
  }

  for (const mode of fixture.modes) {
    checkMode(mode);
  }

  checkUnusedChannels();

  return result;
};

function checkFixIdentifierUniqueness(uniqueValues) {
  // test is called for a single fixture, e.g. when importing
  if (uniqueValues === null) {
    return;
  }

  const manKey = fixture.manufacturer.key;

  // fixture.key
  if (!(manKey in uniqueValues.fixKeysInMan)) {
    uniqueValues.fixKeysInMan[manKey] = new Set();
  }
  checkUniqueness(
    uniqueValues.fixKeysInMan[manKey],
    fixture.key,
    `Fixture key '${fixture.key}' is not unique in manufacturer ${manKey} (test is not case-sensitive).`
  );

  // fixture.name
  if (!(manKey in uniqueValues.fixNamesInMan)) {
    uniqueValues.fixNamesInMan[manKey] = new Set();
  }
  checkUniqueness(
    uniqueValues.fixNamesInMan[manKey],
    fixture.name,
    `Fixture name '${fixture.name}' is not unique in manufacturer ${manKey} (test is not case-sensitive).`
  );
  
  // fixture.shortName
  checkUniqueness(
    uniqueValues.fixShortNames,
    fixture.shortName,
    `Fixture shortName '${fixture.shortName}' is not unique (test is not case-sensitive).`
  );
}

function checkMeta(meta) {
  if (meta.lastModifyDate < meta.createDate) {
    result.errors.push('meta.lastModifyDate is earlier than meta.createDate.');
  }
}

function checkPhysical(physical, modeDescription = '') {
  if (physical === null) {
    return;
  }

<<<<<<< HEAD
  const physicalJson = physical.jsonObject;
  if (isNotEmpty(physicalJson, `physical${modeDescription} is empty. Please remove it or add data.`)) {
    for (const property of ['bulb', 'lens', 'focus']) {
      isNotEmpty(physicalJson[property], `physical.${property}${modeDescription} is empty. Please remove it or add data.`);
    }
  
    if (physical.lensDegreesMin > physical.lensDegreesMax) {
      result.errors.push(`physical.lens.degreesMinMax${modeDescription} is an invalid range.`);
    }
  }
}

function checkChannel(channel) {
  checkTemplateVariables(channel.key);
  checkUniqueness(
    definedChannelKeys,
    channel.key,
    `Channel key '${channel.key}' is already defined in another letter case.`
  );

  if (/\bfine\b|\d+(?:\s|-|_)*bit/i.test(channel.name)) {
    // channel name contains the word "fine" or "16bit" / "8 bit" / "32-bit" / "24_bit"
    result.errors.push(`Channel '${channel.key}' should rather be a fine channel alias of its corresponding coarse channel.`);
  }
  checkTemplateVariables(channel.name);

  // Nothing channels
  if (channel.type === 'Nothing') {
    const isNotEmpty = Object.keys(channel.jsonObject).some(
      prop => prop !== 'type' && prop !== 'name'
    );
    if (isNotEmpty) {
      result.errors.push(`Channel '${channel.name}' with type 'Nothing' can only set 'name' as additional property.`);
      return;
=======
      if ('color' in channel && channel.type !== 'Single Color') {
        result.warnings.push(`color in channel '${ch}' defined but channel type is not 'Single Color'.`);
      }

      if (!('color' in channel) && channel.type === 'Single Color') {
        result.errors.push(`color in channel '${ch}' undefined but channel type is 'Single Color'.`);
      }

      if ('capabilities' in channel) {
        let rangesInvalid = false;
        let switchesChannels = null; // array of switching channel aliases that depend on this channel

        for (let i = 0; i < channel.capabilities.length; i++) {
          const cap = channel.capabilities[i];

          // range invalid / overlapping
          if (rangesInvalid) {
            // one of the previous capabilities had an invalid range,
            // so it doesn't make sense checking further ranges
          }
          else if (cap.range[1] >= dmxMaxBound) {
            result.errors.push(`range values must be strictly less than ${dmxMaxBound} in capability #${i+1} in channel '${ch}'.`);
          }
          else if (cap.range[0] > cap.range[1]) {
            result.errors.push(`range invalid in capability #${i+1} in channel '${ch}'.`);
          }
          else if (i > 0 && cap.range[0] <= channel.capabilities[i-1].range[1]) {
            result.errors.push(`ranges overlapping in capabilities #${i} and #${i+1} in channel '${ch}'.`);
          }
          else if (i > 0 && testFineChannelOverlapping) {
            const lastRangeEnd = Math.floor(channel.capabilities[i-1].range[1] / Math.pow(256, channel.fineChannelAliases.length));
            const rangeStart = Math.floor(cap.range[0] / Math.pow(256, channel.fineChannelAliases.length));

            if (rangeStart <= lastRangeEnd) {
              result.errors.push(`ranges overlapping when used in coarse channel only mode in capabilities #${i} and #${i+1} in channel '${ch}'.`);
            }
          }

          if (('color' in cap || 'image' in cap) && !['Multi-Color', 'Effect', 'Gobo'].includes(channel.type)) {
            result.errors.push(`color or image present in capability #${i+1} but improper channel type '${channel.type}' in channel '${ch}'.`);
          }

          if ('color2' in cap && !('color' in cap)) {
            result.errors.push(`color2 present but color missing in capability #${i+1} in channel '${ch}'.`);
          }

          if ('color' in cap && 'image' in cap) {
            result.errors.push(`color and image cannot be present at the same time in capability #${i+1} in channel '${ch}'.`);
          }

          if ('switchChannels' in cap) {
            const switchingChannelAliases = Object.keys(cap.switchChannels);

            // first capability with switching channels
            if (switchesChannels === null) {
              switchesChannels = switchingChannelAliases;

              for (const alias of switchingChannelAliases) {
                if (alias in fixture.availableChannels || alias in fineChannels || alias in switchingChannels) {
                  result.errors.push(`Switching channel alias '${alias}' in channel '${ch}' is already defined.`);
                }
                switchingChannels[alias] = {
                  triggerChannel: ch,
                  switchedChannels: [],
                  defaultChannel: null
                };
              }

              // one or more previous capabilities didn't use this property
              if (i > 0) {
                result.errors.push(`All capabilities up to '${cap.name}' (#${i+1}) are missing the 'switchChannels' property.`);
              }

              if (!('defaultValue' in channel)) {
                result.errors.push(`defaultValue is missing in channel '${ch}' although it defines switching channels.`);
              }
            }
            else {
              // check that all capabilities mention the same switching channels
              const sameAliases = switchesChannels.length === switchingChannelAliases.length
                && switchesChannels.every(alias => switchingChannelAliases.includes(alias));
              if (!sameAliases) {
                result.errors.push(`Capability '${cap.name}' (#${i+1}) is using different switching channel aliases in 'switchChannels' than previous capabilities.`);
              }
            }

            if (switchingChannelAliases.length === 0) {
              result.errors.push(`'switchChannels' in capability '${cap.name}' (#${i+1}) is empty.`);
            }

            for (const alias of switchingChannelAliases) {
              const switchToChannel = cap.switchChannels[alias];
              const switchingChannel = switchingChannels[alias];

              // check existence
              if (!(switchToChannel in fixture.availableChannels)
                && !(switchToChannel in fineChannels)) {
                result.errors.push(`channel '${switchToChannel}' is referenced from capability '${cap.name}' (#${i+1}) in channel '${ch}' but is not defined.`);
              }

              // save switching channel data for later use
              if (!switchingChannel.switchedChannels.includes(switchToChannel)) {
                switchingChannel.switchedChannels.push(switchToChannel);
              }
              if (cap.range[0] <= channel.defaultValue && channel.defaultValue <= cap.range[1]) {
                switchingChannel.defaultChannel = switchToChannel;
              }

              // switched channels are used with the switching channel and don't need to be used somewhere else
              usedChannels.push(switchToChannel);
            }

          }
          // one or more previous capabilities used this property
          else if (switchesChannels !== null) {
            result.errors.push(`Capability '${cap.name}' (#${i+1}) is missing the 'switchChannels' property.`);
          }
        }
      }
>>>>>>> 44c2dc46
    }
  }

  // Fine channels
  for (const alias of channel.fineChannelAliases) {
    checkTemplateVariables(alias);
    checkUniqueness(
      definedChannelKeys,
      alias,
      `Fine channel alias '${alias}' in channel '${channel.key}' is already defined (maybe in another letter case).`
    );
  }
  const minUsedFineness = Math.min(...fixture.modes.map(
    mode => channel.getFinenessInMode(mode)
  ));

  // Switching channels
  for (const alias of channel.switchingChannelAliases) {
    checkTemplateVariables(alias);
    checkUniqueness(
      definedChannelKeys,
      alias,
      `Switching channel alias '${alias}' in channel '${channel.key}' is already defined (maybe in another letter case).`
    );
  }
  if (!channel.hasDefaultValue && channel.switchingChannelAliases.length > 0) {
    result.errors.push(`defaultValue is missing in channel '${channel.key}' although it defines switching channels.`);
  }
  
  if (channel.color !== null && channel.type !== 'SingleColor') {
    result.warnings.push(`color in channel '${channel.key}' defined but channel type is not 'SingleColor'.`);
  }
  else if (channel.color === null && channel.type === 'SingleColor') {
    result.errors.push(`color in channel '${channel.key}' undefined but channel type is 'SingleColor'.`);
  }

  if (channel.hasDefaultValue && channel.defaultValue > channel.maxDmxBound) {
    result.errors.push(`defaultValue must be less or equal to ${channel.maxDmxBound} in channel '${channel.key}'.`);
  }

  if (channel.hasHighlightValue && channel.highlightValue > channel.maxDmxBound) {
    result.errors.push(`highlightValue must be less or equal to ${channel.maxDmxBound} in channel '${channel.key}'.`);
  }

  checkCapabilities(channel, minUsedFineness);
}

function checkCapabilities(channel, minUsedFineness) {
  if (!channel.hasCapabilities) {
    return;
  }

  let rangesInvalid = false;

  for (let i = 0; i < channel.capabilities.length; i++) {
    const cap = channel.capabilities[i];
    
    // if one of the previous capabilities had an invalid range,
    // it doesn't make sense to check later ranges
    if (!rangesInvalid) {
      rangesInvalid = !checkRange(channel, i, minUsedFineness);
    }

    if ((cap.color || cap.image) && !['MultiColor', 'Effect', 'Gobo'].includes(channel.type)) {
      result.errors.push(`color or image present in capability '${cap.name}' (#${i+1}) but improper channel type '${channel.type}' in channel '${channel.key}'.`);
    }

    if (cap.color2 && !cap.color) {
      result.errors.push(`color2 present but color missing in capability '${cap.name}' (#${i+1}) in channel '${channel.key}'.`);
    }

    if (cap.color && cap.image) {
      result.errors.push(`color and image cannot be present at the same time in capability '${cap.name}' (#${i+1}) in channel '${channel.key}'.`);
    }

    const switchingChannelAliases = Object.keys(cap.switchChannels);
    if (!arraysEqual(switchingChannelAliases, channel.switchingChannelAliases)) {
      result.errors.push(`Capability '${cap.name}' (#${i+1}) must define the same switching channel aliases as all other capabilities in channel '${channel.key}'.`);
    }
    else {
      for (const alias of switchingChannelAliases) {
        const chKey = cap.switchChannels[alias];
        usedChannelKeys.add(chKey.toLowerCase());

        if (channel.fixture.getChannelByKey(chKey) === null) {
          result.errors.push(`Channel '${chKey}' is referenced from capability '${cap.name}' (#${i+1}) in channel '${channel.key}' but is not defined.`);
        }
      }
    }
  }
}

/**
 * Checks whether the specified string contains only allowed and all required variables
 * and pushes an error on wrong variable usage.
 * @param {!string} str The string to be checked.
 * @param {!string[]} [requiredVariables=[]] Variables that must be included in the string. Specify them with leading dollar sign ($var).
 * @param {!string[]} [allowedVariables=[]] Variables that may be included in the string; requiredVariables are automatically included. Specify them with leading dollar sign ($var).
 */
function checkTemplateVariables(str, requiredVariables=[], allowedVariables=[]) {
  allowedVariables = allowedVariables.concat(requiredVariables);

  const variables = str.match(/\$\w+/g) || [];
  for (const variable of variables) {
    if (!allowedVariables.includes(variable)) {
      result.errors.push(`Variable ${variable} not allowed in '${str}'`);
    }
  }
  for (const variable of requiredVariables) {
    if (!variables.includes(variable)) {
      result.errors.push(`Variable ${variable} missing in '${str}'`);
    }
  }
}

function checkRange(channel, capNumber, minUsedFineness) {
  const cap = channel.capabilities[capNumber];
  const prevCap = capNumber > 0 ? channel.capabilities[capNumber-1] : null;

  // first capability
  if (capNumber === 0 && cap.range.start !== 0) {
    result.errors.push(`The first range has to start at 0 in capability '${cap.name}' (#${capNumber+1}) in channel '${channel.key}'.`);
    return false;
  }

  // all capability
  if (cap.range.start > cap.range.end) {
    result.errors.push(`range invalid in capability '${cap.name}' (#${capNumber+1}) in channel '${channel.key}'.`);
    return false;
  }

  // not-first capability
  if (capNumber > 0 && cap.range.start !== prevCap.range.end + 1) {
    result.errors.push(`ranges must be adjacent in capabilities '${prevCap.name}' (#${capNumber}) and '${cap.name}' (#${capNumber+1}) in channel '${channel.key}'.`);
    return false;
  }

  // last capability
  if (capNumber === channel.capabilities.length - 1) {
    const rawRangeEnd = channel.jsonObject.capabilities[capNumber].range[1];
    const possibleEndValues = getPossibleEndValues(minUsedFineness);
    
    if (!possibleEndValues.includes(rawRangeEnd)) {
      result.errors.push(`The last range has to end at ${possibleEndValues.join(' or ')} in capability '${cap.name}' (#${capNumber+1}) in channel '${channel.key}'`);
      return false;
    }
  }

  return true;
}

/**
 * Get the highest possible DMX value for each fineness up to the specified one
 * E.g. fineness=2 -> [255, 65535, 16777215]
 * @param {!number} fineness The least used fineness in a mode of a channel
 * @return {!number[]} Possible end values, sorted ascending
 */
function getPossibleEndValues(fineness) {
  let values = [];
  for (let i = 0; i <= fineness; i++) {
    values.push(Math.pow(256, i+1)-1);
  }
  return values;
}

function checkMode(mode) {
  checkUniqueness(
    modeNames,
    mode.name,
    `Mode name '${mode.shortName}' not unique (test is not case-sensitive).`
  );
  checkUniqueness(
    modeShortNames,
    mode.shortName,
    `Mode shortName '${mode.shortName}' not unique (test is not case-sensitive).`
  );

  if (/\bmode\b/i.test(mode.name) || /\bmode\b/i.test(mode.shortName)) {
    result.errors.push(`Mode name and shortName must not contain the word 'mode' in mode '${mode.shortName}'.`);
  }

  checkPhysical(mode.physicalOverride, ` in mode '${mode.shortName}'`);

  let modeChannelKeyCount = {};

  for (let i = 0; i < mode.jsonObject.channels.length; i++) {
    checkModeChannelReference(i, mode, modeChannelKeyCount);
  }

  const duplicateChannelReferences = Object.keys(modeChannelKeyCount).filter(
    chKey => modeChannelKeyCount[chKey] > 1
  );
  if (duplicateChannelReferences.length > 0) {
    result.errors.push(`Channels ${duplicateChannelReferences} are used more than once in mode '${mode.shortName}'.`);
  }
}

function checkModeChannelReference(chNumber, mode, modeChKeyCount) {
  const chReference = mode.jsonObject.channels[chNumber];

  // this is a null channel 
  if (chReference === null) {
    return;
  }

  // this is a complex channel insert block (e.g. matrices)
  if (typeof chReference !== 'string') {
    checkChannelInsertBlock(chReference, modeChKeyCount);
    return;
  }

  const channel = mode.fixture.getChannelByKey(chReference);
  if (channel === null) {
    result.errors.push(`Channel '${chReference}' is referenced from mode '${mode.shortName}' but is not defined.`);
    return;
  }

  usedChannelKeys.add(channel.key.toLowerCase());
  modeChKeyCount[channel.key] = (modeChKeyCount[channel.key] || 0) + 1;

  if (channel instanceof SwitchingChannel) {
    checkSwitchingChannelReference(channel, mode, modeChKeyCount);
    return;
  }

  if (channel instanceof FineChannel) {
    checkCoarserChannelsInMode(channel, mode);
    return;
  }

  if (channel.type === 'Pan' || channel.type === 'Tilt') {
    checkPanTiltMaxInPhysical(channel, mode);
  }
}

function checkChannelInsertBlock(complexData, modeChKeyCount) {
  switch (complexData.insert) {
    case 'matrixChannels':
      checkMatrixReference(complexData, modeChKeyCount);
      return;

    // we need no default as other values are prohibited by the schema
  }
}

function checkMatrixReference(reference, modeChKeyCount) {
  // TODO
}

function checkSwitchingChannelReference(channel, mode, modeChKeyCount) {
  // the mode must also contain the trigger channel
  if (mode.getChannelIndex(channel.triggerChannel) === -1) {
    result.errors.push(`mode '${mode.shortName}' uses switching channel '${channel.key}' but is missing its trigger channel '${channel.triggerChannel.key}'`);
  }

  // if the channel can be switched to a fine channel, the mode must also contain coarser channels
  for (const switchToChannel of channel.switchToChannels) {
    if (switchToChannel === null) {
      // already raised an issue when switching channel was defined
      continue;
    }

    modeChKeyCount[switchToChannel.key] = (modeChKeyCount[switchToChannel.key] || 0) + 1;

    if (switchToChannel instanceof FineChannel) {
      checkCoarserChannelsInMode(switchToChannel, mode);
    }
  }
}

function checkCoarserChannelsInMode(channel, mode) {
  const coarseChannel = channel.coarseChannel;
  const coarserChannelKeys = coarseChannel.fineChannelAliases.filter(
    (alias, index) => index < channel.fineness - 1
  ).concat(coarseChannel.key);

  const notInMode = coarserChannelKeys.filter(
    chKey => mode.getChannelIndex(chKey) === -1
  );

  if (notInMode.length > 0) {
    result.errors.push(`Mode '${mode.shortName}' contains the fine channel '${channel.key}' but is missing its coarser channels ${notInMode}.`);
  }
}

function checkPanTiltMaxInPhysical(channel, mode) {
  const maxProp = channel.type === 'Pan' ? 'focusPanMax' : 'focusTiltMax';
  const maxPropDisplay = channel.type === 'Pan' ? 'panMax' : 'tiltMax';

  if (mode.physical[maxProp] === null) {
    result.warnings.push(`physical.${maxPropDisplay} is not defined although there's a ${channel.type} channel '${channel.key}' in mode '${mode.shortName}'.`);
  }
  else if (mode.physical[maxProp] === 0) {
    result.warnings.push(`physical.${maxPropDisplay} is 0 although there's a ${channel.type} channel '${channel.key}' in mode '${mode.shortName}'.`);
  }
}

function checkUnusedChannels() {
  const unused = [...definedChannelKeys].filter(
    chKey => !usedChannelKeys.has(chKey)
  );

  if (unused.length > 0) {
    result.warnings.push('Unused channel(s): ' + unused.join(', '));
  }
}

// returns whether the object contains data
function isNotEmpty(obj, messageIfEmpty) {
  if (obj !== undefined) {
    if (Object.keys(obj).length === 0) {
      result.errors.push(messageIfEmpty);
    }
    else {
      return true;
    }
  }
  return false;
}

function checkUniqueness(set, value, messageIfNotUnique) {
  if (set.has(value.toLowerCase())) {
    result.errors.push(messageIfNotUnique);
  }
  set.add(value.toLowerCase());
}


function getErrorString(description, error) {
  return description + ' ' + util.inspect(error, false, null);
}

function arraysEqual(a, b) {
  if (a === b) {
    return true;
  }

  if (a == null || b == null || a.length !== b.length) {
    return false;
  }

  return a.every((val, index) => val === b[index]);
}<|MERGE_RESOLUTION|>--- conflicted
+++ resolved
@@ -103,7 +103,6 @@
     return;
   }
 
-<<<<<<< HEAD
   const physicalJson = physical.jsonObject;
   if (isNotEmpty(physicalJson, `physical${modeDescription} is empty. Please remove it or add data.`)) {
     for (const property of ['bulb', 'lens', 'focus']) {
@@ -138,127 +137,6 @@
     if (isNotEmpty) {
       result.errors.push(`Channel '${channel.name}' with type 'Nothing' can only set 'name' as additional property.`);
       return;
-=======
-      if ('color' in channel && channel.type !== 'Single Color') {
-        result.warnings.push(`color in channel '${ch}' defined but channel type is not 'Single Color'.`);
-      }
-
-      if (!('color' in channel) && channel.type === 'Single Color') {
-        result.errors.push(`color in channel '${ch}' undefined but channel type is 'Single Color'.`);
-      }
-
-      if ('capabilities' in channel) {
-        let rangesInvalid = false;
-        let switchesChannels = null; // array of switching channel aliases that depend on this channel
-
-        for (let i = 0; i < channel.capabilities.length; i++) {
-          const cap = channel.capabilities[i];
-
-          // range invalid / overlapping
-          if (rangesInvalid) {
-            // one of the previous capabilities had an invalid range,
-            // so it doesn't make sense checking further ranges
-          }
-          else if (cap.range[1] >= dmxMaxBound) {
-            result.errors.push(`range values must be strictly less than ${dmxMaxBound} in capability #${i+1} in channel '${ch}'.`);
-          }
-          else if (cap.range[0] > cap.range[1]) {
-            result.errors.push(`range invalid in capability #${i+1} in channel '${ch}'.`);
-          }
-          else if (i > 0 && cap.range[0] <= channel.capabilities[i-1].range[1]) {
-            result.errors.push(`ranges overlapping in capabilities #${i} and #${i+1} in channel '${ch}'.`);
-          }
-          else if (i > 0 && testFineChannelOverlapping) {
-            const lastRangeEnd = Math.floor(channel.capabilities[i-1].range[1] / Math.pow(256, channel.fineChannelAliases.length));
-            const rangeStart = Math.floor(cap.range[0] / Math.pow(256, channel.fineChannelAliases.length));
-
-            if (rangeStart <= lastRangeEnd) {
-              result.errors.push(`ranges overlapping when used in coarse channel only mode in capabilities #${i} and #${i+1} in channel '${ch}'.`);
-            }
-          }
-
-          if (('color' in cap || 'image' in cap) && !['Multi-Color', 'Effect', 'Gobo'].includes(channel.type)) {
-            result.errors.push(`color or image present in capability #${i+1} but improper channel type '${channel.type}' in channel '${ch}'.`);
-          }
-
-          if ('color2' in cap && !('color' in cap)) {
-            result.errors.push(`color2 present but color missing in capability #${i+1} in channel '${ch}'.`);
-          }
-
-          if ('color' in cap && 'image' in cap) {
-            result.errors.push(`color and image cannot be present at the same time in capability #${i+1} in channel '${ch}'.`);
-          }
-
-          if ('switchChannels' in cap) {
-            const switchingChannelAliases = Object.keys(cap.switchChannels);
-
-            // first capability with switching channels
-            if (switchesChannels === null) {
-              switchesChannels = switchingChannelAliases;
-
-              for (const alias of switchingChannelAliases) {
-                if (alias in fixture.availableChannels || alias in fineChannels || alias in switchingChannels) {
-                  result.errors.push(`Switching channel alias '${alias}' in channel '${ch}' is already defined.`);
-                }
-                switchingChannels[alias] = {
-                  triggerChannel: ch,
-                  switchedChannels: [],
-                  defaultChannel: null
-                };
-              }
-
-              // one or more previous capabilities didn't use this property
-              if (i > 0) {
-                result.errors.push(`All capabilities up to '${cap.name}' (#${i+1}) are missing the 'switchChannels' property.`);
-              }
-
-              if (!('defaultValue' in channel)) {
-                result.errors.push(`defaultValue is missing in channel '${ch}' although it defines switching channels.`);
-              }
-            }
-            else {
-              // check that all capabilities mention the same switching channels
-              const sameAliases = switchesChannels.length === switchingChannelAliases.length
-                && switchesChannels.every(alias => switchingChannelAliases.includes(alias));
-              if (!sameAliases) {
-                result.errors.push(`Capability '${cap.name}' (#${i+1}) is using different switching channel aliases in 'switchChannels' than previous capabilities.`);
-              }
-            }
-
-            if (switchingChannelAliases.length === 0) {
-              result.errors.push(`'switchChannels' in capability '${cap.name}' (#${i+1}) is empty.`);
-            }
-
-            for (const alias of switchingChannelAliases) {
-              const switchToChannel = cap.switchChannels[alias];
-              const switchingChannel = switchingChannels[alias];
-
-              // check existence
-              if (!(switchToChannel in fixture.availableChannels)
-                && !(switchToChannel in fineChannels)) {
-                result.errors.push(`channel '${switchToChannel}' is referenced from capability '${cap.name}' (#${i+1}) in channel '${ch}' but is not defined.`);
-              }
-
-              // save switching channel data for later use
-              if (!switchingChannel.switchedChannels.includes(switchToChannel)) {
-                switchingChannel.switchedChannels.push(switchToChannel);
-              }
-              if (cap.range[0] <= channel.defaultValue && channel.defaultValue <= cap.range[1]) {
-                switchingChannel.defaultChannel = switchToChannel;
-              }
-
-              // switched channels are used with the switching channel and don't need to be used somewhere else
-              usedChannels.push(switchToChannel);
-            }
-
-          }
-          // one or more previous capabilities used this property
-          else if (switchesChannels !== null) {
-            result.errors.push(`Capability '${cap.name}' (#${i+1}) is missing the 'switchChannels' property.`);
-          }
-        }
-      }
->>>>>>> 44c2dc46
     }
   }
 
@@ -288,11 +166,11 @@
     result.errors.push(`defaultValue is missing in channel '${channel.key}' although it defines switching channels.`);
   }
   
-  if (channel.color !== null && channel.type !== 'SingleColor') {
-    result.warnings.push(`color in channel '${channel.key}' defined but channel type is not 'SingleColor'.`);
-  }
-  else if (channel.color === null && channel.type === 'SingleColor') {
-    result.errors.push(`color in channel '${channel.key}' undefined but channel type is 'SingleColor'.`);
+  if (channel.color !== null && channel.type !== 'Single Color') {
+    result.warnings.push(`color in channel '${channel.key}' defined but channel type is not 'Single Color'.`);
+  }
+  else if (channel.color === null && channel.type === 'Single Color') {
+    result.errors.push(`color in channel '${channel.key}' undefined but channel type is 'Single Color'.`);
   }
 
   if (channel.hasDefaultValue && channel.defaultValue > channel.maxDmxBound) {
@@ -322,7 +200,7 @@
       rangesInvalid = !checkRange(channel, i, minUsedFineness);
     }
 
-    if ((cap.color || cap.image) && !['MultiColor', 'Effect', 'Gobo'].includes(channel.type)) {
+    if ((cap.color || cap.image) && !['Multi-Color', 'Effect', 'Gobo'].includes(channel.type)) {
       result.errors.push(`color or image present in capability '${cap.name}' (#${i+1}) but improper channel type '${channel.type}' in channel '${channel.key}'.`);
     }
 
