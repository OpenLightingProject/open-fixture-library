[
  {
    "man": "cameo",
    "key": "hydrabeam-300-rgbw",
    "name": "Hydrabeam 300 RGBW",
    "features": [
      "has-multiple-categories",
      "floating-point-weight",
      "duplicate-channel-names",
      "floating-point-lens-degrees",
      "fine-channel-alias",
      "uses-switching-channels",
      "matrix-pixelKeys",
      "matrix-custom-layout",
      "switching-matrix-channel",
      "multiple-focuses",
      "channels-in-multiple-modes",
      "fine-positions-1"
    ]
  },
  {
    "man": "chauvet-dj",
    "key": "slimpar-pro-h-usb",
    "name": "SlimPAR Pro H USB",
    "features": [
      "floating-point-weight",
      "floating-point-power",
      "uses-switching-channels",
      "channels-in-multiple-modes"
    ]
  },
  {
<<<<<<< HEAD
=======
    "man": "coemar",
    "key": "prospot-250-lx",
    "name": "ProSpot 250 LX",
    "features": [
      "floating-point-weight",
      "duplicate-channel-names",
      "fine-channel-alias",
      "channels-in-multiple-modes",
      "null-channels"
    ]
  },
  {
>>>>>>> 4c0ef0fe
    "man": "dts",
    "key": "xr1200-wash",
    "name": "XR1200 WASH",
    "features": [
      "fine-channel-alias",
      "uses-physical-override",
      "channels-in-multiple-modes"
    ]
  },
  {
    "man": "elation",
    "key": "platinum-spot-15r-pro",
    "name": "Platinum Spot 15R Pro",
    "features": [
      "floating-point-dimensions",
      "floating-point-weight",
      "fine-channel-alias",
      "fine-channel-capabilities",
      "channels-in-multiple-modes"
    ]
  },
  {
    "man": "eurolite",
    "key": "led-kls-801",
    "name": "LED KLS-801",
    "features": [
      "uses-switching-channels",
      "matrix-pixelCount",
      "matrix-channel-used-directly"
    ]
  },
  {
    "man": "generic",
    "key": "rgb-fader",
    "name": "RGB Fader",
    "features": [
      "no-physical-data",
      "fine-channel-aliases",
      "channels-in-multiple-modes"
    ]
  },
  {
    "man": "martin",
    "key": "mac-viper-performance",
    "name": "MAC Viper Performance",
    "features": [
      "floating-point-weight",
      "duplicate-channel-names",
      "fine-channel-alias",
      "fine-channel-capabilities",
      "switching-fine-channels",
      "uses-switching-channels",
<<<<<<< HEAD
      "matrix-pixelKeys",
      "matrix-pixelGroups",
=======
>>>>>>> 4c0ef0fe
      "channels-in-multiple-modes"
    ]
  }
]<|MERGE_RESOLUTION|>--- conflicted
+++ resolved
@@ -30,8 +30,6 @@
     ]
   },
   {
-<<<<<<< HEAD
-=======
     "man": "coemar",
     "key": "prospot-250-lx",
     "name": "ProSpot 250 LX",
@@ -44,7 +42,6 @@
     ]
   },
   {
->>>>>>> 4c0ef0fe
     "man": "dts",
     "key": "xr1200-wash",
     "name": "XR1200 WASH",
@@ -56,8 +53,8 @@
   },
   {
     "man": "elation",
-    "key": "platinum-spot-15r-pro",
-    "name": "Platinum Spot 15R Pro",
+    "key": "platinum-hfx",
+    "name": "Platinum HFX",
     "features": [
       "floating-point-dimensions",
       "floating-point-weight",
@@ -87,21 +84,16 @@
     ]
   },
   {
-    "man": "martin",
-    "key": "mac-viper-performance",
-    "name": "MAC Viper Performance",
+    "man": "showtec",
+    "key": "horizon-8",
+    "name": "Horizon 8",
     "features": [
-      "floating-point-weight",
-      "duplicate-channel-names",
+      "has-multiple-categories",
       "fine-channel-alias",
-      "fine-channel-capabilities",
       "switching-fine-channels",
       "uses-switching-channels",
-<<<<<<< HEAD
       "matrix-pixelKeys",
       "matrix-pixelGroups",
-=======
->>>>>>> 4c0ef0fe
       "channels-in-multiple-modes"
     ]
   }
