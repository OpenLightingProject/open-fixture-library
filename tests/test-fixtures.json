[
  {
    "man": "cameo",
    "key": "hydrabeam-300-rgbw",
    "name": "Hydrabeam 300 RGBW",
    "features": [
      "has-multiple-categories",
      "floating-point-weight",
      "duplicate-channel-names",
      "floating-point-lens-degrees",
      "fine-channel-alias",
      "uses-switching-channels",
      "matrix-pixelKeys",
      "matrix-custom-layout",
      "switching-matrix-channel",
      "multiple-focuses",
      "channels-in-multiple-modes",
      "fine-positions-1"
    ]
  },
  {
    "man": "chauvet-dj",
    "key": "slimpar-pro-h-usb",
    "name": "SlimPAR Pro H USB",
    "features": [
      "floating-point-weight",
      "floating-point-power",
      "uses-switching-channels",
      "channels-in-multiple-modes"
    ]
  },
  {
    "man": "coemar",
    "key": "prospot-250-lx",
    "name": "ProSpot 250 LX",
    "features": [
      "has-multiple-categories",
      "floating-point-weight",
      "duplicate-channel-names",
      "fine-channel-alias",
      "channels-in-multiple-modes",
      "null-channels"
    ]
  },
  {
    "man": "dts",
    "key": "xr1200-wash",
    "name": "XR1200 WASH",
    "features": [
      "has-multiple-categories",
      "fine-channel-alias",
      "uses-physical-override",
      "channels-in-multiple-modes"
    ]
  },
  {
    "man": "elation",
    "key": "platinum-hfx",
    "name": "Platinum HFX",
    "features": [
      "has-multiple-categories",
      "floating-point-dimensions",
      "floating-point-weight",
      "fine-channel-alias",
      "fine-channel-capabilities",
      "channels-in-multiple-modes"
    ]
  },
  {
    "man": "eurolite",
    "key": "led-kls-801",
    "name": "LED KLS-801",
    "features": [
      "uses-switching-channels",
      "matrix-pixelCount",
      "matrix-channel-used-directly"
    ]
  },
  {
    "man": "generic",
    "key": "rgb-fader",
    "name": "RGB Fader",
    "features": [
      "no-physical-data",
      "fine-channel-aliases",
      "channels-in-multiple-modes"
    ]
  },
  {
    "man": "showtec",
    "key": "horizon-8",
    "name": "Horizon 8",
    "features": [
      "has-multiple-categories",
<<<<<<< HEAD
=======
      "floating-point-weight",
      "duplicate-channel-names",
>>>>>>> 5a7a87e6
      "fine-channel-alias",
      "switching-fine-channels",
      "uses-switching-channels",
<<<<<<< HEAD
      "matrix-pixelKeys",
      "matrix-pixelGroups",
=======
      "rdm",
>>>>>>> 5a7a87e6
      "channels-in-multiple-modes"
    ]
  }
]<|MERGE_RESOLUTION|>--- conflicted
+++ resolved
@@ -87,25 +87,32 @@
     ]
   },
   {
+    "man": "martin",
+    "key": "mac-viper-performance",
+    "name": "MAC Viper Performance",
+    "features": [
+      "has-multiple-categories",
+      "floating-point-weight",
+      "duplicate-channel-names",
+      "fine-channel-alias",
+      "fine-channel-capabilities",
+      "switching-fine-channels",
+      "uses-switching-channels",
+      "rdm",
+      "channels-in-multiple-modes"
+    ]
+  },
+  {
     "man": "showtec",
     "key": "horizon-8",
     "name": "Horizon 8",
     "features": [
       "has-multiple-categories",
-<<<<<<< HEAD
-=======
-      "floating-point-weight",
-      "duplicate-channel-names",
->>>>>>> 5a7a87e6
       "fine-channel-alias",
       "switching-fine-channels",
       "uses-switching-channels",
-<<<<<<< HEAD
       "matrix-pixelKeys",
       "matrix-pixelGroups",
-=======
-      "rdm",
->>>>>>> 5a7a87e6
       "channels-in-multiple-modes"
     ]
   }
