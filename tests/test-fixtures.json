--- conflicted
+++ resolved
@@ -6,18 +6,13 @@
     "features": [
       "duplicate-channel-names",
       "fine-channel-alias",
-<<<<<<< HEAD
-      "uses-switching-channels",
+      "fine-positions-1",
+      "floating-point-weight",
+      "floating-point-lens-degrees",
       "matrix-pixelKeys",
       "matrix-custom-layout",
       "switching-matrix-channel",
-=======
-      "fine-positions-1",
-      "floating-point-weight",
-      "floating-point-lens-degrees",
-      "heads",
       "multiple-categories",
->>>>>>> c9c92826
       "multiple-focuses",
       "reused-channels",
       "switching-channels"
@@ -76,15 +71,15 @@
     "key": "led-kls-801",
     "name": "LED KLS-801",
     "features": [
-      "uses-switching-channels",
       "matrix-pixelCount",
-      "matrix-channel-used-directly"
+      "matrix-channel-used-directly",
+      "switching-channels"
     ]
   },
   {
     "man": "generic",
-    "key": "desk-channel",
-    "name": "Desk Channel",
+    "key": "rgb-fader",
+    "name": "RGB Fader",
     "features": [
       "fine-channel-aliases",
       "no-physical-data",
@@ -112,13 +107,13 @@
     "key": "horizon-8",
     "name": "Horizon 8",
     "features": [
-      "has-multiple-categories",
       "fine-channel-alias",
-      "switching-fine-channels",
-      "uses-switching-channels",
       "matrix-pixelKeys",
       "matrix-pixelGroups",
-      "channels-in-multiple-modes"
+      "multiple-categories",
+      "reused-channels",
+      "switching-channels",
+      "switching-fine-channels"
     ]
   }
 ]