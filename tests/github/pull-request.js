const GitHubApi = require(`@octokit/rest`);

require(`../../lib/load-env-file.js`);

const requiredEnvVars = [
  `GITHUB_USER_TOKEN`,
  `TRAVIS_REPO_SLUG`,
  `TRAVIS_PULL_REQUEST`,
  `TRAVIS_BRANCH`,
  `TRAVIS_COMMIT`
];

const github = new GitHubApi({
  headers: {
    'user-agent': `Open Fixture Library`
  }
});

let repoOwner;
let repoName;

/**
 * Checks if the environment variables for GitHub operations are correct.
 * @returns {Promise} Rejects an error message if the environment is not correct.
 */
module.exports.checkEnv = function checkEnv() {
  return new Promise((resolve, reject) => {
    for (const envVar of requiredEnvVars) {
      if (!(envVar in process.env)) {
        reject(`Environment variable ${envVar} is required for this script. Please define it in your system or in the .env file.`);
        return;
      }
    }

    if (process.env.TRAVIS_PULL_REQUEST === `false`) {
      reject(`Github tests can only be run in pull request builds.`);
      return;
    }
    resolve();
  });
};

module.exports.init = function init() {
  return module.exports.checkEnv().then(() => {
    repoOwner = process.env.TRAVIS_REPO_SLUG.split(`/`)[0];
    repoName = process.env.TRAVIS_REPO_SLUG.split(`/`)[1];

    github.authenticate({
      type: `token`,
      token: process.env.GITHUB_USER_TOKEN
    });

    return github.pullRequests.get({
      owner: repoOwner,
      repo: repoName,
      number: process.env.TRAVIS_PULL_REQUEST
    });
  })
    .then(pr => {
      // save PR for later use
      module.exports.data = pr.data;
      return this.data;
    });
};

module.exports.fetchChangedComponents = function getChangedComponents() {
  // fetch changed files in 100er blocks
  const filePromises = [];
  for (let i = 0; i < this.data.changed_files / 100; i++) {
    filePromises.push(github.pullRequests.listFiles({
      owner: repoOwner,
      repo: repoName,
      number: process.env.TRAVIS_PULL_REQUEST,
      'per_page': 100,
      page: i + 1
    }));
  }

  // check which model components, plugins and fixtures have been changed in the PR
  return Promise.all(filePromises)
    .then(fileBlocks => {
      const changedComponents = {
        added: {
          schema: false,
          model: false,
          imports: [], // array of plugin keys
          exports: [], // array of plugin keys
          exportTests: [], // array of [plugin key, test key]
          fixtures: [] // array of [man key, fix key]
        },
        modified: {
          schema: false,
          model: false,
          imports: [], // array of plugin keys
          exports: [], // array of plugin keys
          exportTests: [], // array of [plugin key, test key]
          fixtures: [] // array of [man key, fix key]
        },
        renamed: {
          schema: false,
          model: false,
          imports: [], // array of plugin keys
          exports: [], // array of plugin keys
          exportTests: [], // array of [plugin key, test key]
          fixtures: [] // array of [man key, fix key]
        },
        removed: {
          schema: false,
          model: false,
          imports: [], // array of plugin keys
          exports: [], // array of plugin keys
          exportTests: [], // array of [plugin key, test key]
          fixtures: [] // array of [man key, fix key]
        }
      };

      for (const block of fileBlocks) {
        block.data.forEach(handleFile);
      }

      return changedComponents;

      function handleFile(file) {
        const changeSummary = changedComponents[file.status];
        const segments = file.filename.split(`/`);

        if (segments[0] === `lib` && segments[1] === `model`) {
          changeSummary.model = true;
          return;
        }

        if (segments[0] === `plugins` && segments[2] === `import.js`) {
          changeSummary.imports.push(segments[1]); // plugin key
          return;
        }

        if (segments[0] === `plugins` && segments[2] === `export.js`) {
          changeSummary.exports.push(segments[1]); // plugin key
          return;
        }

        if (segments[0] === `plugins` && segments[2] === `exportTests`) {
          changeSummary.exportTests.push([
            segments[1], // plugin key
            segments[3].split(`.`)[0] // test key
          ]);
          return;
        }

        if (segments[0] === `schemas`) {
          changeSummary.schema = true;
          return;
        }

        if (segments[0] === `fixtures` && segments.length === 3) {
          changeSummary.fixtures.push([
            segments[1], // man key
            segments[2].split(`.`)[0] // fix key
          ]);
        }
      }
    });
};

/**
 * Creates a new comment in the PR if test.lines is not empty and if there is not already an exactly equal comment.
 * Deletes old comments from the same test (determined by test.filename).
 * @param {object} test Information about the test script that wants to update the comment.
 * @param {string} test.filename Relative path from OFL root dir to test file: 'tests/github/test-file-name.js'
 * @param {string} test.name Heading to be used in the comment
 * @param {array.<string>} test.lines The comment's lines of text
 * @returns {Promise} A Promise that is fulfilled as soon as all GitHub operations have finished
 */
module.exports.updateComment = function updateComment(test) {
  let lines = [
    `<!-- GITHUB-TEST: ${test.filename} -->`,
    `# ${test.name}`,
    `(Output of test script \`${test.filename}\`.)`,
    ``
  ];
  lines = lines.concat(test.lines);
  const message = lines.join(`\n`);

  const commentPromises = [];
  for (let i = 0; i < module.exports.data.comments / 100; i++) {
    commentPromises.push(
      github.issues.listComments({
        owner: repoOwner,
        repo: repoName,
        number: process.env.TRAVIS_PULL_REQUEST,
        'per_page': 100,
        page: i + 1
      })
    );
  }

  return Promise.all(commentPromises)
    .then(commentBlocks => {
      let equalFound = false;
      const promises = [];

<<<<<<< HEAD
      for (const block of commentBlocks) {
        for (const comment of block.data) {
          // get rid of \r linebreaks
          comment.body = comment.body.replace(/\r/g, ``);

          // the comment was created by this test script
          if (lines[0] === comment.body.split(`\n`)[0]) {
            if (!equalFound && message === comment.body && test.lines.length > 0) {
              equalFound = true;
              console.log(`Test comment with same content already exists at ${process.env.TRAVIS_REPO_SLUG}#${process.env.TRAVIS_PULL_REQUEST}.`);
            }
            else {
              console.log(`Deleting old test comment at ${process.env.TRAVIS_REPO_SLUG}#${process.env.TRAVIS_PULL_REQUEST}.`);
              promises.push(github.issues.deleteComment({
                owner: repoOwner,
                repo: repoName,
                'comment_id': comment.id
              }));
            }
=======
      const comments = [].concat(...commentBlocks.map(block => block.data));
      for (const comment of comments) {
        // get rid of \r linebreaks
        comment.body = comment.body.replace(/\r/g, ``);

        // the comment was created by this test script
        if (lines[0] === comment.body.split(`\n`)[0]) {
          if (!equalFound && message === comment.body && test.lines.length > 0) {
            equalFound = true;
            console.log(`Test comment with same content already exists at ${process.env.TRAVIS_REPO_SLUG}#${process.env.TRAVIS_PULL_REQUEST}.`);
          }
          else {
            console.log(`Deleting old test comment at ${process.env.TRAVIS_REPO_SLUG}#${process.env.TRAVIS_PULL_REQUEST}.`);
            promises.push(github.issues.deleteComment({
              owner: repoOwner,
              repo: repoName,
              'comment_id': comment.id
            }));
>>>>>>> 13062ff3
          }
        }
      }

      if (!equalFound && test.lines.length > 0) {
        console.log(`Creating test comment at ${process.env.TRAVIS_REPO_SLUG}#${process.env.TRAVIS_PULL_REQUEST}.`);
        promises.push(github.issues.createComment({
          owner: repoOwner,
          repo: repoName,
          number: process.env.TRAVIS_PULL_REQUEST,
          body: message
        }));
      }

      return Promise.all(promises);
    });
};

module.exports.getTestFixturesMessage = function getTestFixturesMessage(fixtures) {
  let lines = [];
  lines.push(`Tested with the following minimal collection of [test fixtures](https://github.com/OpenLightingProject/open-fixture-library/blob/master/docs/fixture-features.md) that cover all fixture features:`);
  lines = lines.concat(fixtures.map(fix => `- ${fix}`), ``);
  return lines;
};<|MERGE_RESOLUTION|>--- conflicted
+++ resolved
@@ -199,27 +199,6 @@
       let equalFound = false;
       const promises = [];
 
-<<<<<<< HEAD
-      for (const block of commentBlocks) {
-        for (const comment of block.data) {
-          // get rid of \r linebreaks
-          comment.body = comment.body.replace(/\r/g, ``);
-
-          // the comment was created by this test script
-          if (lines[0] === comment.body.split(`\n`)[0]) {
-            if (!equalFound && message === comment.body && test.lines.length > 0) {
-              equalFound = true;
-              console.log(`Test comment with same content already exists at ${process.env.TRAVIS_REPO_SLUG}#${process.env.TRAVIS_PULL_REQUEST}.`);
-            }
-            else {
-              console.log(`Deleting old test comment at ${process.env.TRAVIS_REPO_SLUG}#${process.env.TRAVIS_PULL_REQUEST}.`);
-              promises.push(github.issues.deleteComment({
-                owner: repoOwner,
-                repo: repoName,
-                'comment_id': comment.id
-              }));
-            }
-=======
       const comments = [].concat(...commentBlocks.map(block => block.data));
       for (const comment of comments) {
         // get rid of \r linebreaks
@@ -238,7 +217,6 @@
               repo: repoName,
               'comment_id': comment.id
             }));
->>>>>>> 13062ff3
           }
         }
       }
