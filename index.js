--- conflicted
+++ resolved
@@ -21,15 +21,10 @@
 
   let opts = {
     manufacturers: manufacturers,
-<<<<<<< HEAD
-    manufacturersIndex: manufacturersIndex,
-    typesIndex: typesIndex,
-    namesIndex: namesIndex,
-    baseDir: __dirname,
-=======
     manufacturersIndex: register.manufacturers,
     typesIndex: register.types,
->>>>>>> 62c771f2
+    namesIndex: register.filesystem,
+    baseDir: __dirname,
     messages: getMessages()
   };
   Object.assign(opts, options);
@@ -44,13 +39,7 @@
 
 // the interesting data
 let manufacturers = null;
-<<<<<<< HEAD
-let manufacturersIndex = null;
-let typesIndex = null;
-let namesIndex = null;
-=======
 let register = null;
->>>>>>> 62c771f2
 
 // read in the JSON files to fill those data structures
 fs.readFile(path.join(__dirname, 'fixtures', 'manufacturers.json'), 'utf8', (error, data) => {
@@ -69,15 +58,6 @@
 
   register = JSON.parse(data);
 });
-fs.readFile(path.join(__dirname, 'fixtures', 'index_names.json'), 'utf8', (error, data) => {
-  if (error) {
-    addFileReadError('There was an error reading in the name index data.', error);
-    return;
-  }
-
-  namesIndex = JSON.parse(data);
-});
-
 
 app.get('/', (request, response) => {
   response.render('pages/index');
@@ -114,41 +94,16 @@
     });
     return;
   }
-<<<<<<< HEAD
-  else if (segments.length == 2 && segments[0] in manufacturers && manufacturersIndex[segments[0]].indexOf(segments[1]) != -1) {
+  else if (segments.length == 2 && segments[0] in manufacturers && register.manufacturers[segments[0]].indexOf(segments[1]) != -1) {
     response.render('pages/single_fixture', {
       man: segments[0],
       fix: segments[1]
     });
     return;
   }
-  else if (segments.length == 2 && segments[0] === 'categories' && decodeURIComponent(segments[1]) in typesIndex) {
+  else if (segments.length == 2 && segments[0] === 'categories' && decodeURIComponent(segments[1]) in register.types) {
     response.render('pages/single_category', {
       type: decodeURIComponent(segments[1])
-=======
-  else {
-    if (segments.length == 2 && segments[0] in manufacturers && register.manufacturers[segments[0]].indexOf(segments[1]) != -1) {
-      renderSingleFixture(response, segments[0], segments[1]);
-      return;
-    }
-  }
-
-  response.status(404).render('pages/404', {
-    title: 'Page not found - Open Fixture Library'
-  })
-});
-
-
-function renderSingleManufacturer(response, man) {
-  let fixtures = [];
-
-  for (let fix of register.manufacturers[man]) {
-    const fixData = JSON.parse(fs.readFileSync(path.join(__dirname, 'fixtures', man, fix + '.json'), 'utf-8'));
-
-    fixtures.push({
-      path: man + '/' + fix,
-      name: fixData.name
->>>>>>> 62c771f2
     });
     return;
   }
@@ -164,11 +119,7 @@
     return messages;
   }
 
-<<<<<<< HEAD
-  if (manufacturers == null || manufacturersIndex == null || typesIndex == null || namesIndex == null) {
-=======
   if (manufacturers == null || register == null) {
->>>>>>> 62c771f2
     return [{
       type: 'info',
       text: 'We are still reading the data. Please reload the page in a few moments.'
