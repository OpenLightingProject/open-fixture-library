--- conflicted
+++ resolved
@@ -16,7 +16,7 @@
 
         <form action="/search">
           <div>
-            <input type="search" name="q" placeholder="Search fixture" />
+            <input type="search" name="q" placeholder="Search fixtures" value="${options.searchQueryEscaped || ''}" />
           </div>
           <button type="submit">
             Search
@@ -25,7 +25,6 @@
         </form>
       </div>
 
-<<<<<<< HEAD
       <div id="right-nav">
         <a href="/manufacturers">Manufacturers</a>
         <a href="/categories">Categories</a>
@@ -33,21 +32,6 @@
       </div>
     </nav>
   </header>
-=======
-<form action="/search">
-<input type="search" name="q" placeholder="Search fixtures" value="${options.searchQueryEscaped || ''}" />
-<button type="submit">Search</button>
-</form>
-
-<div class="right-nav">
-<a href="/manufacturers">Manufacturers</a>
-<a href="/categories">Categories</a>
-<a href="/about">About</a>
-</div>
-
-</nav>
-</header>
->>>>>>> a853252e
 <div id="main">`;
 
   options.messages.forEach(function(message) {
