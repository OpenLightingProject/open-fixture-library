--- conflicted
+++ resolved
@@ -63,8 +63,6 @@
   str += fixture.modes.map(handleMode).join('');
   str += '<div class="clearfix"></div>';
   str += '</section>'; // .fixture-modes
-  
-  options.footerHtml = '<script type="text/javascript" src="/js/single-fixture.js" async></script>';
 
   str += '<section>';
   str += '<h2>Something wrong with this fixture definition?</h2>';
@@ -75,6 +73,7 @@
   str += '</div>';
   str += '</section>';
 
+  options.footerHtml = '<script type="text/javascript" src="/js/single-fixture.js" async></script>';
   str += require('../includes/footer.js')(options);
 
   return str;
@@ -201,7 +200,7 @@
     str += handlePhysicalData(fixture.physical);
     str += '</section>';
   }
-  
+
   if (fixture.matrix !== null) {
     str += '<h3 class="physical">Matrix</h3>';
     str += '<section class="matrix">';
@@ -255,7 +254,7 @@
 
     str += '</section>';
   }
-  
+
   if (physical.hasFocus) {
     str += '<section class="physical-focus">';
     str += '<h4>Focus</h4>';
@@ -266,7 +265,7 @@
 
     str += '</section>';
   }
-  
+
   if (physical.hasMatrixPixels) {
     str += '<section class="physical-matrixPixels">';
     str += '<h4>Matrix pixels</h4>';
@@ -329,7 +328,7 @@
     }
     str += '</div>';
   }
-  
+
   if (fixture.matrix.pixelGroupKeys.length > 0) {
     str += '<section class="matrix-pixelGroups">';
     str += '<h4>Pixel groups</h4>';
@@ -368,13 +367,8 @@
     str += handlePhysicalData(mode.physicalOverride);
     str += '</section>';
   }
-<<<<<<< HEAD
-  
-  str += '<h3>Channels</h3>';
-=======
 
   str += '<h3>DMX Channels</h3>';
->>>>>>> 5a7a87e6
   str += '<ol>';
   mode.channels.forEach(channel => {
     str += '<li>';
@@ -545,15 +539,8 @@
 
   str += `<div>Switch depending on ${channel.triggerChannel.name}'s value (channel ${triggerChannelIndex}):</div>`;
   str += '<ol>';
-<<<<<<< HEAD
-  
+
   for (let switchToChannel of channel.switchToChannels) {
-=======
-
-  for (const switchToChannelKey of Object.keys(channel.triggerRanges)) {
-    const switchToChannel = fixture.getChannelByKey(switchToChannelKey);
-
->>>>>>> 5a7a87e6
     str += '<li>';
     str += '<details class="channel">';
 
