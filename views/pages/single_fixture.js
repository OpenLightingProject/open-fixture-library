const url = require('url');

const svg = require('../includes/svg.js');
const exportPlugins = require('../../plugins/plugins.js').export;

const Fixture = require('../../lib/model/Fixture.js');
const Channel = require('../../lib/model/Channel.js');
const NullChannel = require('../../lib/model/NullChannel.js');
const FineChannel = require('../../lib/model/FineChannel.js');
const SwitchingChannel = require('../../lib/model/SwitchingChannel.js');
const MatrixChannel = require('../../lib/model/MatrixChannel.js');

/** @type {!Fixture} */
let fixture;

/**
 * Generates the HTML of a single fixture page.
 * @param {!object} options Object containing page options like manufacturer key and fixture key.
 * @returns {!string} The HTML string.
 */
module.exports = function handleFixture(options) {
  const {man, fix} = options;

  fixture = Fixture.fromRepository(man, fix);

  options.title = `${fixture.manufacturer.name} ${fixture.name} fixture definition - Open Fixture Library`;
  options.structuredDataItems.push(getStructuredProductModel(options));
  options.structuredDataItems.push(getStructuredBreadCrumbList(options));

  const githubRepoPath = `https://github.com/${process.env.TRAVIS_REPO_SLUG || 'FloEdelmann/open-fixture-library'}`;
  const branch = process.env.TRAVIS_PULL_REQUEST_BRANCH || process.env.TRAVIS_BRANCH || 'master';

  let str = require('../includes/header.js')(options);

  str += '<header class="fixture-header">';

  str += '<div class="title">';
  str += `<h1><a href="/${man}">${fixture.manufacturer.name}</a> ${fixture.name}`;
  if (fixture.hasShortName) {
    str += ` <code>${fixture.shortName}</code>`;
  }
  str += '</h1>';
  str += '<section class="fixture-meta">';
  str += `<span class="last-modify-date">Last modified:&nbsp;${getDateString(fixture.meta.lastModifyDate)}</span>`;
  str += `<span class="create-date">Created:&nbsp;${getDateString(fixture.meta.createDate)}</span>`;
  str += `<span class="authors">Author${fixture.meta.authors.length === 1 ? '' : 's'}:&nbsp;${fixture.meta.authors.join(', ')}</span>`;
  str += `<span class="source"><a href="${githubRepoPath}/blob/${branch}/fixtures/${man}/${fix}.json">Source</a></span>`;
  str += `<span class="revisions"><a href="${githubRepoPath}/commits/${branch}/fixtures/${man}/${fix}.json">Revisions</a></span>`;
  str += '</section>';
  str += '</div>';

  str += '<div class="download-button">';
  str += '<a href="#" class="title">Download as &hellip;</a>';
  str += '<ul>';
  for (const plugin of Object.keys(exportPlugins)) {
    str += `<li><a href="/${man}/${fix}.${plugin}" title="Download ${exportPlugins[plugin].name} fixture definition">${exportPlugins[plugin].name}</a></li>`;
  }
  str += '</ul>';
  str += '</div>';

  str += '</header>';


  str += '<section class="fixture-info card">';
  str += handleFixtureInfo();
  str += '</section>';

  str += '<section class="fixture-modes">';
  str += fixture.modes.map(handleMode).join('');
  str += '<div class="clearfix"></div>';
  str += '</section>'; // .fixture-modes

  str += '<section>';
  str += '<h2>Something wrong with this fixture definition?</h2>';
  str += '<p>It does not work in your lighting software or you see another problem? Then please help correct it!</p>';
  str += '<div class="grid list">';
  str += `<a href="https://github.com/FloEdelmann/open-fixture-library/issues?q=is%3Aopen+is%3Aissue+label%3Atype-bug" rel="nofollow" class="card">${svg.getSvg('bug', ['left'])}<span>Report issue on GitHub</span></a>`;
  str += `<a href="/about#contact" class="card">${svg.getSvg('email', ['left'])}<span>Contact</span></a>`;
  str += '</div>';
  str += '</section>';

  options.footerHtml = '<script type="text/javascript" src="/js/single-fixture.js" async></script>';
  str += require('../includes/footer.js')(options);

  return str;
};

/**
 * Creates a ProductModel as structured data for SEO
 * @param {!object} options Global options
 * @returns {!object} The JSON-LD data
 */
function getStructuredProductModel(options) {
  const data = {
    '@context': 'http://schema.org',
    '@type': 'ProductModel',
    'name': fixture.name,
    'category': fixture.mainCategory,
    'manufacturer': {
      'url': url.resolve(options.url, '..')
    }
  };

  if (fixture.hasComment) {
    data.description = fixture.comment;
  }

  if (fixture.physical !== null && fixture.physical.dimensions !== null) {
    data.depth = fixture.physical.depth;
    data.width = fixture.physical.width;
    data.height = fixture.physical.height;
  }

  return data;
}

/**
 * Creates a BreadCrumbList as structured data for SEO
 * @param {!object} options Global options
 * @returns {!object} The JSON-LD data
 */
function getStructuredBreadCrumbList(options) {
  return {
    '@context': 'http://schema.org',
    '@type': 'BreadcrumbList',
    'itemListElement': [
      {
        '@type': 'ListItem',
        'position': 1,
        'item': {
          '@id': url.resolve(options.url, '/manufacturers'),
          'name': 'Manufacturers'
        }
      },
      {
        '@type': 'ListItem',
        'position': 2,
        'item': {
          '@id': url.resolve(options.url, '..'),
          'name': fixture.manufacturer.name
        }
      }
    ]
  };
}

/**
 * Format a date to display as a <time> HTML tag.
 * @param {!Date} date The Date object to format.
 * @returns {!string} The <time> HTML tag.
 */
function getDateString(date) {
  return `<time datetime="${date.toISOString()}" title="${date.toISOString()}">${date.toISOString().replace(/T.*?$/, '')}</time>`;
}

<<<<<<< HEAD
=======
/**
 * @param {!Channel} channel Channel to get the heading for.
 * @returns {!string} The channel name including a <code> tag with the channel key if necessary.
 */
>>>>>>> ccc807f8
function getChannelHeading(channel) {
  if (channel === null) {
    return 'Error: Channel not found';
  }
<<<<<<< HEAD

  if (channel instanceof MatrixChannel) {
    channel = channel.wrappedChannel;
  }

  if (channel instanceof NullChannel) {
    return `${channel.name} <code class="channel-key">null</code>`;
  }

  return channel.name + (channel.key !== channel.name ? ` <code class="channel-key">${channel.key}</code>` : '');
=======

  if (channel instanceof NullChannel) {
    return `${channel.name} <code class="channel-key">null</code>`;
  }

  return channel.name + (channel.key !== channel.name ? ` <code class="channel-key">${channel.key}</code>` : '');
}

/**
 * Get the channel icon (or color circle for Single Color channels).
 * @param {!Channel} channel Channel to get the heading for.
 * @returns {!string} The inline SVG or HTML displaying the channel icon.
 */
function getChannelTypeIcon(channel) {
  if (channel instanceof NullChannel) {
    return svg.getChannelTypeIcon('Nothing');
  }

  if (channel instanceof FineChannel) {
    return getChannelTypeIcon(channel.coarseChannel);
  }

  if (channel instanceof SwitchingChannel) {
    return svg.getChannelTypeIcon('Switching Channel');
  }

  if (channel.type === 'Single Color') {
    const colorLookup = {
      Red: '#ff0000',
      Green: '#00ff00',
      Blue: '#0000ff',
      Cyan: '#00ffff',
      Magenta: '#ff00ff',
      Yellow: '#ffff00',
      Amber: '#ffbf00',
      White: '#ffffff',
      UV: '#8800ff',
      Lime: '#bfff00',
      Indigo: '#4b0082'
    };
    const color = colorLookup[channel.color];
    return svg.getColorCircle([color], `Channel type: Single Color ${channel.color}`);
  }

  return svg.getChannelTypeIcon(channel.type);
>>>>>>> ccc807f8
}

/**
 * @returns {!string} The general fixture info HTML.
 */
function handleFixtureInfo() {
  let str = '<section class="categories">';
  str += '  <span class="label">Categories</span>';
  str += '  <span class="value">';
  str += fixture.categories.map(
    cat => `<a href="/categories/${encodeURIComponent(cat)}" class="category-badge">${svg.getCategoryIcon(cat)} ${cat}</a>`
  ).join(' ');
  str += '  </span>';
  str += '</section>';

  if (fixture.hasComment) {
    str += '<section class="comment">';
    str += '  <span class="label">Comment</span>';
    str += `  <span class="value">${fixture.comment.replace(/\n/g, '<br />')}</span>`;
    str += '</section>';
  }

  if (fixture.manualURL !== null) {
    str += '<section class="manualURL">';
    str += '  <span class="label">Manual</span>';
    str += `  <span class="value"><a href="${fixture.manualURL}" rel="nofollow">${fixture.manualURL}</a></span>`;
    str += '</section>';
  }

  if (fixture.rdm !== null) {
    const rdmLink = `http://rdm.openlighting.org/model/display?manufacturer=${fixture.manufacturer.rdmId}&model=${fixture.rdm.modelId}`;
    const olaIcon = svg.getSvg('ola');
    const softwareVersion = 'softwareVersion' in fixture.rdm ? fixture.rdm.softwareVersion : '?';

    str += '<section class="rdm">';
    str += '  <span class="label"><abbr title="Remote Device Management">RDM</abbr> data</span>';
    str += `  <span class="value">${fixture.manufacturer.rdmId} / ${fixture.rdm.modelId} / ${softwareVersion} – <a href="${rdmLink}" rel="nofollow">${olaIcon} View in Open Lighting RDM database</a><span class="hint">manufacturer ID / model ID / software version</span></span>`;
    str += '</section>';
  }

  if (fixture.physical !== null) {
    str += '<h3 class="physical">Physical data</h3>';
    str += '<section class="physical">';
    str += handlePhysicalData(fixture.physical);
    str += '</section>';
  }

<<<<<<< HEAD
  if (fixture.matrix !== null) {
    str += '<h3 class="physical">Matrix</h3>';
    str += '<section class="matrix">';
    str += handleFixtureMatrix();
=======
  if (Object.keys(fixture.heads).length > 0) {
    str += '<section class="heads">';
    str += '<h3>Heads</h3>';
    str += '<ul>';
    for (const headName of Object.keys(fixture.heads)) {
      str += '<li>';
      str += `<strong>${headName}:</strong> `;
      str += fixture.heads[headName].map(
        chKey => getChannelHeading(fixture.getChannelByKey(chKey))
      ).join(', ');
      str += '</li>';
    }
    str += '</ul>';
>>>>>>> ccc807f8
    str += '</section>';
  }

  return str;
}

/**
 * @param {!Physical} physical The fixture's or mode's physical object.
 * @returns {!string} The physical HTML.
 */
function handlePhysicalData(physical) {
  let str = '';

  if (physical.dimensions !== null) {
    str += `<section class="physical-dimensions">
      <span class="label">Dimensions</span>
      <span class="value">
        ${physical.width} &times; ${physical.height} &times; ${physical.depth}mm
        <span class="hint">width &times; height &times; depth</span>
      </span>
    </section>`;
  }

  str += getSimpleLabelValue('physical-weight', 'Weight', physical.weight, 'kg');
  str += getSimpleLabelValue('physical-power', 'Power', physical.power, 'W');
  str += getSimpleLabelValue('physical-DMXconnector', 'DMX connector', physical.DMXconnector);

  if (physical.hasBulb) {
    str += '<section class="physical-bulb">';
    str += '<h4>Bulb</h4>';

    str += getSimpleLabelValue('physical-bulb-type', 'Bulb type', physical.bulbType);
    str += getSimpleLabelValue('physical-bulb-colorTemperature', 'Color temperature', physical.bulbColorTemperature, 'K');
    str += getSimpleLabelValue('physical-bulb-lumens', 'Lumens', physical.bulbLumens, 'lm');

    str += '</section>';
  }

  if (physical.hasLens) {
    str += '<section class="physical-lens">';
    str += '<h4>Lens</h4>';

    str += getSimpleLabelValue('physical-lens-name', 'Name', physical.lensName);

    if (physical.lensDegreesMin !== null) {
      str += `<section class="physical-lens-degreesMinMax">
        <span class="label">Light cone</span>
        <span class="value">${physical.lensDegreesMin} … ${physical.lensDegreesMax}°</span>
      </section>`;
    }

    str += '</section>';
  }

  if (physical.hasFocus) {
    str += '<section class="physical-focus">';
    str += '<h4>Focus</h4>';

    str += getSimpleLabelValue('physical-focus-type', 'Type', physical.focusType);
    str += getSimpleLabelValue('physical-focus-panMax', 'Max. pan', physical.focusPanMax, '°');
    str += getSimpleLabelValue('physical-focus-tiltMax', 'Max. tilt', physical.focusTiltMax, '°');
<<<<<<< HEAD

    str += '</section>';
  }

  if (physical.hasMatrixPixels) {
    str += '<section class="physical-matrixPixels">';
    str += '<h4>Matrix pixels</h4>';

    if (physical.matrixPixelsDimensions !== null) {
      str += `<section class="physical-dimensions">
        <span class="label">Pixel dimensions</span>
        <span class="value">
          ${physical.matrixPixelsDimensions[0]} &times; ${physical.matrixPixelsDimensions[1]} &times; ${physical.matrixPixelsDimensions[2]}mm
          <span class="hint">width &times; height &times; depth</span>
        </span>
      </section>`;
    }

    if (physical.matrixPixelsSpacing !== null) {
      str += `<section class="physical-dimensions">
        <span class="label">Pixel spacing</span>
        <span class="value">
          ${physical.matrixPixelsSpacing[0]} &times; ${physical.matrixPixelsSpacing[1]} &times; ${physical.matrixPixelsSpacing[2]}mm
          <span class="hint">left/right &times; top/bottom &times; ahead/aback</span>
        </span>
      </section>`;
    }

    str += '</section>';
  }

  return str;
}

/**
 * Creates a visual representation of the fixture's matrix.
 * @returns {!string} HTML code for the displayed matrix.
 */
function handleFixtureMatrix() {
  let str = '';

  let pixelSizing = '';
  if (fixture.physical !== null && fixture.physical.hasMatrixPixels) {
    const scale = 1 / 10; // mm
    pixelSizing += `width: ${fixture.physical.matrixPixelsDimensions[0] * scale}mm; `;
    pixelSizing += `height: ${fixture.physical.matrixPixelsDimensions[1] * scale}mm; `;
    pixelSizing += `line-height: ${fixture.physical.matrixPixelsDimensions[1] * scale}mm; `;
    pixelSizing += `margin-right: ${fixture.physical.matrixPixelsSpacing[0] * scale}mm; `;
    pixelSizing += `margin-bottom: ${fixture.physical.matrixPixelsSpacing[1] * scale}mm; `;
  }

  for (const zLevel of fixture.matrix.pixelKeys) {
    str += '<div class="z-level">';
    for (const row of zLevel) {
      str += '<div class="row">';
      for (const pixelKey of row) {
        const pixelGroupKeys = fixture.matrix.pixelGroupKeys.filter(
          key => fixture.matrix.pixelGroups[key].includes(pixelKey)
        );
        str += `<div class="pixel" style="${pixelSizing}" data-pixelGroups="${pixelGroupKeys.join(' ')}">${pixelKey || ''}</div>`;
      }
      str += '</div>';
    }
    str += '</div>';
  }

  if (fixture.matrix.pixelGroupKeys.length > 0) {
    str += '<section class="matrix-pixelGroups">';
    str += '<h4>Pixel groups</h4>';
    str += '<span class="hint">Hover over the pixel groups to highlight the corresponding pixels.</span>';

    str += fixture.matrix.pixelGroupKeys.map(key =>
      `<section class="matrix-pixelGroup" data-pixelGroup="${key}">
        <span class="label">${key}</span>
        <span class="value">${fixture.matrix.pixelGroups[key].join(', ')}</span>
      </section>`
    ).join('');
=======
>>>>>>> ccc807f8

    str += '</section>';
  }

  return str;
}

/**
 * @param {!Mode} mode The mode to display.
 * @returns {!string} The mode HTML.
 */
function handleMode(mode) {
  let sectionId = '';
  let rdmPersonalityIndexHint = '';
  if (mode.rdmPersonalityIndex !== null) {
    sectionId = ` id="rdm-personality-${mode.rdmPersonalityIndex}"`;
    rdmPersonalityIndexHint = `<span class="hint">RDM personality index: ${mode.rdmPersonalityIndex}</span>`;
  }

  let str = `<section class="fixture-mode card"${sectionId}>`;

  const heading = `${mode.name} mode${mode.hasShortName ? ` <code>${mode.shortName}</code>` : ''}`;
  str += `<h2>${heading}</h2>`;
  str += rdmPersonalityIndexHint;

  if (mode.physicalOverride !== null) {
    str += '<h3>Physical overrides</h3>';
    str += '<section class="physical physical-override">';
    str += handlePhysicalData(mode.physicalOverride);
    str += '</section>';
  }

<<<<<<< HEAD
  str += '<h3>DMX Channels</h3>';
  str += '<ol>';
  mode.channels.forEach(channel => {
    str += '<li>';
    str += '<details class="channel">';

    let chConstructor = channel.constructor;
    if (channel instanceof MatrixChannel) {
      chConstructor = channel.wrappedChannel.constructor;
    }

    str += `<summary>${getChannelHeading(channel)}</summary>`;

    if (chConstructor === FineChannel) {
      str += handleFineChannel(channel, mode);
    }
    else if (chConstructor === SwitchingChannel) {
      str += handleSwitchingChannel(channel, mode);
    }
    else if (chConstructor === Channel) {
      str += handleChannel(channel, mode);
    }

    str += '</details>';
    str += '</li>';
  });
=======
  str += '<h3>';
  str += 'DMX Channels';
  str += `<button class="icon-button expand-all" title="Expand all channels">${svg.getSvg('chevron-double-down')}</button>`;
  str += `<button class="icon-button collapse-all" title="Collapse all channels">${svg.getSvg('chevron-double-up')}</button>`;
  str += '</h3>';

  str += '<ol>';
  str += mode.channels.map(channel => getChannelListItem(channel, mode)).join('\n');
>>>>>>> ccc807f8
  str += '</ol>';
  str += '</section>'; // .fixture-mode

  return str;
}

<<<<<<< HEAD
function handleChannel(channel, mode) {
  let str = '';

  if (channel instanceof MatrixChannel) {
    str += handleMatrixChannel(channel);
    channel = channel.wrappedChannel;
  }

  str += getSimpleLabelValue('channel-type', 'Type', channel.type);
  str += getSimpleLabelValue('channel-color', 'Color', channel.color);
=======
/**
 * @param {!Channel} channel The channel to display details for.
 * @param {!Mode} mode The mode in which the channel is used.
 * @param {?string} [appendToHeading=''] String to append to channel heading.
 * @returns {!string} The channel <li> HTML.
 */
function getChannelListItem(channel, mode, appendToHeading = '') {
  let channelInfo = '';
  if (channel instanceof FineChannel) {
    channelInfo = getFineChannelInfo(channel, mode);
  }
  else if (channel instanceof SwitchingChannel) {
    channelInfo = getSwitchingChannelInfo(channel, mode);
  }
  else if (!(channel instanceof NullChannel)) {
    channelInfo = getChannelInfo(channel, mode);
  }

  const heading = getChannelTypeIcon(channel) + getChannelHeading(channel) + appendToHeading;

  if (channelInfo === '') {
    return `<li><div class="channel">${heading}</div></li>`;
  }

  return `<li><details class="channel"><summary>${heading}</summary>${channelInfo}</details></li>`;
}

/**
 * @param {!Channel} channel The channel to display details for.
 * @param {!Mode} mode The mode in which the channel is used.
 * @returns {!string} The channel HTML.
 */
function getChannelInfo(channel, mode) {
  let str = '';
>>>>>>> ccc807f8

  const finenessInMode = channel.getFinenessInMode(mode);
  if (finenessInMode > 0) {
    str += '<section class="channel-fineChannelAliases">';
    str += '  <span class="label">Fine channels</span>';
    str += '  <span class="value">';

<<<<<<< HEAD
    for (let i = 0; i < finenessInMode; i++) {
      const fineAlias = channel.fineChannelAliases[i];
      const position = mode.getChannelIndex(fineAlias) + 1;
      str += `${fineAlias} (channel ${position})`;
    }
=======
    str += channel.fineChannels.slice(0, finenessInMode).map(
      fineChannel => `${getChannelHeading(fineChannel)} (channel&nbsp;${mode.getChannelIndex(fineChannel) + 1})`
    ).join(', ');
>>>>>>> ccc807f8

    str += '</span>';
    str += '</section>';
  }

  if (channel.hasDefaultValue) {
    str += getSimpleLabelValue('channel-defaultValue', 'Default value', channel.getDefaultValueWithFineness(finenessInMode));
  }

  if (channel.hasHighlightValue) {
    str += getSimpleLabelValue('channel-highlightValue', 'Highlight value', channel.getHighlightValueWithFineness(finenessInMode));
  }

  str += getBooleanLabelValue('channel-invert', 'Invert', channel.invert);
  str += getBooleanLabelValue('channel-constant', 'Constant', channel.constant);
  str += getBooleanLabelValue('channel-crossfade', 'Crossfade', channel.crossfade);

  if (channel.precedence !== 'LTP') {
    str += getSimpleLabelValue('channel-precedence', 'Precedence', channel.precedence);
  }

  str += handleCapabilities(channel, mode, finenessInMode);

  return str;
}

/**
 * @param {!Channel} channel The channel to display capabilities for.
 * @param {!Mode} mode The mode in which the channel is used.
 * @param {!number} finenessInMode The fineness of the channel in this mode.
 * @returns {!string} The capabilities HTML.
 */
function handleCapabilities(channel, mode, finenessInMode) {
  if (!channel.hasCapabilities) {
    return '';
  }

  let str = '<table class="capabilities-table">';
  str += '<colgroup>';
  str += '  <col style="width: 5.8ex">';
  str += '  <col style="width: 1ex">';
  str += '  <col style="width: 5.8ex">';
  str += '  <col style="width: 1.8em">';
  str += '  <col>';
  str += '  <col style="width: 1.8em">';
  str += '</colgroup>';
  str += '<thead><tr>';
  str += '  <th colspan="3" style="text-align: center">DMX values</th>';
  str += '  <th></th>';  // color or image
  str += '  <th>Capability</th>';
  str += '  <th></th>';  // menuClick
  str += '</tr></thead>';
  str += '<tbody>';

  channel.capabilities.forEach(cap => {
    str += '<tr>';

    const range = cap.getRangeWithFineness(finenessInMode);
    str += `<td class="capability-range0"><code>${range.start}</code></td>`;
    str += '<td class="capability-range-separator"><code>…</code></td>';
    str += `<td class="capability-range1"><code>${range.end}</code></td>`;

    if (cap.color !== null && cap.color2 !== null) {
      const color1 = cap.color.rgb().string();
      const color2 = cap.color2.rgb().string();

      str += `<td class="capability-color" title="color: ${color1} / ${color2}">`;
      str += svg.getColorCircle([color1, color2]);
      str += '</td>';
    }
    else if (cap.color !== null) {
      const color1 = cap.color.rgb().string();

      str += `<td class="capability-color" title="color: ${color1}">`;
      str += svg.getColorCircle([color1]);
      str += '</td>';
    }
    // TODO images are not supported yet
    // else if (cap.image !== null) {
    //   str += `<td class="capability-image" title="image">${cap.image}</td>`;
    // }
    else {
      str += '<td></td>';
    }

    str += `<td class="capability-name">${cap.name}</td>`;

    const menuClickTitle = cap.menuClick === 'hidden' ? 'this capability is hidden in quick menus' : `choosing this capability in a quick menu snaps to ${cap.menuClick} of capability`;
    const menuClickIcon = svg.getSvg(`capability-${cap.menuClick}`);
    str += `<td class="capability-menuClick" title="${menuClickTitle}">${menuClickIcon}</td>`;

    str += '</tr>';

    const switchChannels = Object.keys(cap.switchChannels);

    for (const switchingChannelKey of switchChannels) {
      const switchingChannelIndex = mode.getChannelIndex(switchingChannelKey);

      if (switchingChannelIndex > -1) {
        const switchToChannel = cap.switchChannels[switchingChannelKey];

        str += `<tr><td colspan="4"></td><td colspan="2" class="switch-to-channel"><span class="switching-channel-key">${switchingChannelKey} (channel&nbsp;${switchingChannelIndex + 1}) →</span> ${switchToChannel}</td></tr>`;
      }
    }
  });

  str += '</tbody></table>';

  return str;
}

<<<<<<< HEAD
function handleFineChannel(channel, mode) {
  let matrixStr = '';

  if (channel instanceof MatrixChannel) {
    matrixStr += handleMatrixChannel(channel);
    channel = channel.wrappedChannel;
  }

  const coarseChannelIndex = mode.getChannelIndex(channel.coarseChannel.key) + 1;
  return `<div>Fine channel of ${channel.coarseChannel.name} (channel ${coarseChannelIndex})</div>${matrixStr}`;
}

function handleSwitchingChannel(channel, mode) {
  let str = '';

  if (channel instanceof MatrixChannel) {
    channel = channel.wrappedChannel;
  }

  const triggerChannelIndex = mode.getChannelIndex(channel.triggerChannel.key) + 1;

  str += `<div>Switch depending on ${channel.triggerChannel.name}'s value (channel ${triggerChannelIndex}):</div>`;
  str += '<ol>';

  for (const switchToChannel of channel.switchToChannels) {
    str += '<li>';
    str += '<details class="channel">';

    str += '<summary>';
    str += getChannelHeading(switchToChannel);
    if (channel.defaultChannel.key === switchToChannel.key) {
      str += ' (default)';
    }
    str += '</summary>';

    if (switchToChannel instanceof FineChannel) {
      str += handleFineChannel(switchToChannel, mode);
    }
    else {
      str += handleChannel(switchToChannel, mode);
    }

    str += '</li>';
=======
/**
 * @param {!FineChannel} channel The fine channel to display details for.
 * @param {!Mode} mode The mode in which the channel is used.
 * @returns {!string} The fine channel HTML.
 */
function getFineChannelInfo(channel, mode) {
  const coarseChannelIndex = mode.getChannelIndex(channel.coarseChannel.key) + 1;
  return `<div>Fine channel of ${channel.coarseChannel.name} (channel&nbsp;${coarseChannelIndex})</div>`;
}

/**
 * @param {!SwitchingChannel} channel The switching channel to display details for.
 * @param {!Mode} mode The mode in which the channel is used.
 * @returns {!string} The switching channel HTML.
 */
function getSwitchingChannelInfo(channel, mode) {
  const triggerChannelIndex = mode.getChannelIndex(channel.triggerChannel.key) + 1;

  let str = `<div>Switch depending on ${channel.triggerChannel.name}'s value (channel&nbsp;${triggerChannelIndex}):</div>`;
  str += '<ol>';

  for (const switchToChannelKey of Object.keys(channel.triggerRanges)) {
    const switchToChannel = fixture.getChannelByKey(switchToChannelKey);
    const appendToHeading = channel.defaultChannel === switchToChannel ? ' (default)' : '';

    str += getChannelListItem(switchToChannel, mode, appendToHeading);
>>>>>>> ccc807f8
  }
  str += '</ol>';

  return str;
}

/**
<<<<<<< HEAD
 * Creates some information about the channel's pixel and its position as label-value pairs to be included beneath other channel information.
 * @param {!MatrixChannel} channel The MatrixChannel whose information should be used.
 * @returns {!string} The generated html code.
 */
function handleMatrixChannel(channel) {
  if (fixture.matrix.pixelGroupKeys.includes(channel.pixelKey)) {
    return getSimpleLabelValue('channel-pixelGroup', 'Pixel group', channel.pixelKey);
  }

  const [x, y, z] = fixture.matrix.pixelKeyPositions[channel.pixelKey];
  let str = getSimpleLabelValue('channel-pixel', 'Pixel', channel.pixelKey);
  str += `<section class="channel-pixel-position">
    <span class="label">Pixel position</span>
    <span class="value">
      (${x}, ${y}, ${z})
      <span class="hint">(X, Y, Z)</span>
    </span>
  </section>`;

  return str;
}

/**
=======
>>>>>>> ccc807f8
 * Generates a label-value pair if the given value is not null.
 * @param {!string} className The html class to use.
 * @param {!string} label The label text.
 * @param {*} value The value of any type. If it is null, no html code will be returned.
 * @param {!string} [unit=''] An optional string for the physical unit which will be ammended to the value.
 * @returns {!string} The generated html code.
 */
function getSimpleLabelValue(className, label, value, unit = '') {
  if (value !== null) {
    return `<section class="${className}">
      <span class="label">${label}</span>
      <span class="value">${value}${unit}</span>
    </section>`;
  }
  return '';
}

/**
 * Generates a label-value pair if the given boolean is true.
 * @param {!string} className The html class to use.
 * @param {!string} label The label text.
 * @param {!boolean} boolean True or false. If it is false, no html code will be returned.
 * @returns {!string} The generated html code.
 */
function getBooleanLabelValue(className, label, boolean) {
  if (boolean) {
    return `<section class="${className}">
      <span class="label">${label}</span>
      <span class="value"><span class="checkbox" title="${boolean}">${boolean}</span></span>
    </section>`;
  }
  return '';
}<|MERGE_RESOLUTION|>--- conflicted
+++ resolved
@@ -153,29 +153,18 @@
   return `<time datetime="${date.toISOString()}" title="${date.toISOString()}">${date.toISOString().replace(/T.*?$/, '')}</time>`;
 }
 
-<<<<<<< HEAD
-=======
 /**
  * @param {!Channel} channel Channel to get the heading for.
  * @returns {!string} The channel name including a <code> tag with the channel key if necessary.
  */
->>>>>>> ccc807f8
 function getChannelHeading(channel) {
   if (channel === null) {
     return 'Error: Channel not found';
   }
-<<<<<<< HEAD
 
   if (channel instanceof MatrixChannel) {
     channel = channel.wrappedChannel;
   }
-
-  if (channel instanceof NullChannel) {
-    return `${channel.name} <code class="channel-key">null</code>`;
-  }
-
-  return channel.name + (channel.key !== channel.name ? ` <code class="channel-key">${channel.key}</code>` : '');
-=======
 
   if (channel instanceof NullChannel) {
     return `${channel.name} <code class="channel-key">null</code>`;
@@ -192,6 +181,10 @@
 function getChannelTypeIcon(channel) {
   if (channel instanceof NullChannel) {
     return svg.getChannelTypeIcon('Nothing');
+  }
+
+  if (channel instanceof MatrixChannel) {
+    return getChannelTypeIcon(channel.wrappedChannel);
   }
 
   if (channel instanceof FineChannel) {
@@ -221,7 +214,6 @@
   }
 
   return svg.getChannelTypeIcon(channel.type);
->>>>>>> ccc807f8
 }
 
 /**
@@ -269,26 +261,10 @@
     str += '</section>';
   }
 
-<<<<<<< HEAD
   if (fixture.matrix !== null) {
     str += '<h3 class="physical">Matrix</h3>';
     str += '<section class="matrix">';
     str += handleFixtureMatrix();
-=======
-  if (Object.keys(fixture.heads).length > 0) {
-    str += '<section class="heads">';
-    str += '<h3>Heads</h3>';
-    str += '<ul>';
-    for (const headName of Object.keys(fixture.heads)) {
-      str += '<li>';
-      str += `<strong>${headName}:</strong> `;
-      str += fixture.heads[headName].map(
-        chKey => getChannelHeading(fixture.getChannelByKey(chKey))
-      ).join(', ');
-      str += '</li>';
-    }
-    str += '</ul>';
->>>>>>> ccc807f8
     str += '</section>';
   }
 
@@ -350,7 +326,6 @@
     str += getSimpleLabelValue('physical-focus-type', 'Type', physical.focusType);
     str += getSimpleLabelValue('physical-focus-panMax', 'Max. pan', physical.focusPanMax, '°');
     str += getSimpleLabelValue('physical-focus-tiltMax', 'Max. tilt', physical.focusTiltMax, '°');
-<<<<<<< HEAD
 
     str += '</section>';
   }
@@ -428,8 +403,6 @@
         <span class="value">${fixture.matrix.pixelGroups[key].join(', ')}</span>
       </section>`
     ).join('');
-=======
->>>>>>> ccc807f8
 
     str += '</section>';
   }
@@ -462,34 +435,6 @@
     str += '</section>';
   }
 
-<<<<<<< HEAD
-  str += '<h3>DMX Channels</h3>';
-  str += '<ol>';
-  mode.channels.forEach(channel => {
-    str += '<li>';
-    str += '<details class="channel">';
-
-    let chConstructor = channel.constructor;
-    if (channel instanceof MatrixChannel) {
-      chConstructor = channel.wrappedChannel.constructor;
-    }
-
-    str += `<summary>${getChannelHeading(channel)}</summary>`;
-
-    if (chConstructor === FineChannel) {
-      str += handleFineChannel(channel, mode);
-    }
-    else if (chConstructor === SwitchingChannel) {
-      str += handleSwitchingChannel(channel, mode);
-    }
-    else if (chConstructor === Channel) {
-      str += handleChannel(channel, mode);
-    }
-
-    str += '</details>';
-    str += '</li>';
-  });
-=======
   str += '<h3>';
   str += 'DMX Channels';
   str += `<button class="icon-button expand-all" title="Expand all channels">${svg.getSvg('chevron-double-down')}</button>`;
@@ -498,25 +443,11 @@
 
   str += '<ol>';
   str += mode.channels.map(channel => getChannelListItem(channel, mode)).join('\n');
->>>>>>> ccc807f8
   str += '</ol>';
   str += '</section>'; // .fixture-mode
 
   return str;
 }
-
-<<<<<<< HEAD
-function handleChannel(channel, mode) {
-  let str = '';
-
-  if (channel instanceof MatrixChannel) {
-    str += handleMatrixChannel(channel);
-    channel = channel.wrappedChannel;
-  }
-
-  str += getSimpleLabelValue('channel-type', 'Type', channel.type);
-  str += getSimpleLabelValue('channel-color', 'Color', channel.color);
-=======
 /**
  * @param {!Channel} channel The channel to display details for.
  * @param {!Mode} mode The mode in which the channel is used.
@@ -524,14 +455,19 @@
  * @returns {!string} The channel <li> HTML.
  */
 function getChannelListItem(channel, mode, appendToHeading = '') {
+  let chConstructor = channel.constructor;
+  if (channel instanceof MatrixChannel) {
+    chConstructor = channel.wrappedChannel.constructor;
+  }
+
   let channelInfo = '';
-  if (channel instanceof FineChannel) {
+  if (chConstructor === FineChannel) {
     channelInfo = getFineChannelInfo(channel, mode);
   }
-  else if (channel instanceof SwitchingChannel) {
+  else if (chConstructor === SwitchingChannel) {
     channelInfo = getSwitchingChannelInfo(channel, mode);
   }
-  else if (!(channel instanceof NullChannel)) {
+  else if (chConstructor === Channel) {
     channelInfo = getChannelInfo(channel, mode);
   }
 
@@ -551,7 +487,11 @@
  */
 function getChannelInfo(channel, mode) {
   let str = '';
->>>>>>> ccc807f8
+
+  if (channel instanceof MatrixChannel) {
+    str += handleMatrixChannel(channel);
+    channel = channel.wrappedChannel;
+  }
 
   const finenessInMode = channel.getFinenessInMode(mode);
   if (finenessInMode > 0) {
@@ -559,17 +499,9 @@
     str += '  <span class="label">Fine channels</span>';
     str += '  <span class="value">';
 
-<<<<<<< HEAD
-    for (let i = 0; i < finenessInMode; i++) {
-      const fineAlias = channel.fineChannelAliases[i];
-      const position = mode.getChannelIndex(fineAlias) + 1;
-      str += `${fineAlias} (channel ${position})`;
-    }
-=======
     str += channel.fineChannels.slice(0, finenessInMode).map(
       fineChannel => `${getChannelHeading(fineChannel)} (channel&nbsp;${mode.getChannelIndex(fineChannel) + 1})`
     ).join(', ');
->>>>>>> ccc807f8
 
     str += '</span>';
     str += '</section>';
@@ -681,59 +613,21 @@
   return str;
 }
 
-<<<<<<< HEAD
-function handleFineChannel(channel, mode) {
-  let matrixStr = '';
-
-  if (channel instanceof MatrixChannel) {
-    matrixStr += handleMatrixChannel(channel);
-    channel = channel.wrappedChannel;
-  }
-
-  const coarseChannelIndex = mode.getChannelIndex(channel.coarseChannel.key) + 1;
-  return `<div>Fine channel of ${channel.coarseChannel.name} (channel ${coarseChannelIndex})</div>${matrixStr}`;
-}
-
-function handleSwitchingChannel(channel, mode) {
-  let str = '';
-
-  if (channel instanceof MatrixChannel) {
-    channel = channel.wrappedChannel;
-  }
-
-  const triggerChannelIndex = mode.getChannelIndex(channel.triggerChannel.key) + 1;
-
-  str += `<div>Switch depending on ${channel.triggerChannel.name}'s value (channel ${triggerChannelIndex}):</div>`;
-  str += '<ol>';
-
-  for (const switchToChannel of channel.switchToChannels) {
-    str += '<li>';
-    str += '<details class="channel">';
-
-    str += '<summary>';
-    str += getChannelHeading(switchToChannel);
-    if (channel.defaultChannel.key === switchToChannel.key) {
-      str += ' (default)';
-    }
-    str += '</summary>';
-
-    if (switchToChannel instanceof FineChannel) {
-      str += handleFineChannel(switchToChannel, mode);
-    }
-    else {
-      str += handleChannel(switchToChannel, mode);
-    }
-
-    str += '</li>';
-=======
 /**
  * @param {!FineChannel} channel The fine channel to display details for.
  * @param {!Mode} mode The mode in which the channel is used.
  * @returns {!string} The fine channel HTML.
  */
 function getFineChannelInfo(channel, mode) {
+  let matrixStr = '';
+
+  if (channel instanceof MatrixChannel) {
+    matrixStr = handleMatrixChannel(channel);
+    channel = channel.wrappedChannel;
+  }
+
   const coarseChannelIndex = mode.getChannelIndex(channel.coarseChannel.key) + 1;
-  return `<div>Fine channel of ${channel.coarseChannel.name} (channel&nbsp;${coarseChannelIndex})</div>`;
+  return `<div>Fine channel of ${channel.coarseChannel.name} (channel&nbsp;${coarseChannelIndex})</div>${matrixStr}`;
 }
 
 /**
@@ -742,6 +636,10 @@
  * @returns {!string} The switching channel HTML.
  */
 function getSwitchingChannelInfo(channel, mode) {
+  if (channel instanceof MatrixChannel) {
+    channel = channel.wrappedChannel;
+  }
+
   const triggerChannelIndex = mode.getChannelIndex(channel.triggerChannel.key) + 1;
 
   let str = `<div>Switch depending on ${channel.triggerChannel.name}'s value (channel&nbsp;${triggerChannelIndex}):</div>`;
@@ -752,7 +650,6 @@
     const appendToHeading = channel.defaultChannel === switchToChannel ? ' (default)' : '';
 
     str += getChannelListItem(switchToChannel, mode, appendToHeading);
->>>>>>> ccc807f8
   }
   str += '</ol>';
 
@@ -760,7 +657,6 @@
 }
 
 /**
-<<<<<<< HEAD
  * Creates some information about the channel's pixel and its position as label-value pairs to be included beneath other channel information.
  * @param {!MatrixChannel} channel The MatrixChannel whose information should be used.
  * @returns {!string} The generated html code.
@@ -784,8 +680,6 @@
 }
 
 /**
-=======
->>>>>>> ccc807f8
  * Generates a label-value pair if the given value is not null.
  * @param {!string} className The html class to use.
  * @param {!string} label The label text.
