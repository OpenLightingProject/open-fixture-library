--- conflicted
+++ resolved
@@ -59,7 +59,7 @@
   str += '<section class="fixture-info card">';
   str += handleFixtureInfo();
   str += '</section>';
-  
+
   str += '<section class="fixture-modes">';
   str += fixture.modes.map(handleMode).join('');
   str += '<div class="clearfix"></div>';
@@ -147,7 +147,7 @@
   if (channel === null) {
     return 'Error: Channel not found';
   }
-  
+
   if (channel instanceof MatrixChannel) {
     channel = channel.wrappedChannel;
   }
@@ -334,7 +334,7 @@
     str += '<h4>Pixel groups</h4>';
     str += '<span class="hint">Hover over the pixel groups to highlight the corresponding pixels.</span>';
 
-    str += fixture.matrix.pixelGroupKeys.map(key => 
+    str += fixture.matrix.pixelGroupKeys.map(key =>
       `<section class="matrix-pixelGroup" data-pixelGroup="${key}">
         <span class="label">${key}</span>
         <span class="value">${fixture.matrix.pixelGroups[key].join(', ')}</span>
@@ -407,7 +407,7 @@
     str += handleMatrixChannel(channel);
     channel = channel.wrappedChannel;
   }
-  
+
   str += getSimpleLabelValue('channel-type', 'Type', channel.type);
   str += getSimpleLabelValue('channel-color', 'Color', channel.color);
 
@@ -417,17 +417,10 @@
     str += '  <span class="label">Fine channels</span>';
     str += '  <span class="value">';
 
-<<<<<<< HEAD
-    for (let i=0; i<finenessInMode; i++) {
+    for (let i = 0; i < finenessInMode; i++) {
       const fineAlias = channel.fineChannelAliases[i];
       const position = mode.getChannelIndex(fineAlias) + 1;
       str += `${fineAlias} (channel ${position})`;
-=======
-    for (let i = 0; i < finenessInMode; i++) {
-      const heading = getChannelHeading(channel.fineChannelAliases[i]);
-      const position = mode.getChannelIndex(channel.key) + 1;
-      str +=  `${heading} (channel ${position})`;
->>>>>>> b3780c75
     }
 
     str += '</span>';
@@ -581,7 +574,7 @@
   if (fixture.matrix.pixelGroupKeys.includes(channel.pixelKey)) {
     return getSimpleLabelValue('channel-pixelGroup', 'Pixel group', channel.pixelKey);
   }
-  
+
   const [x, y, z] = fixture.matrix.pixelKeyPositions[channel.pixelKey];
   let str = getSimpleLabelValue('channel-pixel', 'Pixel', channel.pixelKey);
   str += `<section class="channel-pixel-position">
