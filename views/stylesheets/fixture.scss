.fixture-meta {
  margin: -1.5rem 0 1rem;
  font-size: 0.8rem;
  color: $secondary-text-dark;

  & > span:not(:last-child)::after {
    content: ' | ';
    padding: 0 0.7ex;
  }
}

.download-button {
  & > .title {
    display: block;
    box-sizing: border-box;
    width: 100%;
    padding: 0.5ex 2ex;
    border-radius: 2px;
    background: $orange-500;
    font-family: LatoLatinSemibold;
    color: $primary-text-light;
    cursor: pointer;
    box-shadow: 0 2px 2px rgba(#000, 0.2);
    transition: border-radius 0.2s, background-color 0.2s;

    /* down arrow */
    &::before {
      content: '';
      display: block;
      width: 0;
      height: 0;
      border-width: 0.4em 0.4em 0;
      border-style: solid;
      border-color: currentcolor transparent transparent;
      float: right;
      margin: 0.8em 0 0 1ex;
    }
  }

  & > ul {
    position: absolute;
    left: -9999px;
    top: 100%;
    padding: 0.7em 0;
    margin: 0;
    width: 100%;
    list-style: none;
    background-color: $grey-50;
    border-radius: 0 0 2px 2px;
    box-shadow: 0 2px 2px rgba(#000, 0.2);
    z-index: 90;

    & a {
      display: block;
      padding: 0.2ex 2ex;
      color: $primary-text-dark;
      transition: background-color 0.2s;
    }

    & a:hover,
    & a:focus {
      background-color: $grey-200;
      outline: 0;
    }
  }

  &:hover > .title,
  & > .title:focus,
  & > .title:active {
    border-radius: 2px 2px 0 0;
    background: $orange-700;
  }

  &:hover > ul,
  & > .title:focus + ul,
  & > .title:active + ul {
    left: 0;
  }

  /* single rule since unsupporting browsers skip the whole rule */
  &:focus-within > .title {
    border-radius: 2px 2px 0 0;
    background: $orange-700;
  }
  &:focus-within > ul {
    left: 0;
  }
}

.fixture-header > .download-button {
  display: block;
  position: relative;
  margin: 0 0 1em;
}

.category-badge {
  display: inline-block;
  padding: 4px 1.5ex 4px 1ex;
  margin: 0 0 4px;
  border-radius: 5000px; /* see http://stackoverflow.com/a/18795153/451391 */
  background: $grey-100;

  &:link,
  &:visited {
    color: $primary-text-dark;
    fill: $icon-dark;
  }
  &:hover,
  &:focus {
    background-color: $grey-300;
  }

  &.selected {
    background-color: $blue-700;

    &:link,
    &:visited {
      color: $primary-text-light;
      fill: $icon-light;
    }
    &:hover,
    &:focus {
      background-color: $blue-300;
    }
  }

  & > svg {
    height: 1.7em;
    width: 1.7em;
    vertical-align: middle;
  }
}

.fixture-info > .manualURL {
  white-space: nowrap;
  overflow: hidden;
  text-overflow: ellipsis;

  & > .value {
    display: inline;
  }

  section.physical {
    -moz-columns: 2 300px;
    -moz-column-gap: 3rem;
    columns: 2 350px;
    column-gap: 3rem;

    & > section {
      page-break-inside: avoid;
      break-inside: avoid;
    }
  }
}

section {
  padding-top: 1.2ex;
}

.expand-all,
.collapse-all {
  margin-left: 1ex;

  html:not(.js) & {
    display: none;
  }
}

.channel > summary {
  display: block;
  cursor: pointer;

  &::-webkit-details-marker {
    display: none;
  }

  &::after {
    /* chevron down */
    border-color: $icon-dark;
    border-style: solid;
    border-width: 0.17em 0.17em 0 0;
    content: '';
    display: inline-block;
    height: 0.4em;
    left: 1.2ex;
    position: relative;
    top: -0.2em;
    transform: rotate(135deg);
    transition-duration: 0.2s;
    transition-property: transform, top, border-color;
    vertical-align: middle;
    width: 0.4em;
  }

  &:hover::after {
    border-color: $icon-dark-hover;
  }
}
.channel[open] {
  padding-bottom: 2ex;

  & > summary::after {
    /* chevron up */
    top: 0;
    transform: rotate(315deg);
  }
}

details.channel > summary > .icon,
div.channel > .icon {
  margin-right: 1.2ex;
}

.label {
  display: block;
  color: $secondary-text-dark;
  vertical-align: top;
}

.value {
  display: inline-block;
  vertical-align: top;
}

.hint {
  display: block;
  color: $secondary-text-dark;
  font-size: 0.8rem;
  line-height: 1.5;
}

<<<<<<< HEAD
.matrix > .z-level {
  border-collapse: collapse;
  border-spacing: 0;
  overflow: auto;
  padding-top: 1px;
  padding-left: 1px;

  & > .row {
    display: block;
    margin-top: -1px;
    white-space: nowrap;
    
    & > .pixel {
      display: inline-block;
      width: 3em;
      height: 3em;
      line-height: 3em;
      text-align: center;
      margin-left: -1px;
      vertical-align: top;
      border: 1px solid transparent;
      transition: background .2s;

      &:not(:empty) {
        border-color: $icon-inactive-dark;
      }

      &.highlight {
        background: $divider-dark;
      }
    }
  }
}

.color-circle {
  display: inline-block;
  width: 2ex;
  height: 2ex;
  vertical-align: middle;
  border: 1px solid #ddd;
  border-radius: 50%;
  overflow: hidden;

  & > * {
    display: block;
    width: 4ex;
    height: 4ex;
    margin: -1ex 0 0 1ex;
    transform: rotate(45deg);
    transform-origin: left center;    
  }
}

=======
>>>>>>> ccc807f8
.checkbox {
  display: inline-block;
  border: 1px solid #cfd6e6;
  border-radius: 3px;
  height: 14px;
  line-height: 14px;
  padding: 0 0 0 14px;
  width: 0px;
  overflow: hidden;
  vertical-align: middle;
  color: #cfd6e6;
  cursor: default;

  &[title='false'] {
    border-color: #b00;
  }
  &[title='true'] {
    border-color: #0b5;
  }

  &::before {
    display: block;
    text-align: center;
    width: 14px;
    margin-left: -14px;
  }
  &:empty::before {
    content: '?';
  }
  &[title='false']::before {
    color: #b00;
    content: '\d7';
    font-weight: bold;
  }
  &[title='true']::before {
    color: #0b5;
    content: '\2714';
  }
}

html:not(.js) #fixture-editor {
  display: none;
}

select[data-allow-additions] + input:disabled {
  display: none;
}

a.fixture-mode {
  text-align: center;
}

.fixture-mode ol {
  padding-left: 1.9em;

  /* switched channels */
  & ol {
    list-style-type: lower-alpha;
    padding-left: 1.1em;
  }
}

/* if a mode is the only mode, hide its remove button */
.fixture-modes > .fixture-mode:first-child:nth-last-child(3) > .close {
  display: none;
}

/* add a number after each mode */
#fixture-editor {
  counter-reset: modes;
}
#fixture-editor .fixture-mode:not(a) h2::after {
  counter-increment: modes;
  content: " #" counter(modes);
}

.mode-channels a,
.capabilities a {
  opacity: 0;
  float: right;
  width: 1.4em;
  height: 1.4em;
  padding: 0.3em;
  transition: opacity 0.1s;
  display: inline-block;
}
.mode-channels > li:hover > a,
.mode-channels a:focus,
.capabilities > li:hover > a,
.capabilities a:focus {
  opacity: 1;
}

.capabilities {
  list-style: none;
  padding: 0;
  margin: 0;

  & > li {
    padding: 1rem 0 0;

    & > .value {
      margin-left: 2ex;
    }

    & .name {
      width: 25ex;
    }
    & .color {
      width: 10ex;
    }
  }
}

.capabilities-table {
  border-collapse: collapse;
  table-layout: fixed;
  width: 100%;

  th {
    font-weight: normal;
    color: $secondary-text-dark;
  }

  td, th {
    padding: 0 4px;
    vertical-align: top;
  }

  .capability-range0 {
    text-align: right;
    padding-right: 2px;
  }

  .capability-range-separator {
    text-align: center;
    padding-left: 0;
    padding-right: 0;
  }

  .capability-range1 {
    text-align: left;
    padding-left: 2px;
  }

  .capability-menuClick {
    text-align: right;
  }

  .switch-to-channel {
    line-height: 1rem;
    padding-bottom: 4px;
    font-size: 82%;

    & > .switching-channel-key {
      color: $secondary-text-dark;
    }
  }
}


/* display mode cards in a 2-col layout */
@media (min-width: $tablet) {
  .fixture-modes > .card.fixture-mode {
    width: calc(50% - .5rem);

    & > h2 {
      white-space: nowrap;
      text-overflow: ellipsis;
      overflow: hidden;
    }

    &:nth-child(odd) {
      margin-right: .5rem;
      float: left;
      clear: left;
    }
    &:nth-child(even) {
      margin-left: .5rem;
      float: right;
      clear: right;
    }
  }

  .card.fixture-mode .value {
    max-width: none;
  }
}

/* move download button to the right, labels left of values */
@media (min-width: 650px) {
  .fixture-header {
    display: -ms-flexbox;
    display: flex;
    -ms-flex-direction: row;
    flex-direction: row;
    align-items: flex-start;

    & > .title {
      -ms-flex: 1 1 auto;
      flex-grow: 1;
      flex-shrink: 1;
    }

    & > .download-button {
      -ms-flex: 0 0 auto;
      flex-grow: 0;
      flex-shrink: 0;
      margin: 1.5rem 0 0;
      width: 14em;

      &.big {
        width: 19em;

        & .title {
          font-size: 1.1em;
        }
      }
    }
  }

  .label {
    display: inline-block;
    min-width: 10rem;
  }
  .value {
    max-width: calc(100% - 12rem - 1ex);
  }

  /* for 2-column cards, do still display labels above values */
  .fixture-modes {
    .label {
      display: block;
    }
    .value {
      max-width: none;
    }
  }
}<|MERGE_RESOLUTION|>--- conflicted
+++ resolved
@@ -229,7 +229,6 @@
   line-height: 1.5;
 }
 
-<<<<<<< HEAD
 .matrix > .z-level {
   border-collapse: collapse;
   border-spacing: 0;
@@ -241,7 +240,7 @@
     display: block;
     margin-top: -1px;
     white-space: nowrap;
-    
+
     & > .pixel {
       display: inline-block;
       width: 3em;
@@ -264,27 +263,6 @@
   }
 }
 
-.color-circle {
-  display: inline-block;
-  width: 2ex;
-  height: 2ex;
-  vertical-align: middle;
-  border: 1px solid #ddd;
-  border-radius: 50%;
-  overflow: hidden;
-
-  & > * {
-    display: block;
-    width: 4ex;
-    height: 4ex;
-    margin: -1ex 0 0 1ex;
-    transform: rotate(45deg);
-    transform-origin: left center;    
-  }
-}
-
-=======
->>>>>>> ccc807f8
 .checkbox {
   display: inline-block;
   border: 1px solid #cfd6e6;
