--- conflicted
+++ resolved
@@ -13,18 +13,14 @@
   box-shadow: 0 2px 4px var(--divider-dark);
   box-sizing: border-box;
   background-color: #fff;
-<<<<<<< HEAD
-  display: block;
-}
-a.card {
-  transition: background-color .2s;
-  text-decoration: none;
-=======
-  transition: background-color .2s, fill .2s;
   display: block;
   position: relative;
   fill: var(--secondary-text-dark);
->>>>>>> c613799b
+}
+
+a.card {
+  transition: background-color .2s, fill .2s;
+  text-decoration: none;
 
   &:hover,
   &:focus {
