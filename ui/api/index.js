<<<<<<< HEAD
import express from 'express';
import chalk from 'chalk';
import cors from 'cors';
import { fileURLToPath } from 'url';
import { OpenAPIBackend } from 'openapi-backend';
import getAjvErrorMessages from '../../lib/get-ajv-error-messages.js';
=======
const express = require(`express`);
const chalk = require(`chalk`);
const cors = require(`cors`);
const OpenAPIBackend = require(`openapi-backend`).default;
const getAjvErrorMessages = require(`../../lib/get-ajv-error-messages.js`);
const { sendJson } = require(`../../lib/server-response-helpers.js`);
>>>>>>> e00c8032

import * as routeHandlers from './routes.js';

/**
 * @typedef {Object} ApiResponse
 * @property {Number} [statusCode=200] The HTTP status code set for the response.
 * @property {Object} body The response body that should be sent as JSON back to the API client.
 */

const app = express();

// support JSON encoded bodies
app.use(express.json({ limit: `50mb` }));

const corsWhitelist = [
  /[./]open-fixture-library\.org(?::\d+|)$/,
  /[./]open-fixture-library-pr-\d+\.herokuapp\.com$/,
  /\/localhost(?::\d+|)$/,
];

app.use(cors({
  origin(origin, callback) {
    const corsAllowed = process.env.NODE_ENV !== `production`
      || !origin // allow non XHR/fetch requests
      || corsWhitelist.some(regex => regex.test(origin));

    callback(null, corsAllowed ? true : `https://open-fixture-library.org`);
  },
  optionsSuccessStatus: 200, // IE11 chokes on default 204
}));


// The Regex is actually not unsafe, just in a more concise form than the one
// that security/detect-unsafe-regex would not complain about.
// eslint-disable-next-line security/detect-unsafe-regex
const base64Regex = /^(?:[\d+/A-Za-z]{4})*(?:[\d+/A-Za-z]{2}==|[\d+/A-Za-z]{3}=)?$/;

const api = new OpenAPIBackend({
  definition: fileURLToPath(new URL(`openapi.json`, import.meta.url)),
  strict: process.env.NODE_ENV !== `production`,
  ajvOpts: {
    formats: {
      base64: base64Regex,
    },
  },
  handlers: {
    ...routeHandlers,
    validationFail({ validation, request, operation }) {
      let error = validation.errors;

      if (typeof error !== `string`) {
        error = getAjvErrorMessages(Array.isArray(error) ? error : [error], `request`).join(`,\n`);
      }

      const errorDescription = `API request for ${request.originalUrl} (${operation.operationId}) doesn't match schema:`;

      console.error(chalk.bgRed(errorDescription));
      console.error(error);

      return {
        statusCode: 400,
        body: { error: `${errorDescription}\n${error}` },
      };
    },
    notFound(context) {
      return {
        statusCode: 404,
        body: { error: `Not found` },
      };
    },
    methodNotAllowed(context) {
      return {
        statusCode: 405,
        body: { error: `Method not allowed` },
      };
    },
    notImplemented(context) {
      return {
        statusCode: 501,
        body: { error: `No handler registered for operation` },
      };
    },
    postResponseHandler({ request, response, operation }) {
      if (!response || !operation) {
        return null;
      }

      const { statusCode = 200, body } = /** @type {ApiResponse} */ response;

      // validate API responses in development mode
      if (process.env.NODE_ENV !== `production`) {
        const valid = api.validateResponse(body, operation, statusCode);

        if (valid.errors) {
          let error = valid.errors;

          if (typeof error !== `string`) {
            error = getAjvErrorMessages(Array.isArray(error) ? error : [error], `response`).join(`,\n`);
          }

          const errorDescription = `API response for ${request.originalUrl} (${operation.operationId}, status code ${statusCode}) doesn't match schema:`;

          console.error(chalk.bgRed(errorDescription));
          console.error(error);
        }
      }

      return response;
    },
  },
});

app.use(async (request, response) => {
  const { statusCode = 200, body } = await api.handleRequest(request);
  response.statusCode = statusCode;
  sendJson(response, body);
});

<<<<<<< HEAD
export default router;
=======
module.exports = app;
>>>>>>> e00c8032
<|MERGE_RESOLUTION|>--- conflicted
+++ resolved
@@ -1,18 +1,10 @@
-<<<<<<< HEAD
 import express from 'express';
 import chalk from 'chalk';
 import cors from 'cors';
 import { fileURLToPath } from 'url';
 import { OpenAPIBackend } from 'openapi-backend';
 import getAjvErrorMessages from '../../lib/get-ajv-error-messages.js';
-=======
-const express = require(`express`);
-const chalk = require(`chalk`);
-const cors = require(`cors`);
-const OpenAPIBackend = require(`openapi-backend`).default;
-const getAjvErrorMessages = require(`../../lib/get-ajv-error-messages.js`);
-const { sendJson } = require(`../../lib/server-response-helpers.js`);
->>>>>>> e00c8032
+import { sendJson } from '../../lib/server-response-helpers.js';
 
 import * as routeHandlers from './routes.js';
 
@@ -131,8 +123,4 @@
   sendJson(response, body);
 });
 
-<<<<<<< HEAD
-export default router;
-=======
-module.exports = app;
->>>>>>> e00c8032
+export default app;