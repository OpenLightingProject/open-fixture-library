<template>
  <div>
    <script type="application/ld+json" v-html="productModelStructuredData" />
    <script type="application/ld+json" v-html="breadcrumbListStructuredData" />

    <header class="fixture-header">
      <div class="title">
        <h1>
          <nuxt-link :to="`/${fixture.manufacturer.key}`">{{ fixture.manufacturer.name }}</nuxt-link>
          {{ fixture.name }}
          <code v-if="fixture.hasShortName">{{ fixture.shortName }}</code>
        </h1>

        <section class="fixture-meta">
          <span class="last-modify-date">Last modified:&nbsp;<span v-html="lastModifyDate" /></span>
          <span class="create-date">Created:&nbsp;<span v-html="createDate" /></span>
          <span class="authors">Author{{ fixture.meta.authors.length === 1 ? `` : `s` }}:&nbsp;{{ fixture.meta.authors.join(`, `) }}</span>
          <span class="source"><a :href="`${githubRepoPath}/blob/${branch}/fixtures/${manKey}/${fixKey}.json`">Source</a></span>
          <span class="revisions"><a :href="`${githubRepoPath}/commits/${branch}/fixtures/${manKey}/${fixKey}.json`">Revisions</a></span>
        </section>
      </div>

      <app-download-button :download="`${manKey}/${fixKey}`" />
    </header>

    <section v-if="redirect" class="card yellow">
      Redirected from <code>{{ redirect.from }}</code>: {{ redirect.reason }}
    </section>

    <section class="fixture-info card">

<<<<<<< HEAD
      <section class="categories">
        <span class="label">Categories</span>
        <span class="value">
          <app-category-badge
            v-for="cat in fixture.categories"
            :key="cat"
            :category="cat" />
        </span>
      </section>

      <section v-if="fixture.hasComment" class="comment">
        <span class="label">Comment</span>
        <span class="value">{{ fixture.comment }}</span>
      </section>

      <section v-if="fixture.links !== null" class="links">
        <span class="label">Relevant links</span>
        <div class="value">
          <ul class="fixture-links">
            <li v-for="(link, index) in fixture.getLinksOfType(`manual`)" :key="link">
              <a :href="link" rel="nofollow" target="_blank">
                <app-svg name="file-pdf" />
                Manual {{ index > 0 ? index + 1 : null }}
                <span class="hostname">({{ getHostname(link) }})</span>
              </a>
            </li>
            <li v-for="(link, index) in fixture.getLinksOfType(`productPage`)" :key="link">
              <a :href="link" rel="nofollow" target="_blank">
                <app-svg name="web" />
                Product page {{ index > 0 ? index + 1 : null }}
                <span class="hostname">({{ getHostname(link) }})</span>
              </a>
            </li>
            <li v-for="(link, index) in fixture.getLinksOfType(`youtube`)" :key="link">
              <a :href="link" rel="nofollow" target="_blank">
                <app-svg name="youtube" />
                Video {{ index > 0 ? index + 1 : null }}
                <span class="hostname">(youtube.com)</span>
              </a>
            </li>
            <li v-for="link in fixture.getLinksOfType(`other`)" :key="link">
              <a :href="link" rel="nofollow" target="_blank">
                <app-svg name="link-variant" />
                {{ link }}
              </a>
            </li>
          </ul>
        </div>
      </section>
=======
      <app-labeled-value
        name="categories"
        label="Categories">
        <app-category-badge
          v-for="cat in fixture.categories"
          :key="cat"
          :category="cat" />
      </app-labeled-value>

      <app-labeled-value
        v-if="fixture.hasComment"
        :value="fixture.comment"
        name="comment"
        label="Comment" />

      <app-labeled-value
        v-if="fixture.manualURL !== null"
        name="manualURL"
        label="Manual">
        <a :href="fixture.manualURL" rel="nofollow">{{ fixture.manualURL }}</a>
      </app-labeled-value>
>>>>>>> d534571f

      <section v-if="fixture.isHelpWanted" class="help-wanted">
        <app-svg name="comment-question-outline" title="Help wanted!" /><a href="#contribute">You can help to improve this fixture definition!</a>
        {{ fixture.helpWanted !== null ? fixture.helpWanted : `Specific questions are included in the capabilities below.` }}
      </section>

      <app-labeled-value
        v-if="fixture.rdm !== null"
        name="rdm">
        <template slot="label">
          <abbr title="Remote Device Management">RDM</abbr> data
        </template>

        {{ fixture.manufacturer.rdmId }} /
        {{ fixture.rdm.modelId }} /
        {{ `softwareVersion` in fixture.rdm ? fixture.rdm.softwareVersion : `?` }} –
        <a :href="`http://rdm.openlighting.org/model/display?manufacturer=${fixture.manufacturer.rdmId}&model=${fixture.rdm.modelId}`" rel="nofollow">
          <app-svg name="ola" /> View in Open Lighting RDM database
        </a>
        <span class="hint">manufacturer ID / model ID / software version</span>
      </app-labeled-value>

      <template v-if="fixture.physical !== null">
        <h3 class="physical">Physical data</h3>
        <section class="physical">
          <app-fixture-physical :physical="fixture.physical" />
        </section>
      </template>

      <template v-if="fixture.matrix !== null">
        <h3 class="matrix">Matrix</h3>
        <section class="matrix">
          <app-fixture-matrix :matrix="fixture.matrix" :physical="fixture.physical" />
        </section>
      </template>

    </section>

    <section class="fixture-modes">
      <app-fixture-mode
        v-for="(mode, index) in fixture.modes"
        :key="mode.name"
        :mode="mode"
        :index="index" />
      <div class="clearfix" />
    </section>

    <section id="contribute">
      <h2>Something wrong with this fixture definition?</h2>
      <p>It does not work in your lighting software or you see another problem? Then please help correct it!</p>
      <div class="grid list">
        <a href="https://github.com/OpenLightingProject/open-fixture-library/issues?q=is%3Aopen+is%3Aissue+label%3Atype-bug" rel="nofollow" class="card"><app-svg name="bug" class="left" /><span>Report issue on GitHub</span></a>
        <a href="/about#contact" class="card"><app-svg name="email" class="left" /><span>Contact</span></a>
      </div>
    </section>
  </div>
</template>

<style lang="scss" scoped>
@import '~assets/styles/vars.scss';

.fixture-meta {
  margin: -1.5rem 0 1rem;
  font-size: 0.8rem;
  color: $secondary-text-dark;

  & > span:not(:last-child)::after {
    content: ' | ';
    padding: 0 0.7ex;
  }
}

<<<<<<< HEAD
.comment > .value {
  white-space: pre-line;
}

.fixture-links {
  margin: 0;
  padding: 0;
  list-style: none;

  .hostname {
    color: $secondary-text-dark;
    font-size: 0.9em;
    padding-left: 1ex;
  }
}

=======
>>>>>>> d534571f
#contribute:target {
  animation: contribute-highlight 1.5s ease;
  animation-delay: 0.5s;
  animation-fill-mode: backwards;
}

@keyframes contribute-highlight {
  0% {
    background-color: $blue-100;
    box-shadow: 0 0 3px 5px $blue-100;
  }
  35% {
    background-color: $blue-100;
    box-shadow: 0 0 3px 5px $blue-100;
  }
  100% {
    background-color: $grey-200; // page background color
    box-shadow: 0 0 3px 5px $grey-200;
  }
}
</style>

<style lang="scss">
.comment > .value {
  white-space: pre-line;
}

.manualURL > .value {
  display: inline;
  white-space: nowrap;
  overflow: hidden;
  text-overflow: ellipsis;
}
</style>

<script>
import svg from '~/components/svg.vue';
import categoryBadge from '~/components/category-badge.vue';
import downloadButtonVue from '~/components/download-button.vue';
import fixturePhysical from '~/components/fixture-physical.vue';
import fixtureMatrix from '~/components/fixture-matrix.vue';
import fixtureMode from '~/components/fixture-mode.vue';
import labeledValueVue from '~/components/labeled-value.vue';

import packageJson from '~~/package.json';
import register from '~~/fixtures/register.json';

import Fixture from '~~/lib/model/Fixture.mjs';

export default {
  components: {
    'app-svg': svg,
    'app-category-badge': categoryBadge,
    'app-download-button': downloadButtonVue,
    'app-fixture-physical': fixturePhysical,
    'app-fixture-matrix': fixtureMatrix,
    'app-fixture-mode': fixtureMode,
    'app-labeled-value': labeledValueVue
  },
  validate({ params }) {
    return `${params.manufacturerKey}/${params.fixtureKey}` in register.filesystem;
  },
  async asyncData({ params, query, app, redirect }) {
    const manKey = params.manufacturerKey;
    const fixKey = params.fixtureKey;

    const redirectTo = register.filesystem[`${manKey}/${fixKey}`].redirectTo;
    if (redirectTo) {
      redirect(301, `/${redirectTo}?redirectFrom=${manKey}/${fixKey}`);
      return {};
    }

    const fixtureJson = await app.$axios.$get(`/${manKey}/${fixKey}.json`);

    let redirectObj = null;
    if (query.redirectFrom) {
      const redirectJson = await app.$axios.$get(`/${query.redirectFrom}.json`);

      const reasonExplanations = {
        FixtureRenamed: `The fixture was renamed by the manufacturer.`,
        SameAsDifferentBrand: `The fixture is the same but sold under different brands / names.`
      };

      redirectObj = {
        from: query.redirectFrom,
        reason: reasonExplanations[redirectJson.reason]
      };
    }

    return {
      manKey,
      fixKey,
      fixtureJson,
      redirect: redirectObj
    };
  },
  computed: {
    fixture() {
      return new Fixture(this.manKey, this.fixKey, this.fixtureJson);
    },
    lastModifyDate() {
      return getDateHtml(this.fixture.meta.lastModifyDate);
    },
    createDate() {
      return getDateHtml(this.fixture.meta.lastModifyDate);
    },
    githubRepoPath() {
      const slug = process.env.TRAVIS_PULL_REQUEST_SLUG || process.env.TRAVIS_REPO_SLUG || `OpenLightingProject/open-fixture-library`;

      return `https://github.com/${slug}`;
    },
    branch() {
      return process.env.TRAVIS_PULL_REQUEST_BRANCH || process.env.TRAVIS_BRANCH || `master`;
    },
    productModelStructuredData() {
      const data = {
        '@context': `http://schema.org`,
        '@type': `ProductModel`,
        'name': this.fixture.name,
        'category': this.fixture.mainCategory,
        'manufacturer': {
          'url': `${packageJson.homepage}${this.fixture.manufacturer.key}`
        }
      };

      if (this.fixture.hasComment) {
        data.description = this.fixture.comment;
      }

      if (this.fixture.physical !== null && this.fixture.physical.dimensions !== null) {
        data.depth = this.fixture.physical.depth;
        data.width = this.fixture.physical.width;
        data.height = this.fixture.physical.height;
      }

      return data;
    },
    breadcrumbListStructuredData() {
      return {
        '@context': `http://schema.org`,
        '@type': `BreadcrumbList`,
        'itemListElement': [
          {
            '@type': `ListItem`,
            'position': 1,
            'item': {
              '@id': `${packageJson.homepage}manufacturers`,
              'name': `Manufacturers`
            }
          },
          {
            '@type': `ListItem`,
            'position': 2,
            'item': {
              '@id': `${packageJson.homepage}${this.fixture.manufacturer.key}`,
              'name': this.fixture.manufacturer.name
            }
          },
          {
            '@type': `ListItem`,
            'position': 3,
            'item': {
              '@id': this.fixture.url,
              'name': this.fixture.name
            }
          }
        ]
      };
    }
  },
  head() {
    return {
      title: `${this.fixture.manufacturer.name} ${this.fixture.name} DMX fixture definition`
    };
  },
  methods: {
    getHostname(url) {
      // adapted from https://stackoverflow.com/a/21553982/451391
      const match = url.match(/^.*?\/\/(?:([^:/?#]*)(?::([0-9]+))?)/);
      return match ? match[1] : url;
    }
  }
};

/**
 * Format a date to display as a <time> HTML tag.
 * @param {!Date} date The Date object to format.
 * @returns {!string} The <time> HTML tag.
 */
function getDateHtml(date) {
  return `<time datetime="${date.toISOString()}" title="${date.toISOString()}">${date.toISOString().replace(/T.*?$/, ``)}</time>`;
}
</script><|MERGE_RESOLUTION|>--- conflicted
+++ resolved
@@ -29,57 +29,6 @@
 
     <section class="fixture-info card">
 
-<<<<<<< HEAD
-      <section class="categories">
-        <span class="label">Categories</span>
-        <span class="value">
-          <app-category-badge
-            v-for="cat in fixture.categories"
-            :key="cat"
-            :category="cat" />
-        </span>
-      </section>
-
-      <section v-if="fixture.hasComment" class="comment">
-        <span class="label">Comment</span>
-        <span class="value">{{ fixture.comment }}</span>
-      </section>
-
-      <section v-if="fixture.links !== null" class="links">
-        <span class="label">Relevant links</span>
-        <div class="value">
-          <ul class="fixture-links">
-            <li v-for="(link, index) in fixture.getLinksOfType(`manual`)" :key="link">
-              <a :href="link" rel="nofollow" target="_blank">
-                <app-svg name="file-pdf" />
-                Manual {{ index > 0 ? index + 1 : null }}
-                <span class="hostname">({{ getHostname(link) }})</span>
-              </a>
-            </li>
-            <li v-for="(link, index) in fixture.getLinksOfType(`productPage`)" :key="link">
-              <a :href="link" rel="nofollow" target="_blank">
-                <app-svg name="web" />
-                Product page {{ index > 0 ? index + 1 : null }}
-                <span class="hostname">({{ getHostname(link) }})</span>
-              </a>
-            </li>
-            <li v-for="(link, index) in fixture.getLinksOfType(`youtube`)" :key="link">
-              <a :href="link" rel="nofollow" target="_blank">
-                <app-svg name="youtube" />
-                Video {{ index > 0 ? index + 1 : null }}
-                <span class="hostname">(youtube.com)</span>
-              </a>
-            </li>
-            <li v-for="link in fixture.getLinksOfType(`other`)" :key="link">
-              <a :href="link" rel="nofollow" target="_blank">
-                <app-svg name="link-variant" />
-                {{ link }}
-              </a>
-            </li>
-          </ul>
-        </div>
-      </section>
-=======
       <app-labeled-value
         name="categories"
         label="Categories">
@@ -96,12 +45,39 @@
         label="Comment" />
 
       <app-labeled-value
-        v-if="fixture.manualURL !== null"
-        name="manualURL"
-        label="Manual">
-        <a :href="fixture.manualURL" rel="nofollow">{{ fixture.manualURL }}</a>
+        v-if="fixture.links !== null"
+        name="links"
+        label="Relevant links">
+        <ul class="fixture-links">
+          <li v-for="(link, index) in fixture.getLinksOfType(`manual`)" :key="link">
+            <a :href="link" rel="nofollow" target="_blank">
+              <app-svg name="file-pdf" />
+              Manual {{ index > 0 ? index + 1 : null }}
+              <span class="hostname">({{ getHostname(link) }})</span>
+            </a>
+          </li>
+          <li v-for="(link, index) in fixture.getLinksOfType(`productPage`)" :key="link">
+            <a :href="link" rel="nofollow" target="_blank">
+              <app-svg name="web" />
+              Product page {{ index > 0 ? index + 1 : null }}
+              <span class="hostname">({{ getHostname(link) }})</span>
+            </a>
+          </li>
+          <li v-for="(link, index) in fixture.getLinksOfType(`youtube`)" :key="link">
+            <a :href="link" rel="nofollow" target="_blank">
+              <app-svg name="youtube" />
+              Video {{ index > 0 ? index + 1 : null }}
+              <span class="hostname">(youtube.com)</span>
+            </a>
+          </li>
+          <li v-for="link in fixture.getLinksOfType(`other`)" :key="link">
+            <a :href="link" rel="nofollow" target="_blank">
+              <app-svg name="link-variant" />
+              {{ link }}
+            </a>
+          </li>
+        </ul>
       </app-labeled-value>
->>>>>>> d534571f
 
       <section v-if="fixture.isHelpWanted" class="help-wanted">
         <app-svg name="comment-question-outline" title="Help wanted!" /><a href="#contribute">You can help to improve this fixture definition!</a>
@@ -174,7 +150,6 @@
   }
 }
 
-<<<<<<< HEAD
 .comment > .value {
   white-space: pre-line;
 }
@@ -191,8 +166,6 @@
   }
 }
 
-=======
->>>>>>> d534571f
 #contribute:target {
   animation: contribute-highlight 1.5s ease;
   animation-delay: 0.5s;
