--- conflicted
+++ resolved
@@ -88,21 +88,14 @@
           :formstate="formstate"
           name="capFineness"
           label="Capability resolution">
-<<<<<<< HEAD
-          <select v-model="channel.capFineness" name="capFineness" required>
-            <option :value="Channel.FINENESS_8BIT">8 bit (range 0 - 255)</option>
-            <option v-if="channel.fineness >= Channel.FINENESS_16BIT" :value="Channel.FINENESS_16BIT">16 bit (range 0 - 65535)</option>
-            <option v-if="channel.fineness >= Channel.FINENESS_24BIT" :value="Channel.FINENESS_24BIT">24 bit (range 0 - 16777215)</option>
-=======
           <select
             v-model="channel.capFineness"
             name="capFineness"
             required
             @change="onCapFinenessChanged">
-            <option :value="0">8 bit (range 0…255)</option>
-            <option v-if="channel.fineness >= 1" :value="1">16 bit (range 0…65535)</option>
-            <option v-if="channel.fineness >= 2" :value="2">24 bit (range 0…16777215)</option>
->>>>>>> 0b39d801
+            <option :value="Channel.FINENESS_8BIT">8 bit (range 0…255)</option>
+            <option v-if="channel.fineness >= Channel.FINENESS_16BIT" :value="Channel.FINENESS_16BIT">16 bit (range 0…65535)</option>
+            <option v-if="channel.fineness >= Channel.FINENESS_24BIT" :value="Channel.FINENESS_24BIT">24 bit (range 0…16777215)</option>
           </select>
         </app-labeled-input>
 
