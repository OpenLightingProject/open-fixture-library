--- conflicted
+++ resolved
@@ -65,13 +65,8 @@
           <span class="value">{{ unwrappedChannel.getHighlightValueWithFineness(finenessInMode) }}</span>
         </section>
 
-<<<<<<< HEAD
-        <section v-if="unwrappedChannel.isInverted" class="channel-invert">
-          <span class="label">Invert</span>
-=======
         <section v-if="unwrappedChannel.isInverted" class="channel-isInverted">
           <span class="label">Is inverted?</span>
->>>>>>> d594703a
           <span class="value">Yes</span>
         </section>
 
@@ -80,13 +75,8 @@
           <span class="value">Yes</span>
         </section>
 
-<<<<<<< HEAD
-        <section v-if="unwrappedChannel.canCrossfade" class="channel-crossfade">
-          <span class="label">Crossfade</span>
-=======
         <section v-if="unwrappedChannel.canCrossfade" class="channel-canCrossfade">
           <span class="label">Can crossfade?</span>
->>>>>>> d594703a
           <span class="value">Yes</span>
         </section>
 
