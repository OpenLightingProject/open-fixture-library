<template>
  <table class="capabilities-table">
    <colgroup>
      <col style="width: 5.8ex">
      <col style="width: 1ex">
      <col style="width: 5.8ex">
      <col style="width: 1.8em">
      <col>
      <col style="width: 1.8em">
    </colgroup>
    <thead>
      <tr>
        <th colspan="3" style="text-align: center">DMX values</th>
        <th /> <!-- color -->
        <th>Capability</th>
        <th /> <!-- menuClick -->
      </tr>
    </thead>
    <tbody>
      <template v-for="(cap, index) in capabilities">
        <tr :key="`cap-${index}`">
          <td class="capability-range0"><code>{{ cap.dmxRangeStart }} </code></td>
          <td class="capability-range-separator"><code>…</code></td>
          <td class="capability-range1"><code>{{ cap.dmxRangeEnd }}</code></td>

          <td
            v-if="cap.model.colors !== null"
            :title="getColorDescription(cap)"
            class="capability-color">
            <app-svg :colors="cap.model.colors.allColors" type="color-circle" />
          </td>
          <td v-else />

          <td class="capability-name">{{ cap.model.name }}</td>

          <td
            :title="cap.model.menuClick === `hidden` ? `this capability is hidden in quick menus` : `choosing this capability in a quick menu snaps to ${cap.model.menuClick} of capability`"
            class="capability-menuClick">
            <app-svg :name="`capability-${cap.model.menuClick}`" />
          </td>
        </tr>

        <tr
          v-for="switchChannel in cap.switchChannels"
          :key="`cap-${index}-switch-${switchChannel.key}`">
          <td colspan="4" />
          <td colspan="2" class="switch-to-channel">
            <span class="switching-channel-key">{{ switchChannel.key }} (channel&nbsp;{{ switchChannel.index + 1 }}) →</span>&nbsp;{{ switchChannel.to }}
          </td>
        </tr>

        <tr
          v-if="cap.helpWanted !== null"
          :key="`cap-${index}-helpWanted`">
          <td colspan="4" />
          <td colspan="2"><div class="help-wanted"><app-svg name="comment-question-outline" title="Help wanted!" />{{ cap.helpWanted }}</div></td>
        </tr>
      </template>
    </tbody>
  </table>
</template>

<style lang="scss" scoped>
@import '~assets/styles/vars.scss';

.capabilities-table {
  border-collapse: collapse;
  table-layout: fixed;
  width: 100%;
}

th {
  font-weight: normal;
  color: $secondary-text-dark;
}

td, th {
  padding: 0 4px;
  vertical-align: top;
}

.capability-range0 {
  text-align: right;
  padding-right: 2px;
}

.capability-range-separator {
  text-align: center;
  padding-left: 0;
  padding-right: 0;
}

.capability-range1 {
  text-align: left;
  padding-left: 2px;
}


.capability-menuClick {
  text-align: right;
}

.switch-to-channel {
  line-height: 1rem;
  padding-bottom: 4px;
  font-size: 82%;

  & > .switching-channel-key {
    color: $secondary-text-dark;
  }
}
</style>


<script>
import svg from '~/components/svg.vue';

import Channel from '~~/lib/model/Channel.mjs';
import Mode from '~~/lib/model/Mode.mjs';

export default {
  components: {
    'app-svg': svg
  },
  props: {
    channel: {
      type: Channel,
      required: true
    },
    mode: {
      type: Mode,
      required: true
    },
    finenessInMode: {
      type: Number,
      required: true
    }
  },
  computed: {
    capabilities() {
      return this.channel.capabilities.map(
        cap => {
          const dmxRange = cap.getDmxRangeWithFineness(this.finenessInMode);
          const switchChannels = [];

          for (const switchingChannelKey of Object.keys(cap.switchChannels)) {
            const switchingChannelIndex = this.mode.getChannelIndex(switchingChannelKey);

            if (switchingChannelIndex > -1) {
              switchChannels.push({
                key: switchingChannelKey,
                index: switchingChannelIndex,
                to: cap.switchChannels[switchingChannelKey]
              });
            }
          }

          return {
<<<<<<< HEAD
            model: cap,
            dmxRangeStart: dmxRange.start,
            dmxRangeEnd: dmxRange.end,
=======
            dmxRangeStart: range.start,
            dmxRangeEnd: range.end,
            color: cap.color ? cap.color.rgb().string() : null,
            color2: cap.color2 ? cap.color2.rgb().string() : null,
            image: cap.image,
            name: cap.name,
            helpWanted: cap.helpWanted,
            menuClick: cap.menuClick,
>>>>>>> ca2ed9dd
            switchChannels
          };
        }
      );
    }
  },
  methods: {
    getColorDescription: capability => {
      if (capability.model.colors.isStep) {
        const plural = capability.model.colors.allColors.length > 1 ? `colors` : `color`;
        return `${plural}: ${capability.model.colors.allColors.join(`, `)}`;
      }
      return `transition from ${capability.model.colors.startColors.join(`, `)} to ${capability.model.colors.endColors.join(`, `)}`;
    }
  }
};
</script><|MERGE_RESOLUTION|>--- conflicted
+++ resolved
@@ -50,10 +50,10 @@
         </tr>
 
         <tr
-          v-if="cap.helpWanted !== null"
+          v-if="cap.model.helpWanted !== null"
           :key="`cap-${index}-helpWanted`">
           <td colspan="4" />
-          <td colspan="2"><div class="help-wanted"><app-svg name="comment-question-outline" title="Help wanted!" />{{ cap.helpWanted }}</div></td>
+          <td colspan="2"><div class="help-wanted"><app-svg name="comment-question-outline" title="Help wanted!" />{{ cap.model.helpWanted }}</div></td>
         </tr>
       </template>
     </tbody>
@@ -156,20 +156,9 @@
           }
 
           return {
-<<<<<<< HEAD
             model: cap,
             dmxRangeStart: dmxRange.start,
             dmxRangeEnd: dmxRange.end,
-=======
-            dmxRangeStart: range.start,
-            dmxRangeEnd: range.end,
-            color: cap.color ? cap.color.rgb().string() : null,
-            color2: cap.color2 ? cap.color2.rgb().string() : null,
-            image: cap.image,
-            name: cap.name,
-            helpWanted: cap.helpWanted,
-            menuClick: cap.menuClick,
->>>>>>> ca2ed9dd
             switchChannels
           };
         }
