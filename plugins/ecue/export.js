const xmlbuilder = require(`xmlbuilder`);

const {
  FineChannel,
  MatrixChannel,
  NullChannel,
  Physical,
  SwitchingChannel
} = require(`../../lib/model.js`);

module.exports.name = `e:cue`;
module.exports.version = `0.3.0`;

module.exports.export = function exportEcue(fixtures, options) {
  if (!(`date` in options)) {
    options.date = new Date();
  }
  const timestamp = dateToString(options.date);

  const manufacturers = {};
  for (const fix of fixtures) {
    const man = fix.manufacturer.key;
    if (!(man in manufacturers)) {
      manufacturers[man] = {
        data: fix.manufacturer,
        fixtures: []
      };
    }
    manufacturers[man].fixtures.push(fix);
  }

  const xml = xmlbuilder.create(
    {
      Document: {
        '@Owner': `user`,
        '@TypeVersion': 2,
        '@SaveTimeStamp': timestamp
      }
    },
    {
      version: `1.0`,
      encoding: `UTF-8`,
      standalone: true
    }
  );

  const xmlLibrary = xml.element({
    Library: {}
  });
  const xmlFixtures = xmlLibrary.element({
    Fixtures: {}
  });
  const xmlTiles = xmlLibrary.element({
    Tiles: {}
  });

  for (const man of Object.keys(manufacturers)) {
    const manAttributes = {
      '_CreationDate': timestamp,
      '_ModifiedDate': timestamp,
      'Name': manufacturers[man].data.name,
      'Comment': manufacturers[man].data.comment,
      'Web': manufacturers[man].data.website || ``
    };
    xmlTiles.element(`Manufacturer`, manAttributes);

    const xmlManFixtures = xmlFixtures.element(`Manufacturer`, manAttributes);
    for (const fixture of manufacturers[man].fixtures) {
      addFixture(xmlManFixtures, fixture);
    }
  }

  return [{
    name: `UserLibrary.xml`,
    content: xml.end({
      pretty: true,
      indent: `    `
    }),
    mimetype: `application/xml`
  }];
};

function addFixture(xmlMan, fixture) {
  const fixCreationDate = dateToString(fixture.meta.createDate);
  const fixModifiedDate = dateToString(fixture.meta.lastModifyDate);

  for (const mode of fixture.modes) {
    const physical = mode.physical || new Physical({});

    const xmlFixture = xmlMan.element(`Fixture`, {
      '_CreationDate': fixCreationDate,
      '_ModifiedDate': fixModifiedDate,
      'Name': fixture.name + (fixture.modes.length > 1 ? ` (${mode.shortName} mode)` : ``),
      'NameShort': fixture.shortName + (fixture.modes.length > 1 ? `-${mode.shortName}` : ``),
      'Comment': getFixtureComment(fixture),
      'AllocateDmxChannels': mode.channels.length,
      'Weight': physical.weight || 0,
      'Power': physical.power || 0,
      'DimWidth': physical.width || 10,
      'DimHeight': physical.height || 10,
      'DimDepth': physical.depth || 10
    });

    handleMode(xmlFixture, mode);
  }
}

function handleMode(xmlFixture, mode) {
  let viewPosCount = 1;
  for (let dmxCount = 0; dmxCount < mode.channels.length; dmxCount++) {
    let channel = mode.channels[dmxCount];
    if (channel instanceof MatrixChannel) {
      channel = channel.wrappedChannel;
    }

    // skip unused channels
    if (mode.channels[dmxCount] instanceof NullChannel) {
      continue;
    }

    // ecue doesn't support switching channels, so we just use the default channel but change the name
    let switchingChannelName = null;
    if (channel instanceof SwitchingChannel) {
      switchingChannelName = channel.name;
      channel = channel.defaultChannel;

      if (channel instanceof MatrixChannel) {
        channel = channel.wrappedChannel;
      }
    }

    let fineChannelKey = null;
    if (channel instanceof FineChannel) {
      if (channel.fineness === 1) {
        // ignore this channel, we handle it together with its coarse channel
        continue;
      }

      // just pretend its a single channel and use coarse channel's data
      fineChannelKey = channel.key;
      channel = channel.coarseChannel;
    }

    let dmxByte0 = dmxCount + 1;
    let dmxByte1 = 0;

    if (fineChannelKey !== null) {
      dmxByte0 = mode.getChannelIndex(fineChannelKey) + 1;
    }
    else if (channel.fineChannelAliases.length > 0) {
      dmxByte1 = mode.getChannelIndex(channel.fineChannelAliases[0], `defaultOnly`) + 1;
    }

    const fineness = channel.getFinenessInMode(mode, `defaultOnly`);

    const defaultValue = channel.getDefaultValueWithFineness(fineness === 1 ? 1 : 0);
    const highlightValue = channel.getHighlightValueWithFineness(fineness === 1 ? 1 : 0);

    const xmlChannel = xmlFixture.element(getChannelType(channel), {
      'Name': switchingChannelName || channel.name,
      'DefaultValue': defaultValue,
      'Highlight': highlightValue,
      'Deflection': 0,
      'DmxByte0': dmxByte0,
      'DmxByte1': dmxByte1,
<<<<<<< HEAD
      'Constant': channel.constant ? 1 : 0,
=======
      'Constant': channel.isConstant ? 1 : 0,
>>>>>>> d594703a
      'Crossfade': channel.canCrossfade ? 1 : 0,
      'Invert': channel.isInverted ? 1 : 0,
      'Precedence': channel.precedence,
      'ClassicPos': viewPosCount
    });

    addCapabilities(xmlChannel, channel, fineness);

    viewPosCount++;
  }
}

function getFixtureComment(fixture) {
  const generatedString = `generated by the Open Fixture Library – ${fixture.url}`;
  if (fixture.hasComment) {
    return `${fixture.comment} (${generatedString})`;
  }
  return generatedString;
}

function getChannelType(channel) {
  switch (channel.type) {
    case `Multi-Color`:
    case `Single Color`:
    case `Color Temperature`:
      return `ChannelColor`;

    case `Iris`:
    case `Zoom`:
    case `Shutter`:
    case `Strobe`:
    case `Gobo`:
    case `Prism`:
    case `Effect`:
    case `Speed`:
    case `Maintenance`:
    case `Nothing`:
      return `ChannelBeam`;

    case `Pan`:
    case `Tilt`:
    case `Focus`:
      return `ChannelFocus`;

    case `Intensity`:
    case `Fog`:
    default:
      return `ChannelIntensity`;
  }
}

function addCapabilities(xmlChannel, channel, fineness) {
  if (fineness < 2) {
    for (const cap of channel.capabilities) {
      const dmxRange = cap.getDmxRangeWithFineness(fineness);
      xmlChannel.element(`Range`, {
        'Name': cap.name,
        'Start': dmxRange.start,
        'End': dmxRange.end,
        'AutoMenu': cap.menuClick === `hidden` ? 0 : 1,
        'Centre': cap.menuClick === `center` ? 1 : 0
      });
    }
  }
}

function dateToString(date) {
  return date.toISOString().replace(/T/, `#`).replace(/\..+/, ``);
}<|MERGE_RESOLUTION|>--- conflicted
+++ resolved
@@ -163,11 +163,7 @@
       'Deflection': 0,
       'DmxByte0': dmxByte0,
       'DmxByte1': dmxByte1,
-<<<<<<< HEAD
-      'Constant': channel.constant ? 1 : 0,
-=======
       'Constant': channel.isConstant ? 1 : 0,
->>>>>>> d594703a
       'Crossfade': channel.canCrossfade ? 1 : 0,
       'Invert': channel.isInverted ? 1 : 0,
       'Precedence': channel.precedence,
