--- conflicted
+++ resolved
@@ -43,12 +43,8 @@
         pretty: true,
         indent: ` `
       }),
-<<<<<<< HEAD
-      mimetype: 'application/x-qlc-fixture',
+      mimetype: `application/x-qlc-fixture`,
       fixtures: [fixture]
-=======
-      mimetype: `application/x-qlc-fixture`
->>>>>>> 9396bfd6
     };
   });
 };
