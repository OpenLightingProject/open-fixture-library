--- conflicted
+++ resolved
@@ -71,11 +71,7 @@
       new Capability({
         range: [0, 255],
         name: `Fine adjustment for ${channel.uniqueName}`
-<<<<<<< HEAD
-      }, false, channel)
-=======
       }, 0, channel)
->>>>>>> 37923e3b
     ];
   }
   else {
