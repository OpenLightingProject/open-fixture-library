--- conflicted
+++ resolved
@@ -172,15 +172,11 @@
     'FINE': []
   };
 
-<<<<<<< HEAD
   for (let channel of channels) {
     if (channel instanceof MatrixChannel) {
       channel = channel.wrappedChannel;
     }
 
-=======
-  for (const channel of channels) {
->>>>>>> b3780c75
     channelsByAttribute[getChannelAttribute(channel)].push(channel);
   }
 
