const https = require(`https`);
const xsd = require(`libxml-xsd`);

const SCHEMA_URL = `https://raw.githubusercontent.com/mcallegari/qlcplus/QLC+_4.11.2/resources/schemas/fixture.xsd`;

/**
<<<<<<< HEAD
 * @param {object} exportFile The file returned by the plugins' export module.
=======
 * @param {!object} exportFile The file returned by the plugins' export module.
>>>>>>> ea475347
 * @param {!string} exportFile.name File name, may include slashes to provide a folder structure.
 * @param {!string} exportFile.content File content.
 * @param {!string} exportFile.mimetype File mime type.
 * @param {?Array.<Fixture>} exportFile.fixtures Fixture objects that are described in given file; may be ommited if the file doesn't belong to any fixture (e.g. manufacturer information).
 * @param {?string} exportFile.mode Mode's shortName if given file only describes a single mode.
 * @returns {!Promise} Resolve when the test passes or reject with an array of errors if the test fails.
**/
module.exports = function testSchemaConformity(exportFile) {
  return new Promise((resolve, reject) => {
    https.get(SCHEMA_URL, res => {
      let data = ``;
      res.on(`data`, chunk => {
        data += chunk;
      });
      res.on(`end`, () => {
        resolve(data);
      });
    });
  })
    .then(schemaData => new Promise((resolve, reject) => {
      xsd.parse(schemaData, (err, schema) => {
        if (err) {
          reject([err]);
        }
        else {
          schema.validate(exportFile.content, (err, validationErrors) => {
            if (err) {
              reject([err]);
            }
            else if (validationErrors) {
              reject(validationErrors.map(err => err.message));
            }
            else {
              resolve();
            }
          });
        }
      });
    }));
};<|MERGE_RESOLUTION|>--- conflicted
+++ resolved
@@ -4,11 +4,7 @@
 const SCHEMA_URL = `https://raw.githubusercontent.com/mcallegari/qlcplus/QLC+_4.11.2/resources/schemas/fixture.xsd`;
 
 /**
-<<<<<<< HEAD
- * @param {object} exportFile The file returned by the plugins' export module.
-=======
  * @param {!object} exportFile The file returned by the plugins' export module.
->>>>>>> ea475347
  * @param {!string} exportFile.name File name, may include slashes to provide a folder structure.
  * @param {!string} exportFile.content File content.
  * @param {!string} exportFile.mimetype File mime type.
